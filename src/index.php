--- conflicted
+++ resolved
@@ -130,11 +130,8 @@
               "sale" => Minds\Core\Config::_()->get('blockchain')['sale'],
               "last_tos_update" => Minds\Core\Config::_()->get('last_tos_update') ?: time(),
               "tags" => Minds\Core\Config::_()->get('tags') ?: [],
-<<<<<<< HEAD
               "pro" => Minds\Core\Di\Di::_()->get('Pro\Domain')->lookup($_SERVER['HTTP_HOST'] ?? null),
-=======
               "environment" => getenv('MINDS_ENV') ?: 'development',
->>>>>>> 5ed6e576
           ];
 
           if(Minds\Core\Session::isLoggedIn()){
