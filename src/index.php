<<<<<<< HEAD
=======
<?php
    /** @var \Minds\Core\Front\Index $index */
    $index = \Minds\Core\Di\Di::_()->get('Front\Index');
    $context = $index->getContext();
?>
>>>>>>> 52608901
<html>
<head>
    <base href="/"/>
    <meta charset="utf-8">
    <meta name="viewport" content="width=device-width, initial-scale=1,maximum-scale=1,user-scalable=no">
<<<<<<< HEAD
=======

    <?php echo $index->getMetaHtml() ?>
>>>>>>> 52608901

    <title><?php echo $index->getTitle() ?></title>

<<<<<<< HEAD
  </head>
  <body class="m-theme__light">

        <!-- The app component created in app.ts -->
        <m-app class="">
          <div class="mdl-progress mdl-progress__indeterminate initial-loading is-upgraded">
=======
    <script>
        var ua = window.navigator.userAgent;
        if (
            ua.indexOf("MSIE") > -1 ||
            (ua.indexOf("Android 4.3") > -1 && !(ua.indexOf('Chrome') > -1)) //android 4.3, but not chrome browser
        ) {
            window.location.href = '/not-supported';
        }
    </script>

    <!-- inject:css -->
    <!-- endinject -->

    <?php echo $index->getHeadHtml() ?>
</head>
<body>


<?php if ($context === 'embed'): ?>
    <!-- The embed component created in embed.ts -->
    <minds-embed></minds-embed>
<?php else: ?>
    <!-- The app component created in app.ts -->
    <m-app class="">
        <div class="mdl-progress mdl-progress__indeterminate initial-loading is-upgraded">
>>>>>>> 52608901
            <div class="progressbar bar bar1" style="width: 0%;"></div>
            <div class="bufferbar bar bar2" style="width: 100%;"></div>
            <div class="auxbar bar bar3" style="width: 0%;"></div>
        </div>

        <div class="m-initial-loading-centred" style="width:100%; text-align:center; margin: 100px auto;">
            <div class="mdl-spinner mdl-spinner--single-color mdl-js-spinner is-active is-upgraded"
                 style="width: 64px;height: 64px;" data-upgraded=",MaterialSpinner">
                <div class="mdl-spinner__layer mdl-spinner__layer-1">
                    <div class="mdl-spinner__circle-clipper mdl-spinner__left">
                        <div class="mdl-spinner__circle"></div>
                    </div>
                    <div class="mdl-spinner__gap-patch">
                        <div class="mdl-spinner__circle"></div>
                    </div>
                    <div class="mdl-spinner__circle-clipper mdl-spinner__right">
                        <div class="mdl-spinner__circle"></div>
                    </div>
                </div>
                <div class="mdl-spinner__layer mdl-spinner__layer-2">
                    <div class="mdl-spinner__circle-clipper mdl-spinner__left">
                        <div class="mdl-spinner__circle"></div>
                    </div>
                    <div class="mdl-spinner__gap-patch">
                        <div class="mdl-spinner__circle"></div>
                    </div>
                    <div class="mdl-spinner__circle-clipper mdl-spinner__right">
                        <div class="mdl-spinner__circle"></div>
                    </div>
                </div>
                <div class="mdl-spinner__layer mdl-spinner__layer-3">
                    <div class="mdl-spinner__circle-clipper mdl-spinner__left">
                        <div class="mdl-spinner__circle"></div>
                    </div>
                    <div class="mdl-spinner__gap-patch">
                        <div class="mdl-spinner__circle"></div>
                    </div>
                    <div class="mdl-spinner__circle-clipper mdl-spinner__right">
                        <div class="mdl-spinner__circle"></div>
                    </div>
                </div>
                <div class="mdl-spinner__layer mdl-spinner__layer-4">
                    <div class="mdl-spinner__circle-clipper mdl-spinner__left">
                        <div class="mdl-spinner__circle"></div>
                    </div>
                    <div class="mdl-spinner__gap-patch">
                        <div class="mdl-spinner__circle"></div>
                    </div>
                    <div class="mdl-spinner__circle-clipper mdl-spinner__right">
                        <div class="mdl-spinner__circle"></div>
                    </div>
                </div>
            </div>
<<<<<<< HEAD
          </div>
        </m-app>
=======
        </div>
    </m-app>
<?php endif; ?>
>>>>>>> 52608901


<script>
    function module() {} // Fixes undefined module function in SystemJS bundle
</script>

<!-- shims:js -->
<!-- endinject -->

<<<<<<< HEAD
    <script>
      window.Minds = <!-- MINDS_GLOBALS -->;
    </script>
  
  </body>
=======
<!-- libs:js -->
<!-- endinject -->

<?php echo $index->getTailHtml() ?>

</body>
>>>>>>> 52608901
</html><|MERGE_RESOLUTION|>--- conflicted
+++ resolved
@@ -1,58 +1,17 @@
-<<<<<<< HEAD
-=======
-<?php
-    /** @var \Minds\Core\Front\Index $index */
-    $index = \Minds\Core\Di\Di::_()->get('Front\Index');
-    $context = $index->getContext();
-?>
->>>>>>> 52608901
 <html>
 <head>
     <base href="/"/>
     <meta charset="utf-8">
     <meta name="viewport" content="width=device-width, initial-scale=1,maximum-scale=1,user-scalable=no">
-<<<<<<< HEAD
-=======
-
-    <?php echo $index->getMetaHtml() ?>
->>>>>>> 52608901
 
     <title><?php echo $index->getTitle() ?></title>
 
-<<<<<<< HEAD
   </head>
   <body class="m-theme__light">
 
         <!-- The app component created in app.ts -->
         <m-app class="">
           <div class="mdl-progress mdl-progress__indeterminate initial-loading is-upgraded">
-=======
-    <script>
-        var ua = window.navigator.userAgent;
-        if (
-            ua.indexOf("MSIE") > -1 ||
-            (ua.indexOf("Android 4.3") > -1 && !(ua.indexOf('Chrome') > -1)) //android 4.3, but not chrome browser
-        ) {
-            window.location.href = '/not-supported';
-        }
-    </script>
-
-    <!-- inject:css -->
-    <!-- endinject -->
-
-    <?php echo $index->getHeadHtml() ?>
-</head>
-<body>
-
-
-<?php if ($context === 'embed'): ?>
-    <!-- The embed component created in embed.ts -->
-    <minds-embed></minds-embed>
-<?php else: ?>
-    <!-- The app component created in app.ts -->
-    <m-app class="">
-        <div class="mdl-progress mdl-progress__indeterminate initial-loading is-upgraded">
->>>>>>> 52608901
             <div class="progressbar bar bar1" style="width: 0%;"></div>
             <div class="bufferbar bar bar2" style="width: 100%;"></div>
             <div class="auxbar bar bar3" style="width: 0%;"></div>
@@ -106,14 +65,8 @@
                     </div>
                 </div>
             </div>
-<<<<<<< HEAD
           </div>
         </m-app>
-=======
-        </div>
-    </m-app>
-<?php endif; ?>
->>>>>>> 52608901
 
 
 <script>
@@ -123,18 +76,9 @@
 <!-- shims:js -->
 <!-- endinject -->
 
-<<<<<<< HEAD
     <script>
       window.Minds = <!-- MINDS_GLOBALS -->;
     </script>
   
   </body>
-=======
-<!-- libs:js -->
-<!-- endinject -->
-
-<?php echo $index->getTailHtml() ?>
-
-</body>
->>>>>>> 52608901
 </html>