--- conflicted
+++ resolved
@@ -73,11 +73,7 @@
     const viewEmitter: EventEmitter<any> = new EventEmitter<any>();
     if (!subscription.viewListener) {
       subscription.viewListener = subscription.scrollEvent
-<<<<<<< HEAD
-        .pipe(debounceTime(500))
-=======
         .pipe(debounceTime(30)) // wait 30ms before triggering
->>>>>>> 100602ee
         .subscribe(e => {
           viewEmitter.next(e);
         });
