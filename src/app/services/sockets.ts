--- conflicted
+++ resolved
@@ -73,11 +73,7 @@
     });
 
     this.socket.on('registered', guid => {
-<<<<<<< HEAD
-      console.log('[ws]::registered');
-=======
       if (this.debug) console.log('[ws]::registered');
->>>>>>> 100602ee
       this.nz.run(() => {
         this.registered = true;
         this.socket.emit('join', this.rooms);
@@ -93,11 +89,7 @@
     // -- Rooms
 
     this.socket.on('rooms', (rooms: string[]) => {
-<<<<<<< HEAD
-      console.log('rooms', rooms);
-=======
       if (this.debug) console.log('rooms', rooms);
->>>>>>> 100602ee
       this.nz.run(() => {
         this.rooms = rooms;
       });
