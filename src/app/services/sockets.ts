import { EventEmitter, Inject, NgZone } from '@angular/core';
import { Session } from './session';
import * as io from 'socket.io-client';
<<<<<<< HEAD
import { ConfigsService } from '../common/services/configs.service';
=======
import { BehaviorSubject } from 'rxjs';
>>>>>>> 4f4221bf

export class SocketsService {
  readonly SOCKET_IO_SERVER: string;
  LIVE_ROOM_NAME = 'live';

  socket: any;
  registered: boolean = false;
  subscriptions: any = {};
  rooms: string[] = [];
  debug: boolean = false;
  public error$: BehaviorSubject<boolean>;

  static _(session: Session, nz: NgZone, configs: ConfigsService) {
    return new SocketsService(session, nz, configs);
  }

  constructor(
    public session: Session,
    private nz: NgZone,
    configs: ConfigsService
  ) {
    this.SOCKET_IO_SERVER = configs.get('socket_server');
    nz.runOutsideAngular(() => {
      this.setUp();
    });
  }

  setUp() {
    if (this.socket) {
      this.socket.destroy();
    }

    this.socket = io.connect(this.SOCKET_IO_SERVER, {
      reconnect: true,
      reconnection: true,
      timeout: 40000,
      autoConnect: false,
    });

    this.rooms = [];
    this.registered = false;
    this.setUpDefaultListeners();

    if (this.session.isLoggedIn()) {
      this.socket.connect();
    }

    this.session.isLoggedIn((is: any) => {
      if (is) {
        this.reconnect();
      } else {
        this.disconnect();
        this.rooms = [];
        this.registered = false;
      }
    });

    return this;
  }

  setUpDefaultListeners() {
    this.socket.on('connect', () => {
      this.error$
        ? this.error$.next(false)
        : (this.error$ = new BehaviorSubject<boolean>(false));
      this.nz.run(() => {
        if (this.debug)
          console.log(`[ws]::connected to ${this.SOCKET_IO_SERVER}`);
        this.join(
          `${this.LIVE_ROOM_NAME}:${this.session.getLoggedInUser().guid}`
        );
      });
    });

    this.socket.on('disconnect', () => {
      this.error$.next(true);
      this.nz.run(() => {
        if (this.debug)
          console.log(`[ws]::disconnected from ${this.SOCKET_IO_SERVER}`);
        this.registered = false;
      });
    });

    this.socket.on('registered', guid => {
      if (this.debug) console.log('[ws]::registered');
      this.nz.run(() => {
        this.registered = true;
        this.socket.emit('join', this.rooms);
      });
    });

    this.socket.on('error', (e: any) => {
      this.error$.next(true); // TODO: Add reconnect that sets error to null.
      this.nz.run(() => {
        console.error('[ws]::error', e);
      });
    });

    // -- Rooms

    this.socket.on('rooms', (rooms: string[]) => {
      if (this.debug) console.log('rooms', rooms);
      this.nz.run(() => {
        this.rooms = rooms;
      });
    });

    this.socket.on('joined', (room: string, rooms: string[]) => {
      this.nz.run(() => {
        if (this.debug) console.log(`[ws]::joined`, room, rooms);
        this.rooms = rooms;
      });
    });

    this.socket.on('left', (room: string, rooms: string[]) => {
      this.nz.run(() => {
        if (this.debug) console.log(`[ws]::left`, room, rooms);
        this.rooms = rooms;
      });
    });
  }

  reconnect() {
    if (this.debug) console.log('[ws]::reconnect');
    this.registered = false;

    this.socket.disconnect();
    this.socket.connect();

    return this;
  }

  disconnect() {
    if (this.debug) console.log('[ws]::disconnect');
    this.registered = false;

    this.socket.disconnect();

    return this;
  }

  emit(...args) {
    this.nz.runOutsideAngular(() => {
      this.socket.emit.apply(this.socket, args);
    });

    return this;
  }

  subscribe(name: string, callback: Function) {
    if (!this.socket) return;
    if (!this.subscriptions[name]) {
      this.subscriptions[name] = new EventEmitter();

      this.nz.runOutsideAngular(() => {
        this.socket.on(name, (...args) => {
          this.nz.run(() => {
            this.subscriptions[name].next(args);
          });
        });
      });
    }

    return this.subscriptions[name].subscribe({
      next: args => {
        callback.apply(this, args);
      },
    });
  }

  join(room: string) {
    if (!room) {
      return this;
    }

    if (!this.registered || !this.socket.connected) {
      this.rooms.push(room);
      return this;
    }

    return this.emit('join', room);
  }

  leave(room: string) {
    if (!room) {
      return this;
    }

    return this.emit('leave', room);
  }
}<|MERGE_RESOLUTION|>--- conflicted
+++ resolved
@@ -1,11 +1,8 @@
 import { EventEmitter, Inject, NgZone } from '@angular/core';
 import { Session } from './session';
 import * as io from 'socket.io-client';
-<<<<<<< HEAD
 import { ConfigsService } from '../common/services/configs.service';
-=======
 import { BehaviorSubject } from 'rxjs';
->>>>>>> 4f4221bf
 
 export class SocketsService {
   readonly SOCKET_IO_SERVER: string;
