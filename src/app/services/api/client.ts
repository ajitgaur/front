import { Cookie } from '../cookie';
import { HttpClient, HttpHeaders } from '@angular/common/http';
<<<<<<< HEAD
import { Location } from "@angular/common";
=======
import { environment } from '../../../environments/environment';
>>>>>>> e6c32aca

/**
 * API Class
 */
export class Client {
  base: string = '/';
  origin: string = '';
  cookie: Cookie = new Cookie();

  static _(http: HttpClient, location: Location) {
    return new Client(http, location);
  }

  constructor(public http: HttpClient, public location: Location) {
    if (window.Minds.pro) {
      this.base = window.Minds.site_url;
      this.origin = document.location.host;
    }
  }

  /**
   * Return a GET request
   */
  get(endpoint: string, data: Object = {}, options: Object = {}) {
    if (data) {
      endpoint += '?' + this.buildParams(data);
    }
    return new Promise((resolve, reject) => {
      this.http.get(this.base + endpoint, this.buildOptions(options)).subscribe(
        res => {
          var data: any = res;
          if (!data || data.status !== 'success') return reject(data);

          return resolve(data);
        },
        err => {
          if (err.data && !err.data()) {
            return reject(err || new Error('GET error'));
          }
          if (err.status === 401 && err.error.loggedin === false) {
            localStorage.setItem('redirect', this.location.path());
            window.location.href = '/login';
            return reject(err);
          }
          return reject(err);
        }
      );
    });
  }

  /**
   * Return a GET request
   */
  getRaw(endpoint: string, data: Object = {}, options: Object = {}) {
    endpoint += '?' + this.buildParams(data);
    return new Promise((resolve, reject) => {
      this.http.get(this.base + endpoint, this.buildOptions(options)).subscribe(
        res => {
          return resolve(res);
        },
        err => {
          if (err.data && !err.data()) {
            return reject(err || new Error('GET error'));
          }
          if (err.status === 401 && err.error.loggedin === false) {
            localStorage.setItem('redirect', this.location.path());
            window.location.href = '/login';
            return reject(err);
          }
          return reject(err);
        }
      );
    });
  }

  /**
   * Return a POST request
   */
  post(endpoint: string, data: Object = {}, options: Object = {}) {
    return new Promise((resolve, reject) => {
      this.http
        .post(
          this.base + endpoint,
          JSON.stringify(data),
          this.buildOptions(options)
        )
        .subscribe(
          res => {
            var data: any = res;
            if (!data || data.status !== 'success') return reject(data);

            return resolve(data);
          },
          err => {
            if (err.data && !err.data()) {
              return reject(err || new Error('POST error'));
            }
            if (err.status === 401 && err.error.loggedin === false) {
              localStorage.setItem('redirect', this.location.path());
              window.location.href = '/login';
              return reject(err);
            }
            if (err.status !== 200) {
              return reject(err.error);
            }
          }
        );
    });
  }

  /**
   * Return a PUT request
   */
  put(endpoint: string, data: Object = {}, options: Object = {}) {
    return new Promise((resolve, reject) => {
      this.http
        .put(
          this.base + endpoint,
          JSON.stringify(data),
          this.buildOptions(options)
        )
        .subscribe(
          res => {
            var data: any = res;
            if (!data || data.status !== 'success') return reject(data);

            return resolve(data);
          },
          err => {
            if (err.status === 401 && err.data().loggedin === false) {
              localStorage.setItem('redirect', this.location.path());
              window.location.href = '/login';
              return reject(err);
            }
            if (err.status !== 200) {
              return reject(err.error);
            }
          }
        );
    });
  }

  /**
   * Return a DELETE request
   */
  delete(endpoint: string, data: Object = {}, options: Object = {}) {
    return new Promise((resolve, reject) => {
      this.http
        .delete(this.base + endpoint, this.buildOptions(options))
        .subscribe(
          res => {
            var data: any = res;
            if (!data || data.status !== 'success') return reject(data);

            return resolve(data);
          },
          err => {
            if (err.status === 401 && err.error.loggedin === false) {
              localStorage.setItem('redirect', this.location.path());
              window.location.href = '/login';
              return reject(err);
            }
            if (err.status !== 200) {
              return reject(err.error);
            }
          }
        );
    });
  }

  private buildParams(object: Object) {
    return Object.keys(object)
      .map(k => {
        return encodeURIComponent(k) + '=' + encodeURIComponent(object[k]);
      })
      .join('&');
  }

  /**
   * Build the options
   */
  private buildOptions(options: Object) {
    const XSRF_TOKEN = this.cookie.get('XSRF-TOKEN') || '';

    const headers = {
      'X-XSRF-TOKEN': XSRF_TOKEN,
<<<<<<< HEAD
    };

    if (this.origin) {
      headers['X-MINDS-ORIGIN'] = this.origin;
    }
=======
      'X-VERSION': environment.version,
    });
>>>>>>> e6c32aca

    const builtOptions = {
      headers: new HttpHeaders(headers),
      cache: true,
    };

    if (this.origin) {
      builtOptions['withCredentials'] = true;
    }

    return Object.assign(options, builtOptions);
  }
}<|MERGE_RESOLUTION|>--- conflicted
+++ resolved
@@ -1,10 +1,7 @@
 import { Cookie } from '../cookie';
 import { HttpClient, HttpHeaders } from '@angular/common/http';
-<<<<<<< HEAD
+import { environment } from '../../../environments/environment';
 import { Location } from "@angular/common";
-=======
-import { environment } from '../../../environments/environment';
->>>>>>> e6c32aca
 
 /**
  * API Class
@@ -70,7 +67,6 @@
             return reject(err || new Error('GET error'));
           }
           if (err.status === 401 && err.error.loggedin === false) {
-            localStorage.setItem('redirect', this.location.path());
             window.location.href = '/login';
             return reject(err);
           }
@@ -189,21 +185,17 @@
   private buildOptions(options: Object) {
     const XSRF_TOKEN = this.cookie.get('XSRF-TOKEN') || '';
 
-    const headers = {
+    const headers = new HttpHeaders({
       'X-XSRF-TOKEN': XSRF_TOKEN,
-<<<<<<< HEAD
-    };
+      'X-VERSION': environment.version,
+    });
 
     if (this.origin) {
       headers['X-MINDS-ORIGIN'] = this.origin;
     }
-=======
-      'X-VERSION': environment.version,
-    });
->>>>>>> e6c32aca
 
     const builtOptions = {
-      headers: new HttpHeaders(headers),
+      headers: headers,
       cache: true,
     };
 
