import { Cookie } from '../cookie';
<<<<<<< HEAD
import { PLATFORM_ID, Inject } from '@angular/core';
import { isPlatformServer } from '@angular/common';
import { HttpClient, HttpHeaders } from "@angular/common/http";
import { makeStateKey, TransferState } from '@angular/platform-browser';
=======
import { HttpClient, HttpHeaders } from '@angular/common/http';
import { environment } from '../../../environments/environment';
import { Location } from '@angular/common';
>>>>>>> 52608901

/**
 * API Class
 */
export class Client {
<<<<<<< HEAD

  base: string = 'https://eggman.minds.com/';
  cookie: Cookie = new Cookie();

  static _(http: HttpClient, platformId, transferState: TransferState) {
    return new Client(http, platformId, transferState);
  }

  constructor(
    public http: HttpClient,
    @Inject(PLATFORM_ID) private platformId,
    private transferState: TransferState,
  ) {
  }
=======
  base: string = '/';
  cookie: Cookie = new Cookie();

  static _(http: HttpClient, location: Location) {
    return new Client(http, location);
  }

  constructor(public http: HttpClient, public location: Location) {}
>>>>>>> 52608901

  /**
   * Return a GET request
   */
  get(endpoint: string, data: Object = {}, options: Object = {}) {
    if (data) {
      endpoint += '?' + this.buildParams(data);
    }

    const STATE_KEY = makeStateKey(`http-${endpoint}` + JSON.stringify(options));
    
    if (this.transferState.hasKey(STATE_KEY)) {
      const result = this.transferState.get(STATE_KEY, null);
      this.transferState.remove(STATE_KEY);
      return Promise.resolve(JSON.parse(result));
    }

    return new Promise((resolve, reject) => {
      this.http.get(this.base + endpoint, this.buildOptions(options)).subscribe(
        res => {
          var data: any = res;
          if (!data || data.status !== 'success') return reject(data);

          return resolve(data);
        },
        err => {
          if (err.data && !err.data()) {
            return reject(err || new Error('GET error'));
          }
          if (err.status === 401 && err.error.loggedin === false) {
            if (this.location.path() !== '/login') {
              localStorage.setItem('redirect', this.location.path());
              window.location.href = '/login';
            }

            return reject(err);
          }
          return reject(err);
        }
      );
    });
  }

  /**
   * Return a GET request
   */
  getRaw(endpoint: string, data: Object = {}, options: Object = {}) {
    endpoint += '?' + this.buildParams(data);
    return new Promise((resolve, reject) => {
      this.http
        .get(this.base + endpoint, this.buildOptions(options, true))
        .subscribe(
          res => {
<<<<<<< HEAD
            var data: any = res;
            if (!data || data.status !== 'success')
              return reject(data);

            if (isPlatformServer(this.platformId)) {
              const dump = JSON.stringify(data);
              if (dump.length < 10000)
                this.transferState.set(STATE_KEY, dump);
            }
            return resolve(data);
=======
            return resolve(res);
>>>>>>> 52608901
          },
          err => {
            if (err.data && !err.data()) {
              return reject(err || new Error('GET error'));
            }
            if (err.status === 401 && err.error.loggedin === false) {
              window.location.href = '/login';
              return reject(err);
            }
            return reject(err);
          }
        );
    });
  }

  /**
   * Return a POST request
   */
  post(endpoint: string, data: Object = {}, options: Object = {}) {
    return new Promise((resolve, reject) => {
      this.http
        .post(
          this.base + endpoint,
          JSON.stringify(data),
          this.buildOptions(options)
        )
        .subscribe(
          res => {
            var data: any = res;
            if (!data || data.status !== 'success') return reject(data);

            return resolve(data);
          },
          err => {
            if (err.data && !err.data()) {
              return reject(err || new Error('POST error'));
            }
            if (err.status === 401 && err.error.loggedin === false) {
              if (this.location.path() !== '/login') {
                localStorage.setItem('redirect', this.location.path());
                window.location.href = '/login';
              }

              return reject(err);
            }
            if (err.status !== 200) {
              return reject(err.error);
            }
          }
        );
    });
  }

  /**
   * Return a POST request
   */
  postRaw(url: string, data: Object = {}, options: Object = {}) {
    return new Promise((resolve, reject) => {
      this.http
        .post(url, JSON.stringify(data), this.buildOptions(options, true))
        .subscribe(
          res => {
            var data: any = res;
            if (!data || data.status !== 'success') return reject(data);

            return resolve(data);
          },
          err => {
            if (err.data && !err.data()) {
              return reject(err || new Error('POST error'));
            }
            if (err.status === 401 && err.error.loggedin === false) {
              if (this.location.path() !== '/login') {
                localStorage.setItem('redirect', this.location.path());
                window.location.href = '/login';
              }

              return reject(err);
            }
            if (err.status !== 200) {
              return reject(err.error);
            }
          }
        );
    });
  }

  /**
   * Return a PUT request
   */
  put(endpoint: string, data: Object = {}, options: Object = {}) {
    return new Promise((resolve, reject) => {
      this.http
        .put(
          this.base + endpoint,
          JSON.stringify(data),
          this.buildOptions(options)
        )
        .subscribe(
          res => {
            var data: any = res;
            if (!data || data.status !== 'success') return reject(data);

            return resolve(data);
          },
          err => {
            if (err.status === 401 && err.data().loggedin === false) {
              if (this.location.path() !== '/login') {
                localStorage.setItem('redirect', this.location.path());
                window.location.href = '/login';
              }

              return reject(err);
            }
            if (err.status !== 200) {
              return reject(err.error);
            }
          }
        );
    });
  }

  /**
   * Return a DELETE request
   */
  delete(endpoint: string, data: Object = {}, options: Object = {}) {
    return new Promise((resolve, reject) => {
      this.http
        .delete(this.base + endpoint, this.buildOptions(options))
        .subscribe(
          res => {
            var data: any = res;
            if (!data || data.status !== 'success') return reject(data);

            return resolve(data);
          },
          err => {
            if (err.status === 401 && err.error.loggedin === false) {
              if (this.location.path() !== '/login') {
                localStorage.setItem('redirect', this.location.path());
                window.location.href = '/login';
              }

              return reject(err);
            }
            if (err.status !== 200) {
              return reject(err.error);
            }
          }
        );
    });
  }

  private buildParams(object: Object) {
    return Object.keys(object)
      .map(k => {
        return encodeURIComponent(k) + '=' + encodeURIComponent(object[k]);
      })
      .join('&');
  }

  /**
   * Build the options
   */
<<<<<<< HEAD
  private buildOptions(options: Object) {
    if (isPlatformServer(this.platformId)) {
      return options; // TODO: support XSRF on universal
    }
    const XSRF_TOKEN = this.cookie.get('XSRF-TOKEN');
=======
  private buildOptions(options: Object, withCredentials: boolean = false) {
    const XSRF_TOKEN = this.cookie.get('XSRF-TOKEN') || '';
>>>>>>> 52608901

    const headers = {
      'X-XSRF-TOKEN': XSRF_TOKEN,
      'X-VERSION': environment.version,
    };

    const builtOptions = {
      headers: new HttpHeaders(headers),
      cache: true,
    };

    if (withCredentials) {
      builtOptions['withCredentials'] = true;
    }

    return Object.assign(options, builtOptions);
  }
}<|MERGE_RESOLUTION|>--- conflicted
+++ resolved
@@ -1,44 +1,33 @@
 import { Cookie } from '../cookie';
-<<<<<<< HEAD
 import { PLATFORM_ID, Inject } from '@angular/core';
 import { isPlatformServer } from '@angular/common';
-import { HttpClient, HttpHeaders } from "@angular/common/http";
+import { HttpClient, HttpHeaders } from '@angular/common/http';
 import { makeStateKey, TransferState } from '@angular/platform-browser';
-=======
-import { HttpClient, HttpHeaders } from '@angular/common/http';
 import { environment } from '../../../environments/environment';
 import { Location } from '@angular/common';
->>>>>>> 52608901
 
 /**
  * API Class
  */
 export class Client {
-<<<<<<< HEAD
-
   base: string = 'https://eggman.minds.com/';
   cookie: Cookie = new Cookie();
 
-  static _(http: HttpClient, platformId, transferState: TransferState) {
-    return new Client(http, platformId, transferState);
+  static _(
+    http: HttpClient,
+    platformId,
+    location: Location,
+    transferState: TransferState
+  ) {
+    return new Client(http, platformId, location, transferState);
   }
 
   constructor(
     public http: HttpClient,
     @Inject(PLATFORM_ID) private platformId,
-    private transferState: TransferState,
-  ) {
-  }
-=======
-  base: string = '/';
-  cookie: Cookie = new Cookie();
-
-  static _(http: HttpClient, location: Location) {
-    return new Client(http, location);
-  }
-
-  constructor(public http: HttpClient, public location: Location) {}
->>>>>>> 52608901
+    public location: Location,
+    private transferState: TransferState
+  ) {}
 
   /**
    * Return a GET request
@@ -48,8 +37,10 @@
       endpoint += '?' + this.buildParams(data);
     }
 
-    const STATE_KEY = makeStateKey(`http-${endpoint}` + JSON.stringify(options));
-    
+    const STATE_KEY = makeStateKey(
+      `http-${endpoint}` + JSON.stringify(options)
+    );
+
     if (this.transferState.hasKey(STATE_KEY)) {
       const result = this.transferState.get(STATE_KEY, null);
       this.transferState.remove(STATE_KEY);
@@ -87,25 +78,24 @@
    */
   getRaw(endpoint: string, data: Object = {}, options: Object = {}) {
     endpoint += '?' + this.buildParams(data);
+
+    const STATE_KEY = makeStateKey(
+      `http-${endpoint}` + JSON.stringify(options)
+    );
+
     return new Promise((resolve, reject) => {
       this.http
         .get(this.base + endpoint, this.buildOptions(options, true))
         .subscribe(
           res => {
-<<<<<<< HEAD
-            var data: any = res;
-            if (!data || data.status !== 'success')
-              return reject(data);
+            var data: any = res;
+            if (!data || data.status !== 'success') return reject(data);
 
             if (isPlatformServer(this.platformId)) {
               const dump = JSON.stringify(data);
-              if (dump.length < 10000)
-                this.transferState.set(STATE_KEY, dump);
-            }
-            return resolve(data);
-=======
-            return resolve(res);
->>>>>>> 52608901
+              if (dump.length < 10000) this.transferState.set(STATE_KEY, dump);
+            }
+            return resolve(data);
           },
           err => {
             if (err.data && !err.data()) {
@@ -270,16 +260,11 @@
   /**
    * Build the options
    */
-<<<<<<< HEAD
-  private buildOptions(options: Object) {
+  private buildOptions(options: Object, withCredentials: boolean = false) {
     if (isPlatformServer(this.platformId)) {
       return options; // TODO: support XSRF on universal
     }
-    const XSRF_TOKEN = this.cookie.get('XSRF-TOKEN');
-=======
-  private buildOptions(options: Object, withCredentials: boolean = false) {
     const XSRF_TOKEN = this.cookie.get('XSRF-TOKEN') || '';
->>>>>>> 52608901
 
     const headers = {
       'X-XSRF-TOKEN': XSRF_TOKEN,
