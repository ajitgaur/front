<<<<<<< HEAD
import { NgZone, RendererFactory2, PLATFORM_ID, Inject } from '@angular/core';
=======
import { NgZone, RendererFactory2, PLATFORM_ID, Injector } from '@angular/core';
>>>>>>> 5398250e
import { Router } from '@angular/router';
import { Location } from '@angular/common';
import { TransferState } from '@angular/platform-browser';

import { ScrollService } from './ux/scroll';
import { SocketsService } from './sockets';
import { Client, Upload } from './api';
import { Storage } from './storage';
import { SignupModalService } from '../modules/modals/signup/service';
import { CacheService } from './cache';
import { HovercardService } from './hovercard';
import { TranslationService } from './translation';
import { RichEmbedService } from './rich-embed';
import { Session } from './session';
import { ThirdPartyNetworksService } from './third-party-networks';
import { AnalyticsService } from './analytics';
import { Navigation } from './navigation';
import { WalletService } from './wallet';
import { AttachmentService } from './attachment';
import { Sidebar } from './ui/sidebar';
import { EmbedService } from './embed';
import { CanDeactivateGuardService } from './can-deactivate-guard';
import { OverlayModalService } from './ux/overlay-modal';
import { LoginReferrerService } from './login-referrer.service';
import { ScrollToTopService } from './scroll-to-top.service';
import { GroupsService } from '../modules/groups/groups-service';

import { GoogleChartsLoader } from './third-party/google-charts-loader';
import { RecentService } from './ux/recent';
import { ContextService } from './context.service';
import { FeaturesService } from './features.service';
import { BlockchainService } from '../modules/blockchain/blockchain.service';
import { WebtorrentService } from '../modules/webtorrent/webtorrent.service';
import { TimeDiffService } from './timediff.service';
import { UpdateMarkersService } from '../common/services/update-markers.service';
import { HttpClient, HTTP_INTERCEPTORS } from '@angular/common/http';
import { BlockListService } from '../common/services/block-list.service';
import { EntitiesService } from '../common/services/entities.service';
import { InMemoryStorageService } from './in-memory-storage.service';
import { FeedsService } from '../common/services/feeds.service';
import { ThemeService } from '../common/services/theme.service';
import { GlobalScrollService } from './ux/global-scroll.service';
import { AuthService } from './auth.service';
import { SiteService } from '../common/services/site.service';
import { SessionsStorageService } from './session-storage.service';
import { DiagnosticsService } from './diagnostics.service';
import { FormToastService } from '../common/services/form-toast.service';
import { ConfigsService } from '../common/services/configs.service';
import { TransferHttpInterceptorService } from './transfer-http-interceptor.service';
import { CookieHttpInterceptorService } from './api/cookie-http-interceptor.service';
import { CookieService } from '../common/services/cookie.service';

export const MINDS_PROVIDERS: any[] = [
  SiteService,
  {
    provide: ScrollService,
    useFactory: ScrollService._,
    deps: [],
  },
  {
    provide: GlobalScrollService,
    useFactory: GlobalScrollService._,
    deps: [],
  },
  {
    provide: SocketsService,
    useFactory: (session, nz, configs, platformId) =>
      new SocketsService(session, nz, configs, platformId),
    deps: [Session, NgZone, ConfigsService, PLATFORM_ID],
  },
  {
    provide: Client,
    useFactory: Client._,
    deps: [
      HttpClient,
      Location,
      CookieService,
      PLATFORM_ID,
      TransferState,
      'ORIGIN_URL',
    ],
  },
  {
    provide: Upload,
    useFactory: Upload._,
    deps: [HttpClient, CookieService],
  },
  {
    provide: HTTP_INTERCEPTORS,
    useClass: TransferHttpInterceptorService,
    multi: true,
  },
  {
    provide: HTTP_INTERCEPTORS,
    useClass: CookieHttpInterceptorService,
    multi: true,
  },
  {
    provide: Storage,
    useFactory: Storage._,
    deps: [],
  },
  {
    provide: SessionsStorageService,
    useFactory: SessionsStorageService._,
    deps: [],
  },
  SignupModalService,
  {
    provide: CacheService,
    useFactory: CacheService._,
    deps: [],
  },
  {
    provide: HovercardService,
    useFactory: HovercardService._,
    deps: [Client, CacheService],
  },
  {
    provide: TranslationService,
    useFactory: TranslationService._,
    deps: [Client, Storage, PLATFORM_ID],
  },
  {
    provide: RichEmbedService,
    useFactory: RichEmbedService._,
    deps: [Client],
  },
  Session,
  ThirdPartyNetworksService,
  {
    provide: AnalyticsService,
    useFactory: AnalyticsService._,
    deps: [Router, Client, SiteService, PLATFORM_ID],
  },
  Navigation,
  {
    provide: WalletService,
    useFactory: WalletService._,
    deps: [Session, Client, SocketsService, PLATFORM_ID, ConfigsService],
  },
  AttachmentService,
  {
    provide: Sidebar,
    useFactory: Sidebar._,
  },
  EmbedService,
  {
    provide: GoogleChartsLoader,
    useFactory: GoogleChartsLoader._,
    deps: [NgZone],
  },
  {
    provide: CanDeactivateGuardService,
    useFactory: CanDeactivateGuardService._,
  },
  {
    provide: OverlayModalService,
    useFactory: OverlayModalService._,
  },
  {
    provide: LoginReferrerService,
    useFactory: LoginReferrerService._,
    deps: [Session, Router],
  },
  {
    provide: ScrollToTopService,
    useFactory: ScrollToTopService._,
    deps: [Router],
  },
  {
    provide: GroupsService,
    useFactory: GroupsService._,
    deps: [Client, Upload, UpdateMarkersService],
  },
  {
    provide: RecentService,
    useFactory: RecentService._,
    deps: [Storage],
  },
  {
    provide: ContextService,
    useFactory: ContextService._,
    deps: [Router, Storage, Client],
  },
  {
    provide: ConfigsService,
    useFactory: (client, injector) =>
      new ConfigsService(client, injector.get('QUERY_STRING')),
    deps: [Client, Injector],
  },
  {
    provide: FeaturesService,
    useFactory: FeaturesService._,
    deps: [Session, Router, ConfigsService],
  },
  {
    provide: BlockchainService,
    useFactory: BlockchainService._,
    deps: [Client],
  },
  {
    provide: WebtorrentService,
    useFactory: WebtorrentService._,
    deps: WebtorrentService._deps,
  },
  {
    provide: TimeDiffService,
    useFactory: TimeDiffService._,
  },
  {
    provide: BlockListService,
    useFactory: BlockListService._,
    deps: [Client, Session, Storage],
  },
  {
    provide: EntitiesService,
    useFactory: EntitiesService._,
    deps: [Client, BlockListService],
  },
  {
    provide: FeedsService,
    useFactory: FeedsService._,
    deps: [Client, Session, EntitiesService, BlockListService],
  },
  {
    provide: InMemoryStorageService,
    useFactory: InMemoryStorageService._,
  },
  {
    provide: ThemeService,
    useFactory: ThemeService._,
    deps: [RendererFactory2, Client, Session, Storage, PLATFORM_ID],
  },
  DiagnosticsService,
  AuthService,
  FormToastService,
];<|MERGE_RESOLUTION|>--- conflicted
+++ resolved
@@ -1,8 +1,4 @@
-<<<<<<< HEAD
-import { NgZone, RendererFactory2, PLATFORM_ID, Inject } from '@angular/core';
-=======
 import { NgZone, RendererFactory2, PLATFORM_ID, Injector } from '@angular/core';
->>>>>>> 5398250e
 import { Router } from '@angular/router';
 import { Location } from '@angular/common';
 import { TransferState } from '@angular/platform-browser';
