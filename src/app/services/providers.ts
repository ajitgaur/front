--- conflicted
+++ resolved
@@ -35,16 +35,6 @@
 import { WebtorrentService } from '../modules/webtorrent/webtorrent.service';
 import { TimeDiffService } from './timediff.service';
 import { UpdateMarkersService } from '../common/services/update-markers.service';
-<<<<<<< HEAD
-import { HttpClient } from "@angular/common/http";
-import { BlockListService } from "../common/services/block-list.service";
-import { EntitiesService } from "../common/services/entities.service";
-import { InMemoryStorageService } from "./in-memory-storage.service";
-import { FeedsService } from "../common/services/feeds.service";
-import { ThemeService } from "../common/services/theme.service";
-import { GlobalScrollService } from "./ux/global-scroll.service";
-import { AsyncStatus } from "../helpers/async-status";
-=======
 import { HttpClient } from '@angular/common/http';
 import { BlockListService } from '../common/services/block-list.service';
 import { EntitiesService } from '../common/services/entities.service';
@@ -57,7 +47,6 @@
 import { SessionsStorageService } from './session-storage.service';
 import { DiagnosticsService } from './diagnostics.service';
 import { FormToastService } from '../common/services/form-toast.service';
->>>>>>> 52608901
 
 export const MINDS_PROVIDERS: any[] = [
   SiteService,
@@ -73,116 +62,6 @@
   },
   {
     provide: SocketsService,
-<<<<<<< HEAD
-     useFactory: SocketsService._,
-     deps: [ Session, NgZone ]
-   },
-   {
-     provide: Client,
-     useFactory: Client._,
-     deps: [ HttpClient, PLATFORM_ID, TransferState ]
-   },
-   {
-     provide: Upload,
-     useFactory: Upload._,
-     deps: [ HttpClient ]
-   },
-   {
-     provide: Storage,
-     useFactory: Storage._,
-     deps: []
-   },
-   {
-     provide: SignupModalService,
-     useFactory: SignupModalService._,
-     deps: [ Router, ScrollService ]
-   },
-   {
-     provide: CacheService,
-     useFactory: CacheService._,
-     deps: []
-   },
-   {
-     provide: HovercardService,
-     useFactory: HovercardService._,
-     deps: [ Client, CacheService ]
-   },
-   {
-     provide: TranslationService,
-     useFactory: TranslationService._,
-     deps: [ Client, Storage ]
-   },
-   {
-     provide: RichEmbedService,
-     useFactory: RichEmbedService._,
-     deps: [ Client ]
-   },
-   {
-     provide: Session,
-     useFactory: Session._
-   },
-   {
-     provide: ThirdPartyNetworksService,
-     useFactory: ThirdPartyNetworksService._,
-     deps: [ Client, NgZone ]
-   },
-   {
-     provide: AnalyticsService,
-     useFactory: AnalyticsService._,
-     deps: [ Router, Client ]
-   },
-   {
-     provide: Navigation,
-     useFactory: Navigation._,
-     deps: [ Location ]
-   },
-   {
-     provide: WalletService,
-     useFactory: WalletService._,
-     deps: [ Session, Client, SocketsService ]
-   },
-   {
-     provide: AttachmentService,
-     useFactory: AttachmentService._,
-     deps: [ Session, Client, Upload ]
-   },
-   {
-     provide: Sidebar,
-     useFactory: Sidebar._
-   },
-   {
-     provide: EmbedService,
-     useFactory: EmbedService._
-   },
-   {
-     provide: MindsTitle,
-     useFactory: MindsTitle._,
-     deps: [ Title ]
-   },
-   {
-     provide: GoogleChartsLoader,
-     useFactory: GoogleChartsLoader._,
-     deps: [ NgZone ]
-   },
-   {
-     provide: CanDeactivateGuardService,
-     useFactory: CanDeactivateGuardService._
-   },
-   {
-     provide: OverlayModalService,
-     useFactory: OverlayModalService._
-   },
-   {
-     provide: LoginReferrerService,
-     useFactory: LoginReferrerService._,
-     deps: [ Session, Router ]
-   },
-   {
-     provide: ScrollToTopService,
-     useFactory: ScrollToTopService._,
-     deps: [ Router ]
-   },
-=======
     useFactory: SocketsService._,
     deps: [Session, NgZone],
   },
@@ -297,7 +176,6 @@
     useFactory: ScrollToTopService._,
     deps: [Router],
   },
->>>>>>> 52608901
   {
     provide: GroupsService,
     useFactory: GroupsService._,
@@ -333,10 +211,6 @@
     useFactory: TimeDiffService._,
   },
   {
-    provide: AsyncStatus,
-    useFactory: AsyncStatus._,
-  },
-  {
     provide: BlockListService,
     useFactory: BlockListService._,
     deps: [Client, Session, Storage],
@@ -344,20 +218,12 @@
   {
     provide: EntitiesService,
     useFactory: EntitiesService._,
-<<<<<<< HEAD
-    deps: [ Client, AsyncStatus ],
-=======
     deps: [Client, BlockListService],
->>>>>>> 52608901
   },
   {
     provide: FeedsService,
     useFactory: FeedsService._,
-<<<<<<< HEAD
-    deps: [ Client, Session, EntitiesService, BlockListService, AsyncStatus, ],
-=======
     deps: [Client, Session, EntitiesService, BlockListService],
->>>>>>> 52608901
   },
   {
     provide: InMemoryStorageService,
