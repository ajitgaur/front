--- conflicted
+++ resolved
@@ -137,22 +137,14 @@
     this.meta.nsfw = nsfw.map(reason => reason.value);
   }
 
-<<<<<<< HEAD
-  upload(file: HTMLInputElement|File, detectChangesFn?: Function) {
-=======
-  async upload(fileInput: HTMLInputElement, detectChangesFn?: Function) {
->>>>>>> 80e43c8c
+  async upload(file: HTMLInputElement | File, detectChangesFn?: Function) {
     this.reset();
 
     this.progress.next(0);
     this.attachment.progress = 0;
     this.attachment.mime = '';
 
-<<<<<<< HEAD
     file = file instanceof HTMLInputElement ? file.files[0] : file;
-=======
-    let file = fileInput ? fileInput.files[0] : null;
->>>>>>> 80e43c8c
 
     if (!file) {
       return Promise.reject(null);
@@ -266,12 +258,8 @@
     }
   }
 
-<<<<<<< HEAD
   remove() {
-=======
-  remove(fileInput: HTMLInputElement) {
     this.progress.next(0);
->>>>>>> 80e43c8c
     this.attachment.progress = 0;
     this.attachment.mime = '';
     this.attachment.preview = null;
