--- conflicted
+++ resolved
@@ -2,69 +2,6 @@
 import { Location } from '@angular/common';
 
 export class Navigation {
-<<<<<<< HEAD
-
-	static _(location: Location) {
-		return new Navigation(location);
-	}
-
-	constructor(@Inject(Location) public location: Location) {
-	}
-
-	getItems(container: string = 'sidebar'): Array<any> {
-
-        var navigation: Array<any> = window.Minds.navigation;
-
-        if (!navigation) {
-          return [];
-        }
-
-		var items: Array<any> = navigation[container];
-		if (!items)
-			return [];
-
-		var path = this.location.path();
-		for (var item of items) {
-			let itemIndex = path.indexOf(item.path.toLowerCase());
-			if (path === item.path || (path && itemIndex > -1 && itemIndex < 2)) {
-				item.active = true;
-				item.params = { ts: Date.now() };
-			} else
-				item.active = false;
-
-			// a recursive function needs creating here
-			// a bit messy and only allows 1 tier
-			if (item.submenus) {
-				for (var subitem of item.submenus) {
-					var sub_path = subitem.path;
-					for (var p in subitem.params) {
-						if (subitem.params[p])
-							sub_path += '/' + subitem.params[p];
-					}
-
-					if (path && path.indexOf(sub_path.toLowerCase()) > -1) {
-						item.active = true; // activate parent aswell
-						subitem.active = true;
-						path += ';ts=' + Date.now();
-					} else {
-						subitem.active = false;
-					}
-				}
-			}
-		}
-		return items;
-	}
-
-	setCounter(name: string, count: number = 1) {
-		for (var i in window.Minds.navigation.sidebar) {
-			var item = window.Minds.navigation.sidebar[i];
-			if (item.name === 'Messenger' && this.location.path().indexOf(item.path.toLowerCase()) === -1) {
-				item.extras.counter = count;
-			}
-		}
-	}
-
-=======
   static _(location: Location) {
     return new Navigation(location);
   }
@@ -117,5 +54,4 @@
       }
     }
   }
->>>>>>> 52608901
 }