import {
  CUSTOM_ELEMENTS_SCHEMA,
  NgModule,
  Injectable,
  ErrorHandler,
  APP_INITIALIZER,
  APP_BOOTSTRAP_LISTENER,
} from '@angular/core';
import {
  BrowserModule,
  BrowserTransferStateModule,
} from '@angular/platform-browser';
// import { TransferHttpCacheModule } from '@nguniversal/common';
import { BrowserAnimationsModule } from '@angular/platform-browser/animations';
import { FormsModule, ReactiveFormsModule } from '@angular/forms';
import { RouterModule } from '@angular/router';
import { CaptchaModule } from './modules/captcha/captcha.module';

import { Minds } from './app.component';

import {
  MINDS_APP_ROUTING_DECLARATIONS,
  MindsAppRoutes,
  MindsAppRoutingProviders,
} from './router/app';

import { MINDS_DECLARATIONS } from './declarations';
import { MINDS_PLUGIN_DECLARATIONS } from './plugin-declarations';
import { MINDS_PROVIDERS } from './services/providers';
import { MINDS_PLUGIN_PROVIDERS } from './plugin-providers';

import { CommonModule } from './common/common.module';
import { MonetizationModule } from './modules/monetization/monetization.module';
import { WalletModule } from './modules/wallet/wallet.module';
import { CheckoutModule } from './modules/checkout/checkout.module';
import { PlusModule } from './modules/plus/plus.module';
import { I18nModule } from './modules/i18n/i18n.module';

import { AdsModule } from './modules/ads/ads.module';
import { BoostModule } from './modules/boost/boost.module';
import { WireModule } from './modules/wire/wire.module';
import { ReportModule } from './modules/report/report.module';
import { ChannelsModule } from './modules/channels/channels.module';
import { MindsFormsModule } from './modules/forms/forms.module';
import { LegacyModule } from './modules/legacy/legacy.module';
import { ModalsModule } from './modules/modals/modals.module';
import { PaymentsModule } from './modules/payments/payments.module';
import { ThirdPartyNetworksModule } from './modules/third-party-networks/third-party-networks.module';
import { TranslateModule } from './modules/translate/translate.module';
import { SettingsModule } from './modules/settings/settings.module';
import { OnboardingModule } from './modules/onboarding/onboarding.module';
import { NotificationModule } from './modules/notifications/notification.module';

import { GroupsModule } from './modules/groups/groups.module';
import { PostMenuModule } from './common/components/post-menu/post-menu.module';
import { BanModule } from './modules/ban/ban.module';
import { BlogModule } from './modules/blogs/blog.module';
import { SearchModule } from './modules/search/search.module';
import { MessengerModule } from './modules/messenger/messenger.module';
import { NewsfeedModule } from './modules/newsfeed/newsfeed.module';
import { MediaModule } from './modules/media/media.module';
import { AuthModule } from './modules/auth/auth.module';
import { BlockchainModule } from './modules/blockchain/blockchain.module';
import { BlockchainMarketingModule } from './modules/blockchain/marketing/marketing.module';
import { BrandingModule } from './modules/branding/branding.module';
import { CommentsModule } from './modules/comments/comments.module';
import { NodesMarketingModule } from './modules/nodes/nodes.module';
import { JobsMarketingModule } from './modules/jobs/jobs.module';
import { HelpdeskModule } from './modules/helpdesk/helpdesk.module';
import { MobileModule } from './modules/mobile/mobile.module';
import { IssuesModule } from './modules/issues/issues.module';
import { CanaryModule } from './modules/canary/canary.module';
import { HttpClientModule } from '@angular/common/http';
import { AnalyticsModule } from './modules/analytics/analytics.module';
import { ProModule } from './modules/pro/pro.module';
import { ChannelContainerModule } from './modules/channel-container/channel-container.module';
import { UpgradesModule } from './modules/upgrades/upgrades.module';
import { CodeHighlightModule } from './modules/code-highlight/code-highlight.module';

import * as Sentry from '@sentry/browser';
import { CookieModule } from '@gorniv/ngx-universal';
import { HomepageModule } from './modules/homepage/homepage.module';
import { OnboardingV2Module } from './modules/onboarding-v2/onboarding.module';
import { ConfigsService } from './common/services/configs.service';

@Injectable()
export class SentryErrorHandler implements ErrorHandler {
  constructor() {}
  handleError(error) {
    // const eventId = Sentry.captureException(error.originalError || error);
    // Sentry.showReportDialog({ eventId });
    console.error(error);
  }
}

@NgModule({
  bootstrap: [Minds],
  declarations: [
    Minds,
    MINDS_APP_ROUTING_DECLARATIONS,
    MINDS_DECLARATIONS,
    MINDS_PLUGIN_DECLARATIONS,
  ],
  imports: [
    BrowserModule.withServerTransition({ appId: 'm-app' }),
    BrowserTransferStateModule,
    CookieModule.forRoot(),
    // TransferHttpCacheModule,
    //BrowserAnimationsModule,
    ReactiveFormsModule,
    FormsModule,
    HttpClientModule,
    RouterModule.forRoot(MindsAppRoutes, {
      // initialNavigation: 'enabled',
      onSameUrlNavigation: 'reload',
    }),
    CaptchaModule,
    CommonModule,
    ProModule, // NOTE: Pro Module should be declared _BEFORE_ anything else
    AnalyticsModule,
    WalletModule,
    //CheckoutModule,
    MonetizationModule,
    PlusModule,
    AdsModule,
    BoostModule,
    WireModule,
    ReportModule,
    I18nModule,
    BanModule,
    ThirdPartyNetworksModule,
    LegacyModule,
    TranslateModule,
    SettingsModule,
    ModalsModule,
    PaymentsModule,
    MindsFormsModule,
    OnboardingModule,
    OnboardingV2Module,
    NotificationModule,
    GroupsModule,
    BlogModule,
    PostMenuModule,
    SearchModule,
    MessengerModule,
    HomepageModule,
    NewsfeedModule,
    MediaModule,
    AuthModule,
    BlockchainModule,
    BlockchainMarketingModule,
    NodesMarketingModule,
    BrandingModule,
    CommentsModule,
    JobsMarketingModule,
    HelpdeskModule,
    MobileModule,
    IssuesModule,
    CanaryModule,
    ChannelsModule,
    UpgradesModule,
<<<<<<< HEAD
    CodeHighlightModule,
=======
    //PlotlyModule,
>>>>>>> 5398250e

    //last due to :username route
    ChannelContainerModule,
  ],
  providers: [
    { provide: ErrorHandler, useClass: SentryErrorHandler },
    MindsAppRoutingProviders,
    MINDS_PROVIDERS,
    MINDS_PLUGIN_PROVIDERS,
    {
      provide: APP_INITIALIZER,
      useFactory: configs => () => configs.loadFromRemote(),
      deps: [ConfigsService],
      multi: true,
    },
  ],
  schemas: [CUSTOM_ELEMENTS_SCHEMA],
})
export class MindsModule {}<|MERGE_RESOLUTION|>--- conflicted
+++ resolved
@@ -159,11 +159,8 @@
     CanaryModule,
     ChannelsModule,
     UpgradesModule,
-<<<<<<< HEAD
     CodeHighlightModule,
-=======
     //PlotlyModule,
->>>>>>> 5398250e
 
     //last due to :username route
     ChannelContainerModule,
