--- conflicted
+++ resolved
@@ -68,8 +68,6 @@
 import { CanaryModule } from './modules/canary/canary.module';
 import { HttpClientModule } from '@angular/common/http';
 import { AnalyticsModule } from './modules/analytics/analytics.module';
-<<<<<<< HEAD
-=======
 
 import * as Sentry from '@sentry/browser';
 
@@ -87,7 +85,6 @@
     // Sentry.showReportDialog({ eventId });
   }
 }
->>>>>>> 100602ee
 
 @NgModule({
   bootstrap: [Minds],
