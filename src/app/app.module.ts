import {
  CUSTOM_ELEMENTS_SCHEMA,
  NgModule,
  Injectable,
  ErrorHandler,
  APP_INITIALIZER,
  APP_BOOTSTRAP_LISTENER,
} from '@angular/core';
import {
  BrowserModule,
  BrowserTransferStateModule,
} from '@angular/platform-browser';
// import { TransferHttpCacheModule } from '@nguniversal/common';
import { BrowserAnimationsModule } from '@angular/platform-browser/animations';
import { FormsModule, ReactiveFormsModule } from '@angular/forms';
import { RouterModule } from '@angular/router';
import { CaptchaModule } from './modules/captcha/captcha.module';

import { Minds } from './app.component';

import { MINDS_PROVIDERS } from './services/providers';

import { CommonModule } from './common/common.module';
import { MonetizationModule } from './modules/monetization/monetization.module';
import { WalletModule } from './modules/wallet/wallet.module';
import { CheckoutModule } from './modules/checkout/checkout.module';
import { PlusModule } from './modules/plus/plus.module';
import { I18nModule } from './modules/i18n/i18n.module';

import { AdsModule } from './modules/ads/ads.module';
import { BoostModule } from './modules/boost/boost.module';
import { WireModule } from './modules/wire/wire.module';
import { ReportModule } from './modules/report/report.module';
import { ChannelsModule } from './modules/channels/channels.module';
import { MindsFormsModule } from './modules/forms/forms.module';
import { LegacyModule } from './modules/legacy/legacy.module';
import { ModalsModule } from './modules/modals/modals.module';
import { PaymentsModule } from './modules/payments/payments.module';
import { ThirdPartyNetworksModule } from './modules/third-party-networks/third-party-networks.module';
import { TranslateModule } from './modules/translate/translate.module';
import { SettingsModule } from './modules/settings/settings.module';
import { OnboardingModule } from './modules/onboarding/onboarding.module';
import { NotificationModule } from './modules/notifications/notification.module';

import { GroupsModule } from './modules/groups/groups.module';
import { PostMenuModule } from './common/components/post-menu/post-menu.module';
import { BanModule } from './modules/ban/ban.module';
import { BlogModule } from './modules/blogs/blog.module';
import { SearchModule } from './modules/search/search.module';
import { MessengerModule } from './modules/messenger/messenger.module';
import { NewsfeedModule } from './modules/newsfeed/newsfeed.module';
import { MediaModule } from './modules/media/media.module';
import { AuthModule } from './modules/auth/auth.module';
import { BlockchainModule } from './modules/blockchain/blockchain.module';
import { BlockchainMarketingModule } from './modules/blockchain/marketing/marketing.module';
import { BrandingModule } from './modules/branding/branding.module';
import { CommentsModule } from './modules/comments/comments.module';
import { NodesMarketingModule } from './modules/nodes/nodes.module';
import { JobsMarketingModule } from './modules/jobs/jobs.module';
import { HelpdeskModule } from './modules/helpdesk/helpdesk.module';
import { MobileModule } from './modules/mobile/mobile.module';
import { IssuesModule } from './modules/issues/issues.module';
import { CanaryModule } from './modules/canary/canary.module';
import { HttpClientModule } from '@angular/common/http';
import { ProModule } from './modules/pro/pro.module';
import { ChannelContainerModule } from './modules/channel-container/channel-container.module';
import { UpgradesModule } from './modules/upgrades/upgrades.module';
import { CodeHighlightModule } from './modules/code-highlight/code-highlight.module';

import * as Sentry from '@sentry/browser';
import { CookieModule } from '@gorniv/ngx-universal';
import { HomepageModule } from './modules/homepage/homepage.module';
import { OnboardingV2Module } from './modules/onboarding-v2/onboarding.module';
import { ConfigsService } from './common/services/configs.service';
import { AppRoutingModule } from './app-routing.module';
import { Pages } from './controllers/pages/pages';
import { LayoutModule } from './modules/layout/layout.module';

@Injectable()
export class SentryErrorHandler implements ErrorHandler {
  constructor() {}
  handleError(error) {
    // const eventId = Sentry.captureException(error.originalError || error);
    // Sentry.showReportDialog({ eventId });
    console.error(error);
  }
}

@NgModule({
  bootstrap: [Minds],
  declarations: [Minds, Pages],
  imports: [
    BrowserModule.withServerTransition({ appId: 'm-app' }),
    BrowserTransferStateModule,
    CookieModule.forRoot(),
    // TransferHttpCacheModule,
    //BrowserAnimationsModule,
    ReactiveFormsModule,
    FormsModule,
    HttpClientModule,
    CaptchaModule,
    LayoutModule,
    CommonModule,
    ProModule, // NOTE: Pro Module should be declared _BEFORE_ anything else
    WalletModule,
    //CheckoutModule,
    MonetizationModule,
    PlusModule,
    AdsModule,
    BoostModule,
    WireModule,
    ReportModule,
    I18nModule,
    BanModule,
    ThirdPartyNetworksModule,
    LegacyModule,
    TranslateModule,
    SettingsModule,
    ModalsModule,
    PaymentsModule,
    MindsFormsModule,
    OnboardingModule,
    OnboardingV2Module,
    NotificationModule,
    GroupsModule,
    BlogModule,
    PostMenuModule,
    SearchModule,
    MessengerModule,
    HomepageModule,
    NewsfeedModule,
    MediaModule,
    AuthModule,
    BlockchainModule,
    BlockchainMarketingModule,
    NodesMarketingModule,
    BrandingModule,
    CommentsModule,
    JobsMarketingModule,
    HelpdeskModule,
    MobileModule,
    IssuesModule,
    CanaryModule,
    ChannelsModule,
    UpgradesModule,
<<<<<<< HEAD
    CodeHighlightModule,
    //PlotlyModule,
=======
>>>>>>> 841b6529

    //last due to :username route
    AppRoutingModule,
    ChannelContainerModule,
  ],
  providers: [
    { provide: ErrorHandler, useClass: SentryErrorHandler },
    MINDS_PROVIDERS,
    ConfigsService,
    {
      provide: APP_INITIALIZER,
      useFactory: configs => () => configs.loadFromRemote(),
      deps: [ConfigsService],
      multi: true,
    },
  ],
  schemas: [CUSTOM_ELEMENTS_SCHEMA],
})
export class MindsModule {}<|MERGE_RESOLUTION|>--- conflicted
+++ resolved
@@ -143,11 +143,8 @@
     CanaryModule,
     ChannelsModule,
     UpgradesModule,
-<<<<<<< HEAD
     CodeHighlightModule,
     //PlotlyModule,
-=======
->>>>>>> 841b6529
 
     //last due to :username route
     AppRoutingModule,
