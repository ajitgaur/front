import {
  CUSTOM_ELEMENTS_SCHEMA,
  NgModule,
  Injectable,
  ErrorHandler,
  APP_INITIALIZER,
  APP_BOOTSTRAP_LISTENER,
} from '@angular/core';
import {
  BrowserModule,
  BrowserTransferStateModule,
} from '@angular/platform-browser';
// import { TransferHttpCacheModule } from '@nguniversal/common';
import { BrowserAnimationsModule } from '@angular/platform-browser/animations';
import { FormsModule, ReactiveFormsModule } from '@angular/forms';
import { RouterModule } from '@angular/router';
import { CaptchaModule } from './modules/captcha/captcha.module';

import { Minds } from './app.component';

import { MINDS_PROVIDERS } from './services/providers';

import { CommonModule } from './common/common.module';
import { MonetizationModule } from './modules/monetization/monetization.module';
import { WalletModule } from './modules/wallet/wallet.module';
import { CheckoutModule } from './modules/checkout/checkout.module';
import { PlusModule } from './modules/plus/plus.module';
import { I18nModule } from './modules/i18n/i18n.module';

import { AdsModule } from './modules/ads/ads.module';
import { BoostModule } from './modules/boost/boost.module';
import { WireModule } from './modules/wire/wire.module';
import { ReportModule } from './modules/report/report.module';
import { ChannelsModule } from './modules/channels/channels.module';
import { MindsFormsModule } from './modules/forms/forms.module';
import { LegacyModule } from './modules/legacy/legacy.module';
import { ModalsModule } from './modules/modals/modals.module';
import { PaymentsModule } from './modules/payments/payments.module';
import { ThirdPartyNetworksModule } from './modules/third-party-networks/third-party-networks.module';
import { TranslateModule } from './modules/translate/translate.module';
import { SettingsModule } from './modules/settings/settings.module';
import { OnboardingModule } from './modules/onboarding/onboarding.module';
import { NotificationModule } from './modules/notifications/notification.module';

import { GroupsModule } from './modules/groups/groups.module';
import { PostMenuModule } from './common/components/post-menu/post-menu.module';
import { BanModule } from './modules/ban/ban.module';
import { BlogModule } from './modules/blogs/blog.module';
import { SearchModule } from './modules/search/search.module';
import { MessengerModule } from './modules/messenger/messenger.module';
import { NewsfeedModule } from './modules/newsfeed/newsfeed.module';
import { MediaModule } from './modules/media/media.module';
import { AuthModule } from './modules/auth/auth.module';
import { BlockchainModule } from './modules/blockchain/blockchain.module';
import { BlockchainMarketingModule } from './modules/blockchain/marketing/marketing.module';
import { BrandingModule } from './modules/branding/branding.module';
import { CommentsModule } from './modules/comments/comments.module';
import { NodesMarketingModule } from './modules/nodes/nodes.module';
import { JobsMarketingModule } from './modules/jobs/jobs.module';
import { HelpdeskModule } from './modules/helpdesk/helpdesk.module';
import { MobileModule } from './modules/mobile/mobile.module';
import { IssuesModule } from './modules/issues/issues.module';
import { CanaryModule } from './modules/canary/canary.module';
import { HttpClientModule } from '@angular/common/http';
import { ProModule } from './modules/pro/pro.module';
import { ChannelContainerModule } from './modules/channel-container/channel-container.module';
import { UpgradesModule } from './modules/upgrades/upgrades.module';

import * as Sentry from '@sentry/browser';
import { CookieModule } from '@gorniv/ngx-universal';
import { HomepageModule } from './modules/homepage/homepage.module';
import { OnboardingV2Module } from './modules/onboarding-v2/onboarding.module';
import { ConfigsService } from './common/services/configs.service';
<<<<<<< HEAD
import { TopbarWrapperComponent } from './page/topbar.component';
import { PageComponent } from './page/page.component';
=======
import { AppRoutingModule } from './app-routing.module';
import { Pages } from './controllers/pages/pages';
>>>>>>> 18d19ab7

@Injectable()
export class SentryErrorHandler implements ErrorHandler {
  constructor() {}
  handleError(error) {
    // const eventId = Sentry.captureException(error.originalError || error);
    // Sentry.showReportDialog({ eventId });
    console.error(error);
  }
}

@NgModule({
  bootstrap: [Minds],
<<<<<<< HEAD
  declarations: [
    Minds,
    TopbarWrapperComponent,
    PageComponent,
    MINDS_APP_ROUTING_DECLARATIONS,
    MINDS_DECLARATIONS,
    MINDS_PLUGIN_DECLARATIONS,
  ],
=======
  declarations: [Minds, Pages],
>>>>>>> 18d19ab7
  imports: [
    BrowserModule.withServerTransition({ appId: 'm-app' }),
    BrowserTransferStateModule,
    CookieModule.forRoot(),
    // TransferHttpCacheModule,
    //BrowserAnimationsModule,
    ReactiveFormsModule,
    FormsModule,
    HttpClientModule,
    CaptchaModule,
    CommonModule,
    ProModule, // NOTE: Pro Module should be declared _BEFORE_ anything else
    WalletModule,
    //CheckoutModule,
    MonetizationModule,
    PlusModule,
    AdsModule,
    BoostModule,
    WireModule,
    ReportModule,
    I18nModule,
    BanModule,
    ThirdPartyNetworksModule,
    LegacyModule,
    TranslateModule,
    SettingsModule,
    ModalsModule,
    PaymentsModule,
    MindsFormsModule,
    OnboardingModule,
    OnboardingV2Module,
    NotificationModule,
    GroupsModule,
    BlogModule,
    PostMenuModule,
    SearchModule,
    MessengerModule,
    HomepageModule,
    NewsfeedModule,
    MediaModule,
    AuthModule,
    BlockchainModule,
    BlockchainMarketingModule,
    NodesMarketingModule,
    BrandingModule,
    CommentsModule,
    JobsMarketingModule,
    HelpdeskModule,
    MobileModule,
    IssuesModule,
    CanaryModule,
    ChannelsModule,
    UpgradesModule,

    //last due to :username route
    AppRoutingModule,
    ChannelContainerModule,
  ],
  providers: [
    { provide: ErrorHandler, useClass: SentryErrorHandler },
    MINDS_PROVIDERS,
    {
      provide: APP_INITIALIZER,
      useFactory: configs => () => configs.loadFromRemote(),
      deps: [ConfigsService],
      multi: true,
    },
  ],
  schemas: [CUSTOM_ELEMENTS_SCHEMA],
})
export class MindsModule {}<|MERGE_RESOLUTION|>--- conflicted
+++ resolved
@@ -71,13 +71,10 @@
 import { HomepageModule } from './modules/homepage/homepage.module';
 import { OnboardingV2Module } from './modules/onboarding-v2/onboarding.module';
 import { ConfigsService } from './common/services/configs.service';
-<<<<<<< HEAD
 import { TopbarWrapperComponent } from './page/topbar.component';
 import { PageComponent } from './page/page.component';
-=======
 import { AppRoutingModule } from './app-routing.module';
 import { Pages } from './controllers/pages/pages';
->>>>>>> 18d19ab7
 
 @Injectable()
 export class SentryErrorHandler implements ErrorHandler {
@@ -91,18 +88,7 @@
 
 @NgModule({
   bootstrap: [Minds],
-<<<<<<< HEAD
-  declarations: [
-    Minds,
-    TopbarWrapperComponent,
-    PageComponent,
-    MINDS_APP_ROUTING_DECLARATIONS,
-    MINDS_DECLARATIONS,
-    MINDS_PLUGIN_DECLARATIONS,
-  ],
-=======
-  declarations: [Minds, Pages],
->>>>>>> 18d19ab7
+  declarations: [Minds, TopbarWrapperComponent, PageComponent, Pages],
   imports: [
     BrowserModule.withServerTransition({ appId: 'm-app' }),
     BrowserTransferStateModule,
