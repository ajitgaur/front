import {
  CUSTOM_ELEMENTS_SCHEMA,
  NgModule,
  Injectable,
  ErrorHandler,
  APP_INITIALIZER,
  APP_BOOTSTRAP_LISTENER,
} from '@angular/core';
import {
  BrowserModule,
  BrowserTransferStateModule,
} from '@angular/platform-browser';
// import { TransferHttpCacheModule } from '@nguniversal/common';
import { BrowserAnimationsModule } from '@angular/platform-browser/animations';
import { FormsModule, ReactiveFormsModule } from '@angular/forms';
import { RouterModule } from '@angular/router';
import { CaptchaModule } from './modules/captcha/captcha.module';

import { Minds } from './app.component';

import { MINDS_PROVIDERS } from './services/providers';

import { CommonModule } from './common/common.module';
import { CheckoutModule } from './modules/checkout/checkout.module';
import { PlusModule } from './modules/plus/plus.module';
import { I18nModule } from './modules/i18n/i18n.module';

import { AdsModule } from './modules/ads/ads.module';
import { BoostModule } from './modules/boost/boost.module';
import { WireModule } from './modules/wire/wire.module';
import { ReportModule } from './modules/report/report.module';
import { ChannelsModule } from './modules/channels/channels.module';
import { MindsFormsModule } from './modules/forms/forms.module';
import { LegacyModule } from './modules/legacy/legacy.module';
import { ModalsModule } from './modules/modals/modals.module';
import { PaymentsModule } from './modules/payments/payments.module';
import { ThirdPartyNetworksModule } from './modules/third-party-networks/third-party-networks.module';
import { TranslateModule } from './modules/translate/translate.module';
import { SettingsModule } from './modules/settings/settings.module';
import { OnboardingModule } from './modules/onboarding/onboarding.module';
import { NotificationModule } from './modules/notifications/notification.module';

import { GroupsModule } from './modules/groups/groups.module';
import { PostMenuModule } from './common/components/post-menu/post-menu.module';
import { BanModule } from './modules/ban/ban.module';
import { BlogModule } from './modules/blogs/blog.module';
import { SearchModule } from './modules/search/search.module';
import { MessengerModule } from './modules/messenger/messenger.module';
import { NewsfeedModule } from './modules/newsfeed/newsfeed.module';
import { MediaModule } from './modules/media/media.module';
import { AuthModule } from './modules/auth/auth.module';
import { BlockchainModule } from './modules/blockchain/blockchain.module';
import { BlockchainMarketingModule } from './modules/blockchain/marketing/marketing.module';
import { BrandingModule } from './modules/branding/branding.module';
import { CommentsModule } from './modules/comments/comments.module';
import { NodesMarketingModule } from './modules/nodes/nodes.module';
import { JobsMarketingModule } from './modules/jobs/jobs.module';
import { HelpdeskModule } from './modules/helpdesk/helpdesk.module';
import { MobileModule } from './modules/mobile/mobile.module';
import { IssuesModule } from './modules/issues/issues.module';
import { CanaryModule } from './modules/canary/canary.module';
import { HttpClientModule } from '@angular/common/http';
import { ProModule } from './modules/pro/pro.module';
import { ChannelContainerModule } from './modules/channel-container/channel-container.module';
import { UpgradesModule } from './modules/upgrades/upgrades.module';
import { CodeHighlightModule } from './modules/code-highlight/code-highlight.module';

import * as Sentry from '@sentry/browser';
import { CookieModule } from '@gorniv/ngx-universal';
import { HomepageModule } from './modules/homepage/homepage.module';
import { OnboardingV2Module } from './modules/onboarding-v2/onboarding.module';
import { ConfigsService } from './common/services/configs.service';
import { AppRoutingModule } from './app-routing.module';
import { Pages } from './controllers/pages/pages';
import { LayoutModule } from './modules/layout/layout.module';
import { SettingsV2Module } from './modules/settings-v2/settings-v2.module';

@Injectable()
export class SentryErrorHandler implements ErrorHandler {
  constructor() {}
  handleError(error) {
    // const eventId = Sentry.captureException(error.originalError || error);
    // Sentry.showReportDialog({ eventId });
    console.error(error);
  }
}

@NgModule({
  bootstrap: [Minds],
  declarations: [Minds, Pages],
  imports: [
    BrowserModule.withServerTransition({ appId: 'm-app' }),
    BrowserTransferStateModule,
    CookieModule.forRoot(),
    // TransferHttpCacheModule,
    BrowserAnimationsModule,
    ReactiveFormsModule,
    FormsModule,
    HttpClientModule,
    CaptchaModule,
    LayoutModule,
    CommonModule,
    ProModule, // NOTE: Pro Module should be declared _BEFORE_ anything else
    //CheckoutModule,
    PlusModule,
    AdsModule,
    BoostModule,
    WireModule,
    ReportModule,
    I18nModule,
    BanModule,
    ThirdPartyNetworksModule,
    LegacyModule,
    TranslateModule,
    SettingsModule,
    ModalsModule,
    PaymentsModule,
    MindsFormsModule,
    OnboardingModule,
    OnboardingV2Module,
    NotificationModule,
    GroupsModule,
    BlogModule,
    PostMenuModule,
    SearchModule,
    MessengerModule,
    HomepageModule,
    NewsfeedModule,
    MediaModule,
    AuthModule,
    BlockchainModule,
    BlockchainMarketingModule,
    NodesMarketingModule,
    BrandingModule,
    CommentsModule,
    JobsMarketingModule,
    HelpdeskModule,
    MobileModule,
    IssuesModule,
    CanaryModule,
    ChannelsModule,
    UpgradesModule,
<<<<<<< HEAD
    CodeHighlightModule,
=======
    SettingsV2Module,
>>>>>>> 0ceb92be

    //last due to :username route
    AppRoutingModule,
    ChannelContainerModule,
  ],
  providers: [
    { provide: ErrorHandler, useClass: SentryErrorHandler },
    MINDS_PROVIDERS,
    ConfigsService,
    {
      provide: APP_INITIALIZER,
      useFactory: configs => () => configs.loadFromRemote(),
      deps: [ConfigsService],
      multi: true,
    },
  ],
  schemas: [CUSTOM_ELEMENTS_SCHEMA],
})
export class MindsModule {}<|MERGE_RESOLUTION|>--- conflicted
+++ resolved
@@ -140,11 +140,8 @@
     CanaryModule,
     ChannelsModule,
     UpgradesModule,
-<<<<<<< HEAD
     CodeHighlightModule,
-=======
     SettingsV2Module,
->>>>>>> 0ceb92be
 
     //last due to :username route
     AppRoutingModule,
