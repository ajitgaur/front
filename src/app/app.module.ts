--- conflicted
+++ resolved
@@ -71,12 +71,9 @@
 import { HomepageModule } from './modules/homepage/homepage.module';
 import { OnboardingV2Module } from './modules/onboarding-v2/onboarding.module';
 import { ConfigsService } from './common/services/configs.service';
-<<<<<<< HEAD
 import { WalletV2Module } from './modules/wallet/v2/wallet-v2.module';
-=======
 import { AppRoutingModule } from './app-routing.module';
 import { Pages } from './controllers/pages/pages';
->>>>>>> 18d19ab7
 
 @Injectable()
 export class SentryErrorHandler implements ErrorHandler {
@@ -144,11 +141,8 @@
     CanaryModule,
     ChannelsModule,
     UpgradesModule,
-<<<<<<< HEAD
     //PlotlyModule,
     WalletV2Module,
-=======
->>>>>>> 18d19ab7
 
     //last due to :username route
     AppRoutingModule,
