--- conflicted
+++ resolved
@@ -1,15 +1,13 @@
-<<<<<<< HEAD
-import { CUSTOM_ELEMENTS_SCHEMA, NgModule } from '@angular/core';
-import { BrowserModule, BrowserTransferStateModule } from '@angular/platform-browser';
-=======
 import {
   CUSTOM_ELEMENTS_SCHEMA,
   NgModule,
   Injectable,
   ErrorHandler,
 } from '@angular/core';
-import { BrowserModule } from '@angular/platform-browser';
->>>>>>> 52608901
+import {
+  BrowserModule,
+  BrowserTransferStateModule,
+} from '@angular/platform-browser';
 import { BrowserAnimationsModule } from '@angular/platform-browser/animations';
 import { FormsModule, ReactiveFormsModule } from '@angular/forms';
 import { RouterModule } from '@angular/router';
@@ -110,11 +108,10 @@
     ReactiveFormsModule,
     FormsModule,
     HttpClientModule,
-<<<<<<< HEAD
-    RouterModule.forRoot(MindsAppRoutes, { initialNavigation: 'enabled' }),
-=======
-    RouterModule.forRoot(MindsAppRoutes, { onSameUrlNavigation: 'reload' }),
->>>>>>> 52608901
+    RouterModule.forRoot(MindsAppRoutes, {
+      initialNavigation: 'enabled',
+      onSameUrlNavigation: 'reload',
+    }),
     CaptchaModule,
     CommonModule,
     ProModule, // NOTE: Pro Module should be declared _BEFORE_ anything else
