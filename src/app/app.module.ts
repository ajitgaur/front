import {
  CUSTOM_ELEMENTS_SCHEMA,
  NgModule,
  Injectable,
  ErrorHandler,
  APP_INITIALIZER,
  APP_BOOTSTRAP_LISTENER,
} from '@angular/core';
import {
  BrowserModule,
  BrowserTransferStateModule,
} from '@angular/platform-browser';
// import { TransferHttpCacheModule } from '@nguniversal/common';
import { BrowserAnimationsModule } from '@angular/platform-browser/animations';
import { FormsModule, ReactiveFormsModule } from '@angular/forms';
import { RouterModule } from '@angular/router';
import { CaptchaModule } from './modules/captcha/captcha.module';

import { Minds } from './app.component';

import { MINDS_PROVIDERS } from './services/providers';

import { CommonModule } from './common/common.module';
import { MonetizationModule } from './modules/monetization/monetization.module';
import { WalletModule } from './modules/wallet/wallet.module';
import { CheckoutModule } from './modules/checkout/checkout.module';
import { PlusModule } from './modules/plus/plus.module';
import { I18nModule } from './modules/i18n/i18n.module';

import { AdsModule } from './modules/ads/ads.module';
import { BoostModule } from './modules/boost/boost.module';
import { WireModule } from './modules/wire/wire.module';
import { ReportModule } from './modules/report/report.module';
import { ChannelsModule } from './modules/channels/channels.module';
import { MindsFormsModule } from './modules/forms/forms.module';
import { LegacyModule } from './modules/legacy/legacy.module';
import { ModalsModule } from './modules/modals/modals.module';
import { PaymentsModule } from './modules/payments/payments.module';
import { ThirdPartyNetworksModule } from './modules/third-party-networks/third-party-networks.module';
import { TranslateModule } from './modules/translate/translate.module';
import { SettingsModule } from './modules/settings/settings.module';
import { OnboardingModule } from './modules/onboarding/onboarding.module';
import { NotificationModule } from './modules/notifications/notification.module';

import { GroupsModule } from './modules/groups/groups.module';
import { PostMenuModule } from './common/components/post-menu/post-menu.module';
import { BanModule } from './modules/ban/ban.module';
import { BlogModule } from './modules/blogs/blog.module';
import { SearchModule } from './modules/search/search.module';
import { MessengerModule } from './modules/messenger/messenger.module';
import { NewsfeedModule } from './modules/newsfeed/newsfeed.module';
import { MediaModule } from './modules/media/media.module';
import { AuthModule } from './modules/auth/auth.module';
import { BlockchainModule } from './modules/blockchain/blockchain.module';
import { BlockchainMarketingModule } from './modules/blockchain/marketing/marketing.module';
import { BrandingModule } from './modules/branding/branding.module';
import { CommentsModule } from './modules/comments/comments.module';
import { NodesMarketingModule } from './modules/nodes/nodes.module';
import { JobsMarketingModule } from './modules/jobs/jobs.module';
import { HelpdeskModule } from './modules/helpdesk/helpdesk.module';
import { MobileModule } from './modules/mobile/mobile.module';
import { IssuesModule } from './modules/issues/issues.module';
import { CanaryModule } from './modules/canary/canary.module';
import { HttpClientModule } from '@angular/common/http';
import { ProModule } from './modules/pro/pro.module';
import { ChannelContainerModule } from './modules/channel-container/channel-container.module';
import { UpgradesModule } from './modules/upgrades/upgrades.module';

import * as Sentry from '@sentry/browser';
import { CookieModule } from '@gorniv/ngx-universal';
import { HomepageModule } from './modules/homepage/homepage.module';
import { OnboardingV2Module } from './modules/onboarding-v2/onboarding.module';
import { ConfigsService } from './common/services/configs.service';
import { TopbarWrapperComponent } from './page/topbar.component';
import { PageComponent } from './page/page.component';
<<<<<<< HEAD
=======
import { AppRoutingModule } from './app-routing.module';
import { Pages } from './controllers/pages/pages';
>>>>>>> b7f90a1d

@Injectable()
export class SentryErrorHandler implements ErrorHandler {
  constructor() {}
  handleError(error) {
    // const eventId = Sentry.captureException(error.originalError || error);
    // Sentry.showReportDialog({ eventId });
    console.error(error);
  }
}

@NgModule({
  bootstrap: [Minds],
<<<<<<< HEAD
  declarations: [
    Minds,
    TopbarWrapperComponent,
    PageComponent,
    MINDS_APP_ROUTING_DECLARATIONS,
    MINDS_DECLARATIONS,
    MINDS_PLUGIN_DECLARATIONS,
  ],
=======
  declarations: [Minds, TopbarWrapperComponent, PageComponent, Pages],
>>>>>>> b7f90a1d
  imports: [
    BrowserModule.withServerTransition({ appId: 'm-app' }),
    BrowserTransferStateModule,
    CookieModule.forRoot(),
    // TransferHttpCacheModule,
    //BrowserAnimationsModule,
    ReactiveFormsModule,
    FormsModule,
    HttpClientModule,
    CaptchaModule,
    CommonModule,
    ProModule, // NOTE: Pro Module should be declared _BEFORE_ anything else
    WalletModule,
    //CheckoutModule,
    MonetizationModule,
    PlusModule,
    AdsModule,
    BoostModule,
    WireModule,
    ReportModule,
    I18nModule,
    BanModule,
    ThirdPartyNetworksModule,
    LegacyModule,
    TranslateModule,
    SettingsModule,
    ModalsModule,
    PaymentsModule,
    MindsFormsModule,
    OnboardingModule,
    OnboardingV2Module,
    NotificationModule,
    GroupsModule,
    BlogModule,
    PostMenuModule,
    SearchModule,
    MessengerModule,
    HomepageModule,
    NewsfeedModule,
    MediaModule,
    AuthModule,
    BlockchainModule,
    BlockchainMarketingModule,
    NodesMarketingModule,
    BrandingModule,
    CommentsModule,
    JobsMarketingModule,
    HelpdeskModule,
    MobileModule,
    IssuesModule,
    CanaryModule,
    ChannelsModule,
    UpgradesModule,

    //last due to :username route
    AppRoutingModule,
    ChannelContainerModule,
  ],
  providers: [
    { provide: ErrorHandler, useClass: SentryErrorHandler },
    MINDS_PROVIDERS,
    ConfigsService,
    {
      provide: APP_INITIALIZER,
      useFactory: configs => () => configs.loadFromRemote(),
      deps: [ConfigsService],
      multi: true,
    },
  ],
  schemas: [CUSTOM_ELEMENTS_SCHEMA],
})
export class MindsModule {}<|MERGE_RESOLUTION|>--- conflicted
+++ resolved
@@ -73,11 +73,8 @@
 import { ConfigsService } from './common/services/configs.service';
 import { TopbarWrapperComponent } from './page/topbar.component';
 import { PageComponent } from './page/page.component';
-<<<<<<< HEAD
-=======
 import { AppRoutingModule } from './app-routing.module';
 import { Pages } from './controllers/pages/pages';
->>>>>>> b7f90a1d
 
 @Injectable()
 export class SentryErrorHandler implements ErrorHandler {
@@ -91,18 +88,7 @@
 
 @NgModule({
   bootstrap: [Minds],
-<<<<<<< HEAD
-  declarations: [
-    Minds,
-    TopbarWrapperComponent,
-    PageComponent,
-    MINDS_APP_ROUTING_DECLARATIONS,
-    MINDS_DECLARATIONS,
-    MINDS_PLUGIN_DECLARATIONS,
-  ],
-=======
   declarations: [Minds, TopbarWrapperComponent, PageComponent, Pages],
->>>>>>> b7f90a1d
   imports: [
     BrowserModule.withServerTransition({ appId: 'm-app' }),
     BrowserTransferStateModule,
