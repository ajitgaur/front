--- conflicted
+++ resolved
@@ -140,11 +140,8 @@
     CanaryModule,
     ChannelsModule,
     UpgradesModule,
-<<<<<<< HEAD
     CodeHighlightModule,
-=======
     SharedModule,
->>>>>>> ea77f4b5
 
     //last due to :username route
     AppRoutingModule,
