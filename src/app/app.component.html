<ng-container *ngIf="ready">
  <ng-container *ngIf="!isProDomain">
<<<<<<< HEAD
    <ng-container *ngIf="useNewNavigation; else v2Topbar">
      <m-v3-topbar>
        <ng-container search>
          <m-search--bar [defaultSizes]="false"></m-search--bar>
        </ng-container>
      </m-v3-topbar>
    </ng-container>

    <ng-template #v2Topbar>
      <m-v2-topbar *mIfFeature="'top-feeds'; else legacyTopbar">
        <ng-container search>
          <m-search--bar [defaultSizes]="false"></m-search--bar>
        </ng-container>

        <ng-container icons>
          <m-notifications--topbar-toggle
            *ngIf="session.isLoggedIn()"
          ></m-notifications--topbar-toggle>
        </ng-container>
      </m-v2-topbar>
      <ng-template #legacyTopbar>
        <m-topbar class="m-noshadow">
          <ng-container search>
            <m-search--bar></m-search--bar>
          </ng-container>
=======
    <m-v2-topbar>
      <ng-container search>
        <m-search--bar [defaultSizes]="false"></m-search--bar>
      </ng-container>

      <ng-container icons>
        <m-notifications--topbar-toggle
          *ngIf="session.isLoggedIn()"
        ></m-notifications--topbar-toggle>
      </ng-container>
    </m-v2-topbar>
>>>>>>> 759cb8aa

          <ng-container icons>
            <m-notifications--topbar-toggle></m-notifications--topbar-toggle>
            <m-wallet--topbar-toggle></m-wallet--topbar-toggle>
          </ng-container>
        </m-topbar>
      </ng-template>

      <m-sidebar--markers
        [class.has-v2-navbar]="featuresService.has('top-feeds')"
      ></m-sidebar--markers>
    </ng-template>
  </ng-container>

  <m-body
    [class.has-markers-sidebar]="session.isLoggedIn() && !isProDomain"
    [class.has-v2-navbar]="featuresService.has('top-feeds')"
    [class.has-v3-navbar]="featuresService.has('navigation-2020')"
    [class.is-pro-domain]="isProDomain"
  >
    <m-emailConfirmation *ngIf="!isProDomain"></m-emailConfirmation>
    <m-announcement [id]="'festival:sale'" *mIfFeature="'radiocity'">
      <span
        class="m-blockchain--wallet-address-notice--action"
        i18n="@@MINDS_FESTIVAL_TICKET_SALE"
      >
        BREAKING: Tickets on sale for "MINDS: FESTIVAL OF IDEAS" @ Radio City on
        6/13/2020. HELP US SELL OUT FAST!
      </span>
    </m-announcement>
    <m-blockchain--wallet-address-notice></m-blockchain--wallet-address-notice>
    <ng-container *ngIf="useNewNavigation; else oldLayout">
      <div class="m-grid">
        <m-sidebar--navigation></m-sidebar--navigation>
        <router-outlet></router-outlet>
      </div>
    </ng-container>
    <ng-template #oldLayout>
      <router-outlet></router-outlet>
    </ng-template>
  </m-body>

  <ng-container *mIfBrowser>
    <m-messenger *ngIf="session.isLoggedIn() && !isProDomain"></m-messenger>
  </ng-container>

  <m-hovercard-popup></m-hovercard-popup>

  <m-overlay-modal></m-overlay-modal>

  <m--blockchain--transaction-overlay></m--blockchain--transaction-overlay>

  <m-modal--tos-updated *ngIf="session.isLoggedIn()"></m-modal--tos-updated>

  <ng-container *mIfBrowser>
    <m-juryDutySession__summons
      *ngIf="session.isLoggedIn() && !isProDomain"
    ></m-juryDutySession__summons>
  </ng-container>

  <m-modal-signup
    *ngIf="!isProDomain && !session.getLoggedInUser()"
    [open]="false"
  ></m-modal-signup>

  <m-channel--onboarding *ngIf="showOnboarding"></m-channel--onboarding>

  <m-cookies-notice *ngIf="!session.isLoggedIn()"></m-cookies-notice>
</ng-container><|MERGE_RESOLUTION|>--- conflicted
+++ resolved
@@ -1,6 +1,5 @@
 <ng-container *ngIf="ready">
   <ng-container *ngIf="!isProDomain">
-<<<<<<< HEAD
     <ng-container *ngIf="useNewNavigation; else v2Topbar">
       <m-v3-topbar>
         <ng-container search>
@@ -26,19 +25,6 @@
           <ng-container search>
             <m-search--bar></m-search--bar>
           </ng-container>
-=======
-    <m-v2-topbar>
-      <ng-container search>
-        <m-search--bar [defaultSizes]="false"></m-search--bar>
-      </ng-container>
-
-      <ng-container icons>
-        <m-notifications--topbar-toggle
-          *ngIf="session.isLoggedIn()"
-        ></m-notifications--topbar-toggle>
-      </ng-container>
-    </m-v2-topbar>
->>>>>>> 759cb8aa
 
           <ng-container icons>
             <m-notifications--topbar-toggle></m-notifications--topbar-toggle>
