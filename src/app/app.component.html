<ng-container *ngIf="ready">
  <ng-container *ngIf="!isProDomain">
    <m-v2-topbar>
      <ng-container search>
        <m-search--bar [defaultSizes]="false"></m-search--bar>
      </ng-container>

      <ng-container icons>
        <m-notifications--topbar-toggle
          *ngIf="session.isLoggedIn()"
        ></m-notifications--topbar-toggle>
      </ng-container>
    </m-v2-topbar>

    <m-sidebar--markers
      [class.has-v2-navbar]="featuresService.has('top-feeds')"
    ></m-sidebar--markers>
  </ng-container>

  <m-body
    [class.has-markers-sidebar]="session.isLoggedIn() && !isProDomain"
    [class.has-v2-navbar]="featuresService.has('top-feeds')"
    [class.is-pro-domain]="isProDomain"
  >
<<<<<<< HEAD
    <m-emailConfirmation *ngIf="!isProDomain"></m-emailConfirmation>
    <m-announcement [id]="'blockchain:sale'" *ngIf="false">
=======
    <m-emailConfirmation></m-emailConfirmation>
    <m-announcement [id]="'festival:sale'" *mIfFeature="'radiocity'">
>>>>>>> 1e059cec
      <span
        class="m-blockchain--wallet-address-notice--action"
        i18n="@@MINDS_FESTIVAL_TICKET_SALE"
      >
        BREAKING: Tickets on sale for "MINDS: FESTIVAL OF IDEAS" @ Radio City on
        6/13/2020. HELP US SELL OUT FAST!
      </span>
    </m-announcement>
    <m-blockchain--wallet-address-notice></m-blockchain--wallet-address-notice>
    <router-outlet></router-outlet>
  </m-body>

  <ng-container *mIfBrowser>
    <m-messenger *ngIf="session.isLoggedIn() && !isProDomain"></m-messenger>
  </ng-container>

  <m-hovercard-popup></m-hovercard-popup>

  <m-overlay-modal></m-overlay-modal>

  <m--blockchain--transaction-overlay></m--blockchain--transaction-overlay>

  <m-modal--tos-updated *ngIf="session.isLoggedIn()"></m-modal--tos-updated>

  <ng-container *mIfBrowser>
    <m-juryDutySession__summons
      *ngIf="session.isLoggedIn() && !isProDomain"
    ></m-juryDutySession__summons>
  </ng-container>

  <m-modal-signup
    *ngIf="!isProDomain && !session.getLoggedInUser()"
    [open]="false"
  ></m-modal-signup>

  <m-channel--onboarding *ngIf="showOnboarding"></m-channel--onboarding>

  <m-cookies-notice *ngIf="!session.isLoggedIn()"> </m-cookies-notice>
</ng-container><|MERGE_RESOLUTION|>--- conflicted
+++ resolved
@@ -22,13 +22,8 @@
     [class.has-v2-navbar]="featuresService.has('top-feeds')"
     [class.is-pro-domain]="isProDomain"
   >
-<<<<<<< HEAD
     <m-emailConfirmation *ngIf="!isProDomain"></m-emailConfirmation>
-    <m-announcement [id]="'blockchain:sale'" *ngIf="false">
-=======
-    <m-emailConfirmation></m-emailConfirmation>
     <m-announcement [id]="'festival:sale'" *mIfFeature="'radiocity'">
->>>>>>> 1e059cec
       <span
         class="m-blockchain--wallet-address-notice--action"
         i18n="@@MINDS_FESTIVAL_TICKET_SALE"
