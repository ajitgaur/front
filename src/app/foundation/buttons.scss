@import './grid-values';
@import '../../stylesheets/themes';

.mf-button {
  display: inline-block;
  padding: 14px 32px;
  font: inherit;
  font-size: 18px;
  line-height: 24px;
  border: 1px solid;
  border-radius: 2px;
  font-weight: 400;
  cursor: pointer;
  user-select: none;
  white-space: nowrap;
  text-align: center;
  appearance: none;
  text-decoration: none;

  > * {
    vertical-align: middle;
    margin-right: 0.35em; // A space

    &:last-child {
      margin-right: initial;
    }
  }

  i.material-icons {
    line-height: 1em;
    font-size: 20px;
    height: auto;
    color: inherit;
    opacity: 0.4;
  }

  @include m-theme() {
    background: themed($m-blue);
    color: themed($m-white-always);
    border-color: themed($m-blue);
  }

  &.mf-button--smaller {
    font-size: 15px;
    line-height: 21px;
    padding: 10px 20px;
    border-radius: 3px;
  }

  &.mf-button--alt {
    @include m-theme() {
      background: themed($m-aqua);
      border-color: themed($m-aqua);
      color: themed($m-white-always);
    }
  }

  &.mf-button--destructive {
    @include m-theme() {
      background: themed($m-red);
      border-color: themed($m-red);
      color: themed($m-white-always);
    }
  }

  @media screen and (max-width: $m-grid-min-vp) {
    display: block;
    font-size: 15px;
    padding: 12px 15px;
    width: 100%;
    box-sizing: border-box;
  }

  &.mf-button--always-inline {
    @media screen and (max-width: $m-grid-min-vp) {
      display: inline-block;
    }
  }

  &.mf-button--hollow {
    @include m-theme() {
      background: transparent; // Within theme because of cascading
      color: themed($m-black);
      border-color: themed($m-blue);
    }
  }

<<<<<<< HEAD
  &.mf-button--hollow-mono {
    @include m-theme() {
      background: transparent; // Within theme because of cascading
      color: themed($m-black);
      border-color: themed($m-grey-200);
    }
=======
  &[disabled] {
    cursor: default;
    opacity: 0.6;
>>>>>>> d66805df
  }
}<|MERGE_RESOLUTION|>--- conflicted
+++ resolved
@@ -85,17 +85,16 @@
     }
   }
 
-<<<<<<< HEAD
   &.mf-button--hollow-mono {
     @include m-theme() {
       background: transparent; // Within theme because of cascading
       color: themed($m-black);
       border-color: themed($m-grey-200);
     }
-=======
-  &[disabled] {
-    cursor: default;
-    opacity: 0.6;
->>>>>>> d66805df
+
+    &[disabled] {
+      cursor: default;
+      opacity: 0.6;
+    }
   }
 }