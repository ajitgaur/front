import {
  ChangeDetectorRef,
  Component,
  PLATFORM_ID,
  Inject,
  HostBinding,
<<<<<<< HEAD
  OnInit,
  OnDestroy,
=======
  OnDestroy,
  OnInit,
>>>>>>> f335566b
} from '@angular/core';
import { isPlatformBrowser } from '@angular/common';

import { NotificationService } from './modules/notifications/notification.service';
import { AnalyticsService } from './services/analytics';
import { SocketsService } from './services/sockets';
import { Session } from './services/session';
import { LoginReferrerService } from './services/login-referrer.service';
import { ScrollToTopService } from './services/scroll-to-top.service';
import { ContextService } from './services/context.service';
import { Web3WalletService } from './modules/blockchain/web3-wallet.service';
import { Client } from './services/api/client';
import { ActivatedRoute, NavigationEnd, Router, Route } from '@angular/router';
import { ChannelOnboardingService } from './modules/onboarding/channel/onboarding.service';
import { BlockListService } from './common/services/block-list.service';
import { FeaturesService } from './services/features.service';
import { ThemeService } from './common/services/theme.service';
import { BannedService } from './modules/report/banned/banned.service';
import { DiagnosticsService } from './services/diagnostics.service';
import { SiteService } from './common/services/site.service';
import { SsoService } from './common/services/sso.service';
import { Subscription } from 'rxjs';
import { RouterHistoryService } from './common/services/router-history.service';
import { PRO_DOMAIN_ROUTES } from './modules/pro/pro.module';
import { ConfigsService } from './common/services/configs.service';
import { MetaService } from './common/services/meta.service';
import { filter, map, mergeMap, first } from 'rxjs/operators';
import { EmailConfirmationService } from './common/components/email-confirmation/email-confirmation.service';
import { Upload } from './services/api/upload';

@Component({
  selector: 'm-app',
  templateUrl: 'app.component.html',
})
export class Minds implements OnInit, OnDestroy {
  name: string;

  ready: boolean = false;

  showTOSModal: boolean = false;

  protected router$: Subscription;

  protected clientError$: Subscription;
  protected uploadError$: Subscription;

  protected routerConfig: Route[];

  constructor(
    public session: Session,
    public route: ActivatedRoute,
    public notificationService: NotificationService,
    public scrollToTop: ScrollToTopService,
    public analytics: AnalyticsService,
    public sockets: SocketsService,
    public loginReferrer: LoginReferrerService,
    public context: ContextService,
    public web3Wallet: Web3WalletService,
    public client: Client,
<<<<<<< HEAD
    public upload: Upload,
    public onboardingService: ChannelOnboardingService,
=======
>>>>>>> f335566b
    public router: Router,
    public blockListService: BlockListService,
    public featuresService: FeaturesService,
    public themeService: ThemeService,
    private emailConfirmationService: EmailConfirmationService,
    private bannedService: BannedService,
    @Inject(PLATFORM_ID) private platformId: Object,
    private diagnostics: DiagnosticsService,
    private routerHistoryService: RouterHistoryService,
    private site: SiteService,
    private sso: SsoService,
    private metaService: MetaService,
    private configs: ConfigsService,
    private cd: ChangeDetectorRef,
    private socketsService: SocketsService
  ) {
    this.name = 'Minds';

    if (this.site.isProDomain) {
      this.router.resetConfig(PRO_DOMAIN_ROUTES);
    }
  }

  async ngOnInit() {
    this.clientError$ = this.client.onError.subscribe(
      this.checkXHRError.bind(this)
    );

    this.uploadError$ = this.upload.onError.subscribe(
      this.checkXHRError.bind(this)
    );

    // MH: does loading meta tags before the configs have been set cause issues?
    this.router$ = this.router.events
      .pipe(
        filter(e => e instanceof NavigationEnd),
        map(() => this.route),
        map(route => {
          while (route.firstChild) route = route.firstChild;
          return route;
        }),
        // filter(route => route.outlet === 'primary')
        mergeMap(route => route.data)
      )
      .subscribe(data => {
        this.metaService.reset(data);
      });

    try {
      this.updateMeta(); // Because the router is setup before our configs

      // Setup sentry/diagnostic configs
      this.diagnostics.setUser(this.configs.get('user'));
      this.diagnostics.listen(); // Listen for user changes

      if (this.sso.isRequired()) {
        await this.sso.connect();
      }
    } catch (e) {
      console.error('ngOnInit()', e);
    }

    this.ready = true;
    this.detectChanges();

    try {
      await this.initialize();
    } catch (e) {
      console.error('initialize()', e);
    }
  }

  checkXHRError(err: string | any) {
    if (err.status === 403 && err.error.must_verify) {
      this.emailConfirmationService.show();
    }
  }

  async initialize() {
    this.blockListService.fetch();

    if (this.site.isProDomain) {
      this.site.listen();
    } else {
      this.notificationService.getNotifications();
    }

    this.session.isLoggedIn(async is => {
      if (is && !this.site.isProDomain) {
        const user = this.session.getLoggedInUser();
        const language = this.configs.get('language');

        if (user.language !== language) {
          console.log('[app]:: language change', user.language, language);
          window.location.reload(true);
        }
      }
    });

    this.loginReferrer
      .avoid([
        '/login',
        '/logout',
        '/logout/all',
        '/register',
        '/forgot-password',
      ])
      .listen();

    this.scrollToTop.listen();

    this.context.listen();

    this.web3Wallet.setUp();

    this.themeService.setUp();

    this.socketsService.setUp();
  }

  ngOnDestroy() {
    this.loginReferrer.unlisten();
    this.scrollToTop.unlisten();
    this.router$.unsubscribe();
    this.clientError$.unsubscribe();
  }

  @HostBinding('class') get cssColorSchemeOverride() {
    if (!this.site.isProDomain || !this.site.pro.scheme) {
      return '';
    }

    return `m-theme--wrapper m-theme--wrapper__${this.site.pro.scheme}`;
  }

  get isProDomain() {
    return this.site.isProDomain;
  }

  private updateMeta(): void {
    let route = this.route;
    while (route.firstChild) route = route.firstChild;
    this.metaService.reset(route.snapshot.data);
  }

  detectChanges() {
    this.cd.markForCheck();
    this.cd.detectChanges();
  }
}<|MERGE_RESOLUTION|>--- conflicted
+++ resolved
@@ -1,18 +1,12 @@
 import {
   ChangeDetectorRef,
   Component,
-  PLATFORM_ID,
+  HostBinding,
   Inject,
-  HostBinding,
-<<<<<<< HEAD
-  OnInit,
-  OnDestroy,
-=======
   OnDestroy,
   OnInit,
->>>>>>> f335566b
+  PLATFORM_ID,
 } from '@angular/core';
-import { isPlatformBrowser } from '@angular/common';
 
 import { NotificationService } from './modules/notifications/notification.service';
 import { AnalyticsService } from './services/analytics';
@@ -23,8 +17,7 @@
 import { ContextService } from './services/context.service';
 import { Web3WalletService } from './modules/blockchain/web3-wallet.service';
 import { Client } from './services/api/client';
-import { ActivatedRoute, NavigationEnd, Router, Route } from '@angular/router';
-import { ChannelOnboardingService } from './modules/onboarding/channel/onboarding.service';
+import { ActivatedRoute, NavigationEnd, Route, Router } from '@angular/router';
 import { BlockListService } from './common/services/block-list.service';
 import { FeaturesService } from './services/features.service';
 import { ThemeService } from './common/services/theme.service';
@@ -37,9 +30,9 @@
 import { PRO_DOMAIN_ROUTES } from './modules/pro/pro.module';
 import { ConfigsService } from './common/services/configs.service';
 import { MetaService } from './common/services/meta.service';
-import { filter, map, mergeMap, first } from 'rxjs/operators';
+import { filter, map, mergeMap } from 'rxjs/operators';
+import { Upload } from './services/api/upload';
 import { EmailConfirmationService } from './common/components/email-confirmation/email-confirmation.service';
-import { Upload } from './services/api/upload';
 
 @Component({
   selector: 'm-app',
@@ -70,16 +63,12 @@
     public context: ContextService,
     public web3Wallet: Web3WalletService,
     public client: Client,
-<<<<<<< HEAD
     public upload: Upload,
-    public onboardingService: ChannelOnboardingService,
-=======
->>>>>>> f335566b
+    private emailConfirmationService: EmailConfirmationService,
     public router: Router,
     public blockListService: BlockListService,
     public featuresService: FeaturesService,
     public themeService: ThemeService,
-    private emailConfirmationService: EmailConfirmationService,
     private bannedService: BannedService,
     @Inject(PLATFORM_ID) private platformId: Object,
     private diagnostics: DiagnosticsService,
@@ -200,6 +189,7 @@
     this.scrollToTop.unlisten();
     this.router$.unsubscribe();
     this.clientError$.unsubscribe();
+    this.uploadError$.unsubscribe();
   }
 
   @HostBinding('class') get cssColorSchemeOverride() {
