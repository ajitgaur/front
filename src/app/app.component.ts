--- conflicted
+++ resolved
@@ -17,11 +17,8 @@
 import { FeaturesService } from './services/features.service';
 import { ThemeService } from './common/services/theme.service';
 import { BannedService } from './modules/report/banned/banned.service';
-<<<<<<< HEAD
+import { DiagnosticsService } from './services/diagnostics.service';
 import { STANDALONE_ROUTES } from './modules/pro/pro.module';
-=======
-import { DiagnosticsService } from './services/diagnostics.service';
->>>>>>> e6c32aca
 
 @Component({
   moduleId: module.id,
@@ -58,7 +55,7 @@
     public featuresService: FeaturesService,
     public themeService: ThemeService,
     private bannedService: BannedService,
-    private diagnostics: DiagnosticsService
+    private diagnostics: DiagnosticsService,
   ) {
     this.name = 'Minds';
 
@@ -68,18 +65,14 @@
   }
 
   async ngOnInit() {
-<<<<<<< HEAD
+    this.diagnostics.setUser(this.minds.user);
+    this.diagnostics.listen(); // Listen for user changes
+
     this.standalone = Boolean(window.Minds.pro);
 
     if (!this.standalone) {
       this.notificationService.getNotifications();
     }
-=======
-    this.diagnostics.setUser(this.minds.user);
-    this.diagnostics.listen(); // Listen for user changes
-
-    this.notificationService.getNotifications();
->>>>>>> e6c32aca
 
     this.session.isLoggedIn(async is => {
       if (is && !this.standalone) {
