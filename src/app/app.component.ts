--- conflicted
+++ resolved
@@ -67,11 +67,7 @@
     public context: ContextService,
     public web3Wallet: Web3WalletService,
     public client: Client,
-<<<<<<< HEAD
     public upload: Upload,
-    public webtorrent: WebtorrentService,
-=======
->>>>>>> c64a0685
     public onboardingService: ChannelOnboardingService,
     public router: Router,
     public blockListService: BlockListService,
