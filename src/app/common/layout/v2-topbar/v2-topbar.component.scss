--- conflicted
+++ resolved
@@ -41,15 +41,9 @@
     }
 
     .m-v2-topbar {
-<<<<<<< HEAD
-      padding: 15px 0 0;
-      max-width: 1084px;
-      margin: 0 auto 5px auto;
-=======
       padding: 15px 0 15px;
       max-width: 1084px;
       margin: 0 auto;
->>>>>>> e015c897
 
       @media screen and (max-width: 1168px) {
         margin: 0 25px;
@@ -314,7 +308,6 @@
     font-family: 'Roboto', sans-serif;
     cursor: pointer;
     @include m-theme() {
-      background-color: themed($m-white);
       background-color: themed($m-white);
       border: 1px solid themed($m-blue);
       color: themed($m-blue);
