<div class="m-user-menu m-dropdown">
  <a class="m-user-menu__Anchor" (click)="toggleMenu()"><i class="material-icons">menu</i></a>

  <ul class="m-dropdown__list m-user-menu__Dropdown mdl-shadow--3dp" [hidden]="!isOpen">
    <li
      class="m-dropdownList__item m-user-menuDropdown__Item"
      *ngIf="!getCurrentUser()"
      (click)="closeMenu()"
    >
      <a routerLink="/login">
        <i class="material-icons">vpn_key</i>
        <span i18n>Login</span>
      </a>
    </li>

    <li
      class="m-dropdownList__item m-user-menuDropdown__Item"
      *ngIf="getCurrentUser()"
      (click)="closeMenu()"
    >
      <a [routerLink]="['/', getCurrentUser()?.username]">
        <i class="material-icons">person</i>
        <span i18n>View Channel</span>
      </a>
    </li>

    <li
      class="m-dropdownList__item m-user-menuDropdown__Item"
      *ngIf="isAdmin()"
      (click)="closeMenu()"
    >
      <a routerLink="/admin/interactions">
        <i class="material-icons">build</i>
        <span i18n>Admin</span>
      </a>
    </li>

    <li
      class="m-dropdownList__item m-user-menuDropdown__Item"
      *ngIf="isAdmin()"
      (click)="closeMenu()"
    >
      <a routerLink="/analytics/admin/network">
        <i class="material-icons">timeline</i>
        <span i18n>Analytics</span>
      </a>
    </li>

    <li
      class="m-dropdownList__item m-user-menuDropdown__Item"
      *ngIf="getCurrentUser()"
      (click)="closeMenu()"
    >
<<<<<<< HEAD
      <a routerLink="/boost/campaigns">
=======
      <a (click)="openReferralsModal()">
        <i class="material-icons">people</i>
        <span i18n="@@M__COMMON__REFER_FRIENDS">Refer Friends</span>
      </a>
    </li>

    <li
      class="m-dropdownList__item m-user-menuDropdown__Item"
      *ngIf="getCurrentUser()"
      (click)="closeMenu()"
    >
      <a routerLink="/boost/console">
>>>>>>> 157e56d4
        <i class="material-icons">trending_up</i>
        <span i18n>Boosts</span>
      </a>
    </li>

    <ng-container *mIfFeature="'helpdesk'; else supportPages">
      <li
        class="m-dropdownList__item m-user-menuDropdown__Item"
        (click)="closeMenu()"
      >
        <a routerLink="/help">
          <i class="material-icons">help_outline</i>
          <span i18n>Help Desk</span>
        </a>
      </li>
    </ng-container>
    <ng-template #supportPages>
      <li
        class="m-dropdownList__item m-user-menuDropdown__Item"
        (click)="closeMenu()"
      >
        <a routerLink="/faq">
          <i class="material-icons">help_outline</i>
          <span i18n>FAQ</span>
        </a>
      </li>

      <li
        class="m-dropdownList__item m-user-menuDropdown__Item"
        (click)="closeMenu()"
      >
        <a routerLink="/groups/profile/100000000000000681">
          <i class="material-icons">help_outline</i>
          <span i18n>Help &amp; Support</span>
        </a>
      </li>
    </ng-template>

    <li
      class="m-dropdownList__item m-user-menuDropdown__Item"
      *ngIf="getCurrentUser()"
      (click)="closeMenu()"
    >
      <a routerLink="/canary">
        <i class="material-icons">new_releases</i>
        <span *ngIf="!getCurrentUser()?.canary; else canaryDropdownItem" i18n>Canary Mode</span>
        <ng-template #canaryDropdownItem>
          <span i18n>Canary Mode</span>
        </ng-template>
      </a>
    </li>

    <li
      class="m-dropdownList__item m-user-menuDropdown__Item"
      (click)="closeMenu()"
    >
      <a routerLink="/mobile">
        <i class="material-icons">phone_iphone</i>
        <span i18n>Mobile App</span>
      </a>
    </li>

   <li
       class="m-dropdownList__item m-user-menuDropdown__Item"
       (click)="closeMenu()"
   >
      <a target="_blank" href="https://www.teespring.com/stores/minds">
      <i class="material-icons">shopping_cart</i>
      <span i18n>Store</span>
    </a>
   </li>

    <li
      class="m-dropdownList__item m-user-menuDropdown__Item"
      *ngIf="getCurrentUser()"
      (click)="closeMenu()"
    >
      <a routerLink="/content-policy">
        <i class="material-icons">gavel</i>
        <span i18n>Content Policy</span>
      </a>
    </li>

    <ng-container *mIfFeature="'dark-mode'">
      <li
        class="m-dropdownList__item m-user-menuDropdown__Item"
        *ngIf="getCurrentUser()"
        (click)="toggleTheme()"
      >
        <i class="material-icons" *ngIf="isDark">brightness_7</i>
        <i class="material-icons" *ngIf="!isDark">brightness_2</i>
        <span i18n *ngIf="isDark">Light Mode</span>
        <span i18n *ngIf="!isDark">Dark Mode</span>
      </li>
    </ng-container>

    <li
      class="m-dropdownList__item m-user-menuDropdown__Item"
      *ngIf="getCurrentUser()"
      (click)="closeMenu()"
    >
      <a routerLink="/settings/general">
        <i class="material-icons">settings</i>
        <span i18n>Settings</span>
      </a>
    </li>

    <li
      class="m-dropdownList__item m-user-menuDropdown__Item"
      *ngIf="getCurrentUser()"
      (click)="closeMenu()"
    >
      <a routerLink="/logout">
        <i class="material-icons">exit_to_app</i>
        <span i18n>Logout</span>
      </a>
    </li>
  </ul>
</div>

<div class="minds-bg-overlay" (click)="closeMenu()" [hidden]="!isOpen"></div>
<|MERGE_RESOLUTION|>--- conflicted
+++ resolved
@@ -51,9 +51,6 @@
       *ngIf="getCurrentUser()"
       (click)="closeMenu()"
     >
-<<<<<<< HEAD
-      <a routerLink="/boost/campaigns">
-=======
       <a (click)="openReferralsModal()">
         <i class="material-icons">people</i>
         <span i18n="@@M__COMMON__REFER_FRIENDS">Refer Friends</span>
@@ -65,8 +62,7 @@
       *ngIf="getCurrentUser()"
       (click)="closeMenu()"
     >
-      <a routerLink="/boost/console">
->>>>>>> 157e56d4
+      <a routerLink="/boost/campaigns">
         <i class="material-icons">trending_up</i>
         <span i18n>Boosts</span>
       </a>
