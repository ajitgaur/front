--- conflicted
+++ resolved
@@ -40,10 +40,7 @@
   class="m-v2-topbar__Top"
   [class.m-v2-topbar__marketingPages]="marketingPages"
   [class.m-v2-topbar__noBackground]="!showBackground"
-<<<<<<< HEAD
-=======
   [style.visibility]="showTopbar ? 'visible' : 'hidden'"
->>>>>>> e015c897
 >
   <div class="m-v2-topbar">
     <div class="m-v2-topbar__Container--left">
@@ -86,36 +83,6 @@
         </div>
       </ng-container>
       <ng-template #loggedOutRightContainer>
-<<<<<<< HEAD
-        <ng-container *ngIf="showSeparateLoginBtns; else singleButton">
-          <div class="m-v2-topbar__Container__LoginWrapper">
-            <a
-              class="m-v2-topbarLoginWrapper__login"
-              routerLink="/login"
-              title="Login"
-              i18n-title
-            >
-              Login
-            </a>
-
-            <a
-              class="m-v2-topbarLoginWrapper__joinMindsNow"
-              routerLink="/login"
-              title="Join Minds Now"
-              i18n-title
-            >
-              Join Minds Now
-            </a>
-          </div>
-        </ng-container>
-
-        <ng-template #singleButton>
-          <div class="m-v2-topbar__Container__LoginWrapper">
-            <a routerLink="/login" title="Login" i18n-title>
-              Login / Signup
-            </a>
-          </div>
-=======
         <ng-container
           *mIfFeature="'register_pages-december-2019'; else singleButton"
         >
@@ -150,7 +117,6 @@
               </a>
             </div>
           </ng-container>
->>>>>>> e015c897
         </ng-template>
       </ng-template>
 
