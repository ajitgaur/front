import {
  ChangeDetectionStrategy,
  ChangeDetectorRef,
  Component,
  ComponentFactoryResolver,
  OnInit,
  OnDestroy,
  ViewChild,
  HostListener,
  HostBinding,
} from '@angular/core';
import { Session } from '../../../services/session';
import { DynamicHostDirective } from '../../directives/dynamic-host.directive';
import { NotificationsToasterComponent } from '../../../modules/notifications/toaster.component';
import { ThemeService } from '../../../common/services/theme.service';
import { ConfigsService } from '../../services/configs.service';
<<<<<<< HEAD
import { V2TopbarService } from './v2-topbar.service';
import { ActivatedRoute, NavigationEnd, Router } from '@angular/router';
import { Location } from '@angular/common';
import { FeaturesService } from '../../../services/features.service';
=======
import { NavigationEnd, Router } from '@angular/router';
import { TopbarService } from '../topbar.service';
>>>>>>> f335566b

@Component({
  selector: 'm-v2-topbar',
  templateUrl: 'v2-topbar.component.html',
  changeDetection: ChangeDetectionStrategy.OnPush,
})
export class V2TopbarComponent implements OnInit, OnDestroy {
  readonly cdnAssetsUrl: string;
  timeout;
  isTouchScreen = false;
  forceBackground: boolean = true;
  showBackground: boolean = true;
  showSeparateLoginBtns: boolean = false;
  marketingPages: boolean = false;
  showTopbar: boolean = true;
  showBottombar: boolean = true;

  @ViewChild(DynamicHostDirective, { static: true })
  notificationsToasterHost: DynamicHostDirective;

  componentRef;
  componentInstance: NotificationsToasterComponent;

  onAuthPages: boolean = false; // sets to false if we're on login or register pages

  router$;

  constructor(
    protected session: Session,
    protected cd: ChangeDetectorRef,
    private themeService: ThemeService,
    protected componentFactoryResolver: ComponentFactoryResolver,
    configs: ConfigsService,
<<<<<<< HEAD
    protected topbarService: V2TopbarService,
    protected router: Router,
    public featuresService: FeaturesService
=======
    protected topbarService: TopbarService,
    protected router: Router
>>>>>>> f335566b
  ) {
    this.cdnAssetsUrl = configs.get('cdn_assets_url');
  }

  ngOnInit() {
    this.loadComponent();
    this.session.isLoggedIn(() => this.detectChanges());

    this.listen();

    this.topbarService.setContainer(this);
  }

  toggleVisibility(visible: boolean) {
    this.showTopbar = visible;
    this.showBottombar = visible;
    this.detectChanges();
  }

  getCurrentUser() {
    return this.session.getLoggedInUser();
  }

  loadComponent() {
    const componentFactory = this.componentFactoryResolver.resolveComponentFactory(
        NotificationsToasterComponent
      ),
      viewContainerRef = this.notificationsToasterHost.viewContainerRef;

    viewContainerRef.clear();

    this.componentRef = viewContainerRef.createComponent(componentFactory);
    this.componentInstance = this.componentRef.instance;
  }

  /**
   * Marketing pages set this to true in order to change how the topbar looks
   * @param value
   * @param showBottombar
   */
  toggleMarketingPages(
    value: boolean,
    showBottombar = true,
    forceBackground: boolean = true
  ) {
    this.marketingPages = value;
    this.showSeparateLoginBtns = value;
    this.showBottombar = value && showBottombar;
    this.forceBackground = forceBackground;
    this.onScroll();
    this.detectChanges();
  }

  @HostListener('window:scroll')
  onScroll() {
    this.showBackground = this.forceBackground
      ? true
      : this.marketingPages
      ? window.document.body.scrollTop > 52
      : true;
  }

  detectChanges() {
    this.cd.markForCheck();
    this.cd.detectChanges();
  }

  touchStart() {
    this.isTouchScreen = true;
  }

  mouseEnter() {
    if (this.session.isLoggedIn()) {
      this.timeout = setTimeout(() => {
        if (!this.isTouchScreen) {
          this.themeService.toggleUserThemePreference();
        }
      }, 5000);
    }
  }

  mouseLeave() {
    clearTimeout(this.timeout);
  }

  ngOnDestroy() {
    if (this.timeout) {
      clearTimeout(this.timeout);
    }
    if (this.router$) {
      this.router$.unsubscribe();
    }
  }

  private listen() {
    this.setOnAuthPages(this.router.url);

    this.router$ = this.router.events.subscribe(
      (navigationEvent: NavigationEnd) => {
        if (navigationEvent instanceof NavigationEnd) {
          if (!navigationEvent.urlAfterRedirects) {
            return;
          }

          this.setOnAuthPages(
            navigationEvent.urlAfterRedirects || navigationEvent.url
          );
        }
      }
    );
  }

  private setOnAuthPages(url) {
    this.onAuthPages = url === '/login' || url === '/register';
    this.detectChanges();
  }
}<|MERGE_RESOLUTION|>--- conflicted
+++ resolved
@@ -14,15 +14,9 @@
 import { NotificationsToasterComponent } from '../../../modules/notifications/toaster.component';
 import { ThemeService } from '../../../common/services/theme.service';
 import { ConfigsService } from '../../services/configs.service';
-<<<<<<< HEAD
-import { V2TopbarService } from './v2-topbar.service';
-import { ActivatedRoute, NavigationEnd, Router } from '@angular/router';
-import { Location } from '@angular/common';
 import { FeaturesService } from '../../../services/features.service';
-=======
 import { NavigationEnd, Router } from '@angular/router';
 import { TopbarService } from '../topbar.service';
->>>>>>> f335566b
 
 @Component({
   selector: 'm-v2-topbar',
@@ -56,14 +50,9 @@
     private themeService: ThemeService,
     protected componentFactoryResolver: ComponentFactoryResolver,
     configs: ConfigsService,
-<<<<<<< HEAD
-    protected topbarService: V2TopbarService,
-    protected router: Router,
-    public featuresService: FeaturesService
-=======
+    public featuresService: FeaturesService,
     protected topbarService: TopbarService,
     protected router: Router
->>>>>>> f335566b
   ) {
     this.cdnAssetsUrl = configs.get('cdn_assets_url');
   }
