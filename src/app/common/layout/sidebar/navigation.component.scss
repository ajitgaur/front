--- conflicted
+++ resolved
@@ -33,8 +33,6 @@
     }
   }
 
-<<<<<<< HEAD
-=======
   .m-sidebarNavigation__user {
     a {
       display: flex;
@@ -65,7 +63,6 @@
     }
   }
 
->>>>>>> b7f90a1d
   .m-sidebar--navigation {
     grid-area: nav;
 
@@ -74,6 +71,17 @@
     min-width: 0;
     box-sizing: border-box;
 
+  .m-sidebar--navigation--item {
+    display: flex;
+    //flex-direction: column;
+    align-items: center;
+    text-decoration: none;
+    font-family: 'Roboto', Helvetica, sans-serif;
+    margin: 15px 0;
+    font-weight: bold;
+
+    font-size: 17px;
+    line-height: 44px;
     @include m-theme() {
       background-color: themed($m-body-bg);
       border-right: 1px solid themed($m-grey-400);
@@ -127,17 +135,12 @@
         }
       }
 
-<<<<<<< HEAD
-      ul {
-        padding: 37px 35px 0;
-=======
       .m-sidebarNavigation__user {
         padding-top: 37px;
       }
 
       ul {
         padding: 0 35px 0;
->>>>>>> b7f90a1d
 
         .m-sidebar--navigation--item {
           margin: 4px 0;
@@ -186,16 +189,11 @@
       }
     }
 
-<<<<<<< HEAD
-    i.material-icons {
-      margin-right: 30px;
-=======
     m-tooltip {
       i.material-icons,
       img {
         margin-right: 30px;
       }
->>>>>>> b7f90a1d
     }
   }
 }