--- conflicted
+++ resolved
@@ -1,14 +1,8 @@
 import { Client } from '../api/client.service';
-<<<<<<< HEAD
-import { Injectable, Inject, Optional } from '@angular/core';
-import { BehaviorSubject, Observable } from 'rxjs';
-import { map, tap } from 'rxjs/operators';
 import { Router, ActivatedRoute } from '@angular/router';
-=======
-import { Injectable, Inject, Optional, Injector } from '@angular/core';
+import { Injectable, Inject } from '@angular/core';
 import { RedirectService } from './redirect.service';
 import { Location } from '@angular/common';
->>>>>>> 18d19ab7
 
 @Injectable()
 export class ConfigsService {
