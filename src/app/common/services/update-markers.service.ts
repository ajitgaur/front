import { Injectable } from '@angular/core';
import { MindsHttpClient } from '../api/client.service';
import { Session } from '../../../app/services/session';
import { BehaviorSubject } from 'rxjs';
import { SocketsService } from '../../services/sockets';

import { map, concatAll } from 'rxjs/operators';

@Injectable()
export class UpdateMarkersService {
  isLoggedIn: boolean = false;
  markersSubject = new BehaviorSubject([]);
  markers$;
  entityGuids$ = [];
  entityGuidsSockets$ = [];
  private data = [];
  muted = [];

  constructor(
    private http: MindsHttpClient,
    private session: Session,
    private sockets: SocketsService
  ) {}

  get() {
    return this.http
      .get('api/v2/notifications/markers', {
        type: 'group',
      })
      .pipe(map((response: any) => response.markers));
  }

  get markers() {
    if (!this.markers$) {
      this.markers$ = this.markersSubject.asObservable();
      this.isLoggedIn = this.session.isLoggedIn(is => {
        this.isLoggedIn = is;
        this.fetch();
      });
      this.emitToEntityGuids();
      this.fetch();
    }
    return this.markers$;
  }

  fetch() {
    if (this.isLoggedIn) {
      this.get().subscribe((markers: any) => {
<<<<<<< HEAD
=======
        if (!markers) return;
>>>>>>> 100602ee
        this.data = markers; //cache

        for (let i in this.data) {
          if (this.data[i].disabled === true)
            this.muted.push(this.data[i].entity_guid);
        }

        this.markersSubject.next(markers);
      });
    } else {
      this.clear();
    }
  }

  listen() {
    this.emitToEntityGuids();
  }

  clear() {
    // clean subscriptions
    this.entityGuidsSockets$.forEach(sub => {
      sub.unsubscribe();
    });
    this.entityGuidsSockets$ = [];
    this.entityGuids$ = [];
    this.data = [];
  }

  markAsRead(opts) {
    if (!opts.entity_guid) throw 'entity guid must be set';
    if (!opts.entity_type) throw 'entity type must be set';
    if (!opts.marker) throw 'marker must be set';

    if (!opts.noReply) {
      this.http
        .post('api/v2/notifications/markers/read', opts)
        .subscribe(res => null, err => console.warn(err));
    }

    for (let i = 0; i < this.data.length; i++) {
      if (this.data[i].entity_guid == opts.entity_guid) {
        this.data[i].read_timestamp = Date.now() / 1000;
      }
    }

    this.markersSubject.next(this.data);
  }

  mute(entity_guid) {
    if (this.muted.indexOf(entity_guid) > -1) return;
    this.muted.push(entity_guid);
    console.log(this.muted);
  }

  unmute(entity_guid) {
    for (let i = 0; i < this.muted.length; i++) {
      if (this.muted[i] == entity_guid) this.muted.splice(i, 1);
    }
  }

  getByEntityGuid(entity_guid) {
    if (!this.entityGuids$[entity_guid]) {
      this.entityGuids$[entity_guid] = new BehaviorSubject({});
    }

    if (!this.entityGuidsSockets$[entity_guid]) {
      this.sockets.join(`marker:${entity_guid}`);
      this.entityGuidsSockets$[entity_guid] = this.sockets.subscribe(
        `marker:${entity_guid}`,
        marker => {
          marker = JSON.parse(marker);
          let entity_guid = marker.entity_guid;

          if (this.muted.indexOf(entity_guid) > -1) {
            return;
          }

          let found = false;
          for (let i in this.data) {
            if (
              this.data[i].entity_guid === entity_guid &&
              this.data[i].marker === marker.marker &&
              this.data[i].user_guid === marker.user_guid
            ) {
              this.data[i].updated_timestamp = marker.updated_timestamp;
              found = true;
            }
          }
          if (!found) {
            this.data.push(marker);
          }
          this.markersSubject.next(this.data);
        }
      );
    }

    return this.entityGuids$[entity_guid];
  }

  emitToEntityGuids() {
    this.markersSubject.pipe(concatAll()).subscribe(marker => {
      const subject = this.getByEntityGuid(marker.entity_guid);
      subject.next(marker);
    });
  }
}<|MERGE_RESOLUTION|>--- conflicted
+++ resolved
@@ -46,10 +46,7 @@
   fetch() {
     if (this.isLoggedIn) {
       this.get().subscribe((markers: any) => {
-<<<<<<< HEAD
-=======
         if (!markers) return;
->>>>>>> 100602ee
         this.data = markers; //cache
 
         for (let i in this.data) {
