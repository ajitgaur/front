<<<<<<< HEAD
import { Injectable } from "@angular/core";
import { Client } from "../../services/api/client";
import { Session } from "../../services/session";

import AsyncLock from "../../helpers/async-lock";

import MindsClientHttpAdapter from "../../lib/minds-sync/adapters/MindsClientHttpAdapter.js";
import browserStorageAdapterFactory from "../../helpers/browser-storage-adapter-factory";
import BlockListSync from "../../lib/minds-sync/services/BlockListSync.js";
import { AsyncStatus } from "../../helpers/async-status";
=======
import { Injectable } from '@angular/core';
import { BehaviorSubject } from 'rxjs';
import { Client } from '../../services/api/client';
import { Session } from '../../services/session';
import { Storage } from '../../services/storage';
>>>>>>> 52608901

@Injectable()
export class BlockListService {
  blocked: BehaviorSubject<string[]>;

  constructor(
    protected client: Client,
    protected session: Session,
    protected storage: Storage
  ) {
    this.blocked = new BehaviorSubject(JSON.parse(this.storage.get('blocked')));
  }

  fetch() {
    this.client
      .get('api/v1/block', { sync: 1, limit: 10000 })
      .then((response: any) => {
        if (response.guids !== this.blocked.getValue())
          this.blocked.next(response.guids); // re-emit as we have a change

<<<<<<< HEAD
    this.blockListSync.setUp();

    //

    this.status.done();

    // Prune on session changes

    /*this.session.isLoggedIn((is: boolean) => {
      if (is) {
        this.sync();
      } else {
        this.prune();
      }
      });*/
=======
        this.storage.set('blocked', JSON.stringify(response.guids)); // save to storage
      });
    return this;
>>>>>>> 52608901
  }

  async sync() {}

  async prune() {}

  async get() {}

  async getList() {
    return this.blocked.getValue();
  }

  async add(guid: string) {
    const guids = this.blocked.getValue();
    if (guids.indexOf(guid) < 0) this.blocked.next([...guids, ...[guid]]);
    this.storage.set('blocked', JSON.stringify(this.blocked.getValue()));
  }

  async remove(guid: string) {
    const guids = this.blocked.getValue();
    const index = guids.indexOf(guid);
    if (index > -1) {
      guids.splice(index, 1);
    }

    this.blocked.next(guids);
    this.storage.set('blocked', JSON.stringify(this.blocked.getValue()));
  }

  static _(client: Client, session: Session, storage: Storage) {
    return new BlockListService(client, session, storage);
  }
}<|MERGE_RESOLUTION|>--- conflicted
+++ resolved
@@ -1,21 +1,8 @@
-<<<<<<< HEAD
-import { Injectable } from "@angular/core";
-import { Client } from "../../services/api/client";
-import { Session } from "../../services/session";
-
-import AsyncLock from "../../helpers/async-lock";
-
-import MindsClientHttpAdapter from "../../lib/minds-sync/adapters/MindsClientHttpAdapter.js";
-import browserStorageAdapterFactory from "../../helpers/browser-storage-adapter-factory";
-import BlockListSync from "../../lib/minds-sync/services/BlockListSync.js";
-import { AsyncStatus } from "../../helpers/async-status";
-=======
 import { Injectable } from '@angular/core';
 import { BehaviorSubject } from 'rxjs';
 import { Client } from '../../services/api/client';
 import { Session } from '../../services/session';
 import { Storage } from '../../services/storage';
->>>>>>> 52608901
 
 @Injectable()
 export class BlockListService {
@@ -36,27 +23,9 @@
         if (response.guids !== this.blocked.getValue())
           this.blocked.next(response.guids); // re-emit as we have a change
 
-<<<<<<< HEAD
-    this.blockListSync.setUp();
-
-    //
-
-    this.status.done();
-
-    // Prune on session changes
-
-    /*this.session.isLoggedIn((is: boolean) => {
-      if (is) {
-        this.sync();
-      } else {
-        this.prune();
-      }
-      });*/
-=======
         this.storage.set('blocked', JSON.stringify(response.guids)); // save to storage
       });
     return this;
->>>>>>> 52608901
   }
 
   async sync() {}
