import { Injectable } from '@angular/core';

import { Client } from '../../services/api/client';
import { Session } from '../../services/session';

import { EntitiesService } from './entities.service';
import { BlockListService } from './block-list.service';

<<<<<<< HEAD
import MindsClientHttpAdapter from "../../lib/minds-sync/adapters/MindsClientHttpAdapter.js";
import browserStorageAdapterFactory from "../../helpers/browser-storage-adapter-factory";
import FeedsSync from '../../lib/minds-sync/services/FeedsSync.js';

import hashCode from "../../helpers/hash-code";
import { AsyncStatus } from "../../helpers/async-status";

export type FeedsServiceGetParameters = {
  endpoint: string;
  timebased: boolean;

  //
  limit: number;
  offset?: number;

  //
  syncPageSize?: number;
  forceSync?: boolean;
}

export type FeedsServiceGetResponse = {
  entities: any[],
  next?: number
};
=======
import { BehaviorSubject, Observable, combineLatest } from 'rxjs';
import { switchMap, map, tap, first } from 'rxjs/operators';
>>>>>>> 52608901

/**
 * Enables the grabbing of data through observable feeds.
 */
@Injectable()
export class FeedsService {
<<<<<<< HEAD

  //protected feedsSync: FeedsSync;
=======
  limit: BehaviorSubject<number> = new BehaviorSubject(12);
  offset: BehaviorSubject<number> = new BehaviorSubject(0);
  fallbackAt: number | null = null;
  fallbackAtIndex: BehaviorSubject<number | null> = new BehaviorSubject(null);
  pageSize: Observable<number>;
  pagingToken: string = '';
  canFetchMore: boolean = true;
  endpoint: string = '';
  params: any = { sync: 1 };
  castToActivities: boolean = false;

  rawFeed: BehaviorSubject<Object[]> = new BehaviorSubject([]);
  feed: Observable<BehaviorSubject<Object>[]>;
  inProgress: BehaviorSubject<boolean> = new BehaviorSubject(true);
  hasMore: Observable<boolean>;
>>>>>>> 52608901

  constructor(
    protected client: Client,
    protected session: Session,
    protected entitiesService: EntitiesService,
<<<<<<< HEAD
    protected blockListService: BlockListService,
    protected status: AsyncStatus,
    protected feedsSync: FeedsSync,
  ) {
    console.log('constructed feeds sync');
    this.setUp();
  }

  async setUp() {
    console.log('setup called');
    this.feedsSync = new FeedsSync(
      new MindsClientHttpAdapter(this.client),
      await browserStorageAdapterFactory('minds-feeds-190314'),
      15,
    );
     console.log('setup completed');
    this.feedsSync.setResolvers({
      stringHash: value => hashCode(value),
      currentUser: () => this.session.getLoggedInUser() && this.session.getLoggedInUser().guid,
      blockedUserGuids: async () => await this.blockListService.getList(),
      fetchEntities: async guids => await this.entitiesService.fetch(guids),
    });
=======
    protected blockListService: BlockListService
  ) {
    this.pageSize = this.offset.pipe(
      map(offset => this.limit.getValue() + offset)
    );

    this.feed = this.rawFeed.pipe(
      tap(feed => {
        if (feed.length) this.inProgress.next(true);
      }),
      switchMap(async feed => {
        return feed.slice(0, await this.pageSize.pipe(first()).toPromise());
      }),
      switchMap(feed =>
        this.entitiesService
          .setCastToActivities(this.castToActivities)
          .getFromFeed(feed)
      ),
      tap(feed => {
        if (feed.length && this.fallbackAt) {
          for (let i = 0; i < feed.length; i++) {
            const entity: any = feed[i].getValue();

            if (
              entity &&
              entity.time_created &&
              entity.time_created < this.fallbackAt
            ) {
              this.fallbackAtIndex.next(i);
              break;
            }
          }
        }
      }),
      tap(feed => {
        if (feed.length)
          // We should have skipped but..
          this.inProgress.next(false);
      })
    );
>>>>>>> 52608901

    this.hasMore = combineLatest(
      this.rawFeed,
      this.inProgress,
      this.offset
    ).pipe(
      map(values => {
        const feed = values[0];
        const inProgress = values[1];
        const offset = values[2];
        return inProgress || feed.length > offset;
      })
    );
  }

  /**
   * Sets the endpoint for this instance.
   * @param { string } endpoint - the endpoint for this instance. For example `api/v1/entities/owner`.
   */
  setEndpoint(endpoint: string): FeedsService {
    this.endpoint = endpoint;
    return this;
  }

  /**
   * Sets the limit to be returned per next() call.
   * @param { number } limit - the limit to retrieve.
   */
  setLimit(limit: number): FeedsService {
    this.limit.next(limit);
    return this;
  }

  /**
   * Sets parameters to be used.
   * @param { Object } params - parameters to be used.
   */
  setParams(params): FeedsService {
    this.params = params;
    if (!params.sync) {
      this.params.sync = 1;
    }
    return this;
  }

<<<<<<< HEAD
    this.feedsSync.gc();
    //setTimeout(() => this.feedsSync.gc(), 15 * 60 * 1000); // Every 15 minutes
  }

  async get(opts: FeedsServiceGetParameters): Promise<FeedsServiceGetResponse> {
    await this.status.untilReady();
    
    try {
      const { entities, next } = await this.feedsSync.get(opts);
=======
  /**
   * Sets the offset of the request
   * @param { number } offset - the offset of the request.
   */
  setOffset(offset: number): FeedsService {
    this.offset.next(offset);
    return this;
  }

  /**
   * Sets castToActivities
   * @param { boolean } cast - whether or not to set as_activities to true.
   */
  setCastToActivities(cast: boolean): FeedsService {
    this.castToActivities = cast;
    return this;
  }

  /**
   * Fetches the data.
   */
  fetch(): FeedsService {
    if (!this.offset.getValue()) {
      this.inProgress.next(true);
    }
    this.client
      .get(this.endpoint, {
        ...this.params,
        ...{
          limit: 150, // Over 12 scrolls
          as_activities: this.castToActivities ? 1 : 0,
          from_timestamp: this.pagingToken,
        },
      })
      .then((response: any) => {
        if (!this.offset.getValue()) {
          this.inProgress.next(false);
        }
        if (!response.entities && response.activity) {
          response.entities = response.activity;
        }
        if (response.entities.length) {
          this.fallbackAt = response['fallback_at'];
          this.fallbackAtIndex.next(null);
          this.rawFeed.next(this.rawFeed.getValue().concat(response.entities));
          this.pagingToken = response['load-next'];
        } else {
          this.canFetchMore = false;
        }
      })
      .catch(e => console.log(e));
    return this;
  }
>>>>>>> 52608901

  /**
   * To be called upload loading more data
   */
  loadMore(): FeedsService {
    if (!this.inProgress.getValue()) {
      this.setOffset(this.limit.getValue() + this.offset.getValue());
      this.rawFeed.next(this.rawFeed.getValue());
    }
    return this;
  }

  /**
   * To clear data.
   */
  clear(): FeedsService {
    this.fallbackAt = null;
    this.fallbackAtIndex.next(null);
    this.offset.next(0);
    this.pagingToken = '';
    this.rawFeed.next([]);
    return this;
  }

  async destroy() {}

  static _(
    client: Client,
    session: Session,
    entitiesService: EntitiesService,
<<<<<<< HEAD
    blockListService: BlockListService,
    status: AsyncStatus,
    feedsSync: FeedsSync,
=======
    blockListService: BlockListService
>>>>>>> 52608901
  ) {
    return new FeedsService(client, session, entitiesService, blockListService, status, feedsSync);
  }
}<|MERGE_RESOLUTION|>--- conflicted
+++ resolved
@@ -6,45 +6,14 @@
 import { EntitiesService } from './entities.service';
 import { BlockListService } from './block-list.service';
 
-<<<<<<< HEAD
-import MindsClientHttpAdapter from "../../lib/minds-sync/adapters/MindsClientHttpAdapter.js";
-import browserStorageAdapterFactory from "../../helpers/browser-storage-adapter-factory";
-import FeedsSync from '../../lib/minds-sync/services/FeedsSync.js';
-
-import hashCode from "../../helpers/hash-code";
-import { AsyncStatus } from "../../helpers/async-status";
-
-export type FeedsServiceGetParameters = {
-  endpoint: string;
-  timebased: boolean;
-
-  //
-  limit: number;
-  offset?: number;
-
-  //
-  syncPageSize?: number;
-  forceSync?: boolean;
-}
-
-export type FeedsServiceGetResponse = {
-  entities: any[],
-  next?: number
-};
-=======
 import { BehaviorSubject, Observable, combineLatest } from 'rxjs';
 import { switchMap, map, tap, first } from 'rxjs/operators';
->>>>>>> 52608901
 
 /**
  * Enables the grabbing of data through observable feeds.
  */
 @Injectable()
 export class FeedsService {
-<<<<<<< HEAD
-
-  //protected feedsSync: FeedsSync;
-=======
   limit: BehaviorSubject<number> = new BehaviorSubject(12);
   offset: BehaviorSubject<number> = new BehaviorSubject(0);
   fallbackAt: number | null = null;
@@ -60,36 +29,11 @@
   feed: Observable<BehaviorSubject<Object>[]>;
   inProgress: BehaviorSubject<boolean> = new BehaviorSubject(true);
   hasMore: Observable<boolean>;
->>>>>>> 52608901
 
   constructor(
     protected client: Client,
     protected session: Session,
     protected entitiesService: EntitiesService,
-<<<<<<< HEAD
-    protected blockListService: BlockListService,
-    protected status: AsyncStatus,
-    protected feedsSync: FeedsSync,
-  ) {
-    console.log('constructed feeds sync');
-    this.setUp();
-  }
-
-  async setUp() {
-    console.log('setup called');
-    this.feedsSync = new FeedsSync(
-      new MindsClientHttpAdapter(this.client),
-      await browserStorageAdapterFactory('minds-feeds-190314'),
-      15,
-    );
-     console.log('setup completed');
-    this.feedsSync.setResolvers({
-      stringHash: value => hashCode(value),
-      currentUser: () => this.session.getLoggedInUser() && this.session.getLoggedInUser().guid,
-      blockedUserGuids: async () => await this.blockListService.getList(),
-      fetchEntities: async guids => await this.entitiesService.fetch(guids),
-    });
-=======
     protected blockListService: BlockListService
   ) {
     this.pageSize = this.offset.pipe(
@@ -130,7 +74,6 @@
           this.inProgress.next(false);
       })
     );
->>>>>>> 52608901
 
     this.hasMore = combineLatest(
       this.rawFeed,
@@ -176,17 +119,6 @@
     return this;
   }
 
-<<<<<<< HEAD
-    this.feedsSync.gc();
-    //setTimeout(() => this.feedsSync.gc(), 15 * 60 * 1000); // Every 15 minutes
-  }
-
-  async get(opts: FeedsServiceGetParameters): Promise<FeedsServiceGetResponse> {
-    await this.status.untilReady();
-    
-    try {
-      const { entities, next } = await this.feedsSync.get(opts);
-=======
   /**
    * Sets the offset of the request
    * @param { number } offset - the offset of the request.
@@ -240,7 +172,6 @@
       .catch(e => console.log(e));
     return this;
   }
->>>>>>> 52608901
 
   /**
    * To be called upload loading more data
@@ -271,14 +202,8 @@
     client: Client,
     session: Session,
     entitiesService: EntitiesService,
-<<<<<<< HEAD
-    blockListService: BlockListService,
-    status: AsyncStatus,
-    feedsSync: FeedsSync,
-=======
     blockListService: BlockListService
->>>>>>> 52608901
   ) {
-    return new FeedsService(client, session, entitiesService, blockListService, status, feedsSync);
+    return new FeedsService(client, session, entitiesService, blockListService);
   }
 }