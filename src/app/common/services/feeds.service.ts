--- conflicted
+++ resolved
@@ -153,27 +153,9 @@
    * Fetches the data.
    */
   fetch(): FeedsService {
-<<<<<<< HEAD
     if (!this.offset.getValue()) {
       this.inProgress.next(true);
     }
-    this.client.get(this.endpoint, {
-      ...this.params, 
-      ...{ 
-        limit: 150, // Over 12 scrolls
-        as_activities: this.castToActivities ? 1 : 0,
-        from_timestamp: this.pagingToken,
-      }})
-      .then((response: any) => {
-        if (!this.offset.getValue()) {
-          this.inProgress.next(false);
-        }
-        if(!response.entities && response.activity) {
-          response.entities = response.activity;
-        }
-=======
-    if (!this.offset.getValue()) this.inProgress.next(true);
-
     this.client
       .get(this.endpoint, {
         ...this.params,
@@ -184,9 +166,12 @@
         },
       })
       .then((response: any) => {
-        if (!this.offset.getValue()) this.inProgress.next(false);
-
->>>>>>> 265cc9d3
+        if (!this.offset.getValue()) {
+          this.inProgress.next(false);
+        }
+        if (!response.entities && response.activity) {
+          response.entities = response.activity;
+        }
         if (response.entities.length) {
           this.rawFeed.next(this.rawFeed.getValue().concat(response.entities));
           this.pagingToken = response['load-next'];
@@ -194,11 +179,7 @@
           this.canFetchMore = false;
         }
       })
-<<<<<<< HEAD
       .catch(e => console.log(e));
-=======
-      .catch(err => {});
->>>>>>> 265cc9d3
     return this;
   }
 
