--- conflicted
+++ resolved
@@ -1,27 +1,14 @@
 import {
-<<<<<<< HEAD
   Inject,
   Injectable,
   PLATFORM_ID,
   Renderer2,
   RendererFactory2,
-=======
-  Injectable,
-  Renderer2,
-  RendererFactory2,
-  Inject,
-  PLATFORM_ID,
->>>>>>> bf2b0aa6
 } from '@angular/core';
 import { Client } from '../../services/api/client';
 import { Session } from '../../services/session';
-import { Storage } from '../../services/storage';
 import { BehaviorSubject, Subscription } from 'rxjs';
-<<<<<<< HEAD
-import { isPlatformBrowser } from '@angular/common';
-=======
-import { isPlatformServer, DOCUMENT } from '@angular/common';
->>>>>>> bf2b0aa6
+import { DOCUMENT, isPlatformServer } from '@angular/common';
 
 @Injectable()
 export class ThemeService {
@@ -35,27 +22,6 @@
     rendererFactory: RendererFactory2,
     private client: Client,
     private session: Session,
-<<<<<<< HEAD
-    private storage: Storage,
-    @Inject(PLATFORM_ID) private platformId: Object
-  ) {
-    this.renderer = rendererFactory.createRenderer(null, null);
-  }
-
-  static _(
-    rendererFactory: RendererFactory2,
-    client: Client,
-    session: Session,
-    storage: Storage,
-    platformId: Object
-  ) {
-    return new ThemeService(
-      rendererFactory,
-      client,
-      session,
-      storage,
-      platformId
-=======
     @Inject(PLATFORM_ID) private platformId,
     @Inject(DOCUMENT) private dom
   ) {
@@ -67,7 +33,6 @@
       isLoggedIn => {
         this.emitThemePreference();
       }
->>>>>>> bf2b0aa6
     );
   }
 
@@ -125,21 +90,11 @@
     this.clearTransitions();
   }
 
-<<<<<<< HEAD
-  clearTransitions() {
-    if (isPlatformBrowser(this.platformId)) {
-      clearTimeout(this.timer);
-      this.timer = setTimeout(() => {
-        this.renderer.removeClass(document.body, 'm-theme-in-transition');
-      }, 1000);
-    }
-=======
   clearTransitions(): void {
     clearTimeout(this.timer);
     const delay: number = isPlatformServer(this.platformId) ? 0 : 1000;
     this.timer = setTimeout(() => {
       this.renderer.removeClass(this.dom.body, 'm-theme-in-transition');
     }, delay);
->>>>>>> bf2b0aa6
   }
 }