--- conflicted
+++ resolved
@@ -126,15 +126,12 @@
 import { FormDescriptorComponent } from './components/form-descriptor/form-descriptor.component';
 import { FormToastComponent } from './components/form-toast/form-toast.component';
 import { SsoService } from './services/sso.service';
-<<<<<<< HEAD
 import { ShadowboxHeaderTabsComponent } from './components/shadowbox-header-tabs/shadowbox-header-tabs.component';
 import { TimespanFilterComponent } from './components/timespan-filter/timespan-filter.component';
-=======
 import { PagesService } from './services/pages.service';
 import { V2TopbarService } from './layout/v2-topbar/v2-topbar.service';
 import { DateDropdownsComponent } from './components/date-dropdowns/date-dropdowns.component';
 import { SidebarMarkersService } from './layout/sidebar/markers.service';
->>>>>>> da2615ee
 import { EmailConfirmationComponent } from './components/email-confirmation/email-confirmation.component';
 
 PlotlyModule.plotlyjs = PlotlyJS;
@@ -259,14 +256,11 @@
     FormDescriptorComponent,
     FormToastComponent,
     ShadowboxSubmitButtonComponent,
-<<<<<<< HEAD
     ShadowboxHeaderTabsComponent,
     TimespanFilterComponent,
     EmailConfirmationComponent,
-=======
     EmailConfirmationComponent,
     DateDropdownsComponent,
->>>>>>> da2615ee
   ],
   exports: [
     MINDS_PIPES,
@@ -366,14 +360,11 @@
     FormDescriptorComponent,
     FormToastComponent,
     ShadowboxSubmitButtonComponent,
-<<<<<<< HEAD
     ShadowboxHeaderTabsComponent,
     TimespanFilterComponent,
     EmailConfirmationComponent,
-=======
     EmailConfirmationComponent,
     DateDropdownsComponent,
->>>>>>> da2615ee
   ],
   providers: [
     SiteService,
