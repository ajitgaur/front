--- conflicted
+++ resolved
@@ -279,12 +279,9 @@
     EmailConfirmationComponent,
     EmailConfirmationComponent,
     DateDropdownsComponent,
-<<<<<<< HEAD
     PhoneInputV2Component,
     PhoneInputCountryV2Component,
-=======
     FormInputCheckboxComponent,
->>>>>>> 2261e73f
   ],
   exports: [
     MINDS_PIPES,
@@ -391,12 +388,9 @@
     EmailConfirmationComponent,
     EmailConfirmationComponent,
     DateDropdownsComponent,
-<<<<<<< HEAD
     PhoneInputV2Component,
     PhoneInputCountryV2Component,
-=======
     FormInputCheckboxComponent,
->>>>>>> 2261e73f
   ],
   providers: [
     SiteService,
