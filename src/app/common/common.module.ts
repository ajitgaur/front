--- conflicted
+++ resolved
@@ -137,17 +137,12 @@
 import { DateDropdownsComponent } from './components/date-dropdowns/date-dropdowns.component';
 import { SidebarMarkersService } from './layout/sidebar/markers.service';
 import { EmailConfirmationComponent } from './components/email-confirmation/email-confirmation.component';
-<<<<<<< HEAD
 import { ConfigsService } from './services/configs.service';
 import { CookieService } from './services/cookie.service';
 import { MetaService } from './services/meta.service';
 import { Title, Meta } from '@angular/platform-browser';
 import { MediaProxyService } from './services/media-proxy.service';
-=======
 import { HorizontalFeedService } from './services/horizontal-feed.service';
-
-PlotlyModule.plotlyjs = PlotlyJS;
->>>>>>> 4f4221bf
 
 const routes: Routes = [
   {
@@ -380,17 +375,9 @@
   providers: [
     SiteService,
     SsoService,
-<<<<<<< HEAD
     AttachmentService,
     CookieService,
-=======
     PagesService,
-    {
-      provide: AttachmentService,
-      useFactory: AttachmentService._,
-      deps: [Session, Client, Upload, HttpClient],
-    },
->>>>>>> 4f4221bf
     {
       provide: UpdateMarkersService,
       useFactory: (_http, _session, _sockets) => {
@@ -441,7 +428,6 @@
       deps: [Router],
     },
     {
-<<<<<<< HEAD
       provide: ConfigsService,
       useFactory: client => new ConfigsService(client),
       deps: [Client],
@@ -465,16 +451,12 @@
       deps: [Title, Meta, SiteService, Location, ConfigsService],
     },
     MediaProxyService,
-=======
-      provide: V2TopbarService,
-      useFactory: V2TopbarService._,
-    },
+    V2TopbarService,
     {
       provide: SidebarMarkersService,
       useFactory: SidebarMarkersService._,
     },
     HorizontalFeedService,
->>>>>>> 4f4221bf
   ],
   entryComponents: [
     NotificationsToasterComponent,
