import { NgModule } from '@angular/core';
import { CommonModule as NgCommonModule } from '@angular/common';
import { RouterModule } from '@angular/router';
import { FormsModule, ReactiveFormsModule } from '@angular/forms';

import { MINDS_PIPES } from './pipes/pipes';

import { TopbarComponent } from './layout/topbar/topbar.component';
import { SidebarMarkersComponent } from './layout/sidebar/markers.component';
import { TopbarNavigationComponent } from './layout/topbar/navigation.component';
import { SidebarNavigationComponent } from './layout/sidebar/navigation.component';
import { TopbarOptionsComponent } from './layout/topbar/options.component';

import { TooltipComponent } from './components/tooltip/tooltip.component';
import { FooterComponent } from './components/footer/footer.component';
import { InfiniteScroll } from './components/infinite-scroll/infinite-scroll';
import { CountryInputComponent } from './components/forms/country-input/country-input.component';
import { DateInputComponent } from './components/forms/date-input/date-input.component';
import { CityFinderComponent } from './components/forms/city-finder/city-finder.component';
import { StateInputComponent } from './components/forms/state-input/state-input.component';
import { ReadMoreDirective } from './read-more/read-more.directive';
import { ReadMoreButtonComponent } from './read-more/button.component';
import { ChannelBadgesComponent } from './components/badges/badges.component';
import { NSFWSelectorComponent } from './components/nsfw-selector/nsfw-selector.component';
import {
  NSFWSelectorService,
  NSFWSelectorConsumerService,
  NSFWSelectorCreatorService,
  NSFWSelectorEditingService,
} from './components/nsfw-selector/nsfw-selector.service';

import { Scheduler } from './components/scheduler/scheduler';
import { Modal } from './components/modal/modal.component';
import { MindsRichEmbed } from './components/rich-embed/rich-embed';
import { QRCodeComponent } from './components/qr-code/qr-code.component';

import { MDL_DIRECTIVES } from './directives/material';
import { AutoGrow } from './directives/autogrow';
import { InlineAutoGrow } from './directives/inline-autogrow';
import { Emoji } from './directives/emoji';
import { Hovercard } from './directives/hovercard';
import { ScrollLock } from './directives/scroll-lock';
import { TagsLinks } from './directives/tags';
import { Tooltip } from './directives/tooltip';
import { MindsAvatar } from './components/avatar/avatar';
import { CaptchaComponent } from './components/captcha/captcha.component';
import { Textarea } from './components/editors/textarea.component';
import { TagcloudComponent } from './components/tagcloud/tagcloud.component';
import { DropdownComponent } from './components/dropdown/dropdown.component';

import { DynamicHostDirective } from './directives/dynamic-host.directive';
import { MindsCard } from './components/card/card.component';
import { MindsButton } from './components/button/button.component';
import { OverlayModalComponent } from './components/overlay-modal/overlay-modal.component';

import { ChartComponent } from './components/chart/chart.component';
import { DateSelectorComponent } from './components/date-selector/date-selector.component';
import { AdminActionsButtonComponent } from './components/button/admin-actions/admin-actions.component';
import { InlineEditorComponent } from './components/editors/inline-editor.component';
import { AttachmentService } from '../services/attachment';
import { MaterialBoundSwitchComponent } from './components/material/bound-switch.component';
import { IfFeatureDirective } from './directives/if-feature.directive';
import { MindsEmoji } from './components/emoji/emoji';
import { CategoriesSelectorComponent } from './components/categories/selector/selector.component';
import { CategoriesSelectedComponent } from './components/categories/selected/selected.component';
import { TreeComponent } from './components/tree/tree.component';
import { AnnouncementComponent } from './components/announcements/announcement.component';
import { MindsTokenSymbolComponent } from './components/cypto/token-symbol.component';
import { PhoneInputComponent } from './components/phone-input/phone-input.component';
import { PhoneInputCountryComponent } from './components/phone-input/country.component';
import { Session } from '../services/session';
import { Client, Upload } from '../services/api';
import { MindsHttpClient } from './api/client.service';
import { SafeToggleComponent } from './components/safe-toggle/safe-toggle.component';
import { NotificationsToasterComponent } from '../modules/notifications/toaster.component';
import { ThumbsUpButton } from './components/thumbs/thumbs-up.component';
import { ThumbsDownButton } from './components/thumbs/thumbs-down.component';
import { DismissableNoticeComponent } from './components/notice/notice.component';
import { AnalyticsImpressions } from './components/analytics/impressions';
import { LineGraph } from './components/graphs/line-graph';
import { PieGraph } from './components/graphs/pie-graph';
import { GraphSVG } from './components/graphs/svg';
import { GraphPoints } from './components/graphs/points';
import { DynamicFormComponent } from './components/forms/dynamic-form/dynamic-form.component';
import { SortSelectorComponent } from './components/sort-selector/sort-selector.component';

import { UpdateMarkersService } from './services/update-markers.service';
import { SocketsService } from '../services/sockets';
import { Storage } from '../services/storage';
import { HttpClient } from '@angular/common/http';
import { AndroidAppDownloadComponent } from './components/android-app-download-button/button.component';
import { SwitchComponent } from './components/switch/switch.component';
import { V2TopbarComponent } from './layout/v2-topbar/v2-topbar.component';
import { UserMenuComponent } from './layout/v2-topbar/user-menu.component';
import { FeaturedContentComponent } from './components/featured-content/featured-content.component';
import { FeaturedContentService } from './components/featured-content/featured-content.service';
import { BoostedContentService } from './services/boosted-content.service';
import { FeedsService } from './services/feeds.service';
import { EntitiesService } from './services/entities.service';
import { BlockListService } from './services/block-list.service';
import { SettingsService } from '../modules/settings/settings.service';
import { ThemeService } from './services/theme.service';
import { HorizontalInfiniteScroll } from './components/infinite-scroll/horizontal-infinite-scroll.component';
import { ReferralsLinksComponent } from '../modules/wallet/tokens/referrals/links/links.component';
import { ChannelModeSelectorComponent } from './components/channel-mode-selector/channel-mode-selector.component';
import { ShareModalComponent } from '../modules/modals/share/share';
import { DraggableListComponent } from './components/draggable-list/list.component';
import { DndModule } from 'ngx-drag-drop';

@NgModule({
  imports: [
    NgCommonModule,
    DndModule,
    RouterModule,
    FormsModule,
    ReactiveFormsModule,
  ],
  declarations: [
    MINDS_PIPES,

    TopbarComponent,
    SidebarMarkersComponent,
    TopbarNavigationComponent,
    SidebarNavigationComponent,
    TopbarOptionsComponent,

    // V2 Layout
    V2TopbarComponent,
    UserMenuComponent,

    //

    TooltipComponent,
    FooterComponent,
    InfiniteScroll,
    HorizontalInfiniteScroll,
    CountryInputComponent,
    DateInputComponent,
    StateInputComponent,
    CityFinderComponent,
    Scheduler,
    Modal,
    ReadMoreDirective,
    ReadMoreButtonComponent,
    ChannelBadgesComponent,
    MindsRichEmbed,
    TagcloudComponent,
    DropdownComponent,
    QRCodeComponent,

    AutoGrow,
    InlineAutoGrow,
    Emoji,
    MindsEmoji,
    Hovercard,
    ScrollLock,
    TagsLinks,
    Tooltip,
    MDL_DIRECTIVES,
    DateSelectorComponent,
    MindsAvatar,
    CaptchaComponent,
    Textarea,
    InlineEditorComponent,

    DynamicHostDirective,
    MindsCard,
    MindsButton,

    ChartComponent,
    OverlayModalComponent,

    AdminActionsButtonComponent,

    MaterialBoundSwitchComponent,

    IfFeatureDirective,

    CategoriesSelectorComponent,
    CategoriesSelectedComponent,
    TreeComponent,

    AnnouncementComponent,
    MindsTokenSymbolComponent,
    PhoneInputComponent,
    PhoneInputCountryComponent,
    SafeToggleComponent,
    ThumbsUpButton,
    ThumbsDownButton,
    DismissableNoticeComponent,
    AnalyticsImpressions,
    LineGraph,
    PieGraph,
    GraphSVG,
    GraphPoints,
    DynamicFormComponent,
    AndroidAppDownloadComponent,
    SortSelectorComponent,
    ChannelModeSelectorComponent,
    NSFWSelectorComponent,

    SwitchComponent,

    FeaturedContentComponent,
    DraggableListComponent,
  ],
  exports: [
    MINDS_PIPES,

    TopbarComponent,
    SidebarNavigationComponent,
    TopbarOptionsComponent,

    // V2 Layout
    V2TopbarComponent,
    UserMenuComponent,

    //

    TooltipComponent,
    FooterComponent,
    InfiniteScroll,
    HorizontalInfiniteScroll,
    CountryInputComponent,
    DateInputComponent,
    CityFinderComponent,
    StateInputComponent,
    Scheduler,
    Modal,
    ReadMoreDirective,
    ReadMoreButtonComponent,
    ChannelBadgesComponent,
    MindsRichEmbed,
    TagcloudComponent,
    DropdownComponent,
    QRCodeComponent,

    AutoGrow,
    InlineAutoGrow,
    MindsEmoji,
    Emoji,
    Hovercard,
    ScrollLock,
    TagsLinks,
    Tooltip,
    MDL_DIRECTIVES,
    DateSelectorComponent,
    MindsAvatar,
    CaptchaComponent,
    Textarea,
    InlineEditorComponent,

    DynamicHostDirective,
    MindsCard,
    MindsButton,

    ChartComponent,
    OverlayModalComponent,

    AdminActionsButtonComponent,

    MaterialBoundSwitchComponent,

    IfFeatureDirective,

    CategoriesSelectorComponent,
    CategoriesSelectedComponent,
    TreeComponent,

    SidebarMarkersComponent,

    AnnouncementComponent,
    MindsTokenSymbolComponent,
    PhoneInputComponent,
    SafeToggleComponent,
    ThumbsUpButton,
    ThumbsDownButton,
    DismissableNoticeComponent,
    AnalyticsImpressions,
    GraphSVG,
    GraphPoints,
    LineGraph,
    PieGraph,
    DynamicFormComponent,
    AndroidAppDownloadComponent,
    SortSelectorComponent,
    SwitchComponent,
    NSFWSelectorComponent,
    FeaturedContentComponent,
<<<<<<< HEAD
    DraggableListComponent,
=======
    ChannelModeSelectorComponent,
>>>>>>> 2be70043
  ],
  providers: [
    {
      provide: AttachmentService,
      useFactory: AttachmentService._,
      deps: [Session, Client, Upload, HttpClient],
    },
    {
      provide: UpdateMarkersService,
      useFactory: (_http, _session, _sockets) => {
        return new UpdateMarkersService(_http, _session, _sockets);
      },
      deps: [MindsHttpClient, Session, SocketsService],
    },
    {
      provide: MindsHttpClient,
      useFactory: MindsHttpClient._,
      deps: [HttpClient],
    },
    {
      provide: NSFWSelectorCreatorService,
      useFactory: _storage => new NSFWSelectorCreatorService(_storage),
      deps: [Storage],
    },
    {
      provide: NSFWSelectorConsumerService,
      useFactory: _storage => new NSFWSelectorConsumerService(_storage),
      deps: [Storage],
    },
    {
      provide: BoostedContentService,
      useFactory: (
        client,
        session,
        entitiesService,
        blockListService,
        settingsService
      ) =>
        new BoostedContentService(
          client,
          session,
          entitiesService,
          blockListService,
          settingsService
        ),
      deps: [
        Client,
        Session,
        EntitiesService,
        BlockListService,
        SettingsService,
      ],
    },
    {
      provide: FeaturedContentService,
      useFactory: boostedContentService =>
        new FeaturedContentService(boostedContentService),
      deps: [FeedsService],
    },
  ],
  entryComponents: [
    NotificationsToasterComponent,
    ReferralsLinksComponent,
    ShareModalComponent,
  ],
})
export class CommonModule {}<|MERGE_RESOLUTION|>--- conflicted
+++ resolved
@@ -287,11 +287,8 @@
     SwitchComponent,
     NSFWSelectorComponent,
     FeaturedContentComponent,
-<<<<<<< HEAD
+    ChannelModeSelectorComponent,
     DraggableListComponent,
-=======
-    ChannelModeSelectorComponent,
->>>>>>> 2be70043
   ],
   providers: [
     {
