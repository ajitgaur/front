import { NgModule } from '@angular/core';
import { CommonModule as NgCommonModule } from '@angular/common';
import { RouterModule, Router, Routes } from '@angular/router';
import { FormsModule, ReactiveFormsModule } from '@angular/forms';

import { MINDS_PIPES } from './pipes/pipes';

import { TopbarComponent } from './layout/topbar/topbar.component';
import { SidebarMarkersComponent } from './layout/sidebar/markers.component';
import { TopbarNavigationComponent } from './layout/topbar/navigation.component';
import { SidebarNavigationComponent } from './layout/sidebar/navigation.component';
import { TopbarOptionsComponent } from './layout/topbar/options.component';

import { TooltipComponent } from './components/tooltip/tooltip.component';
import { FooterComponent } from './components/footer/footer.component';
import { InfiniteScroll } from './components/infinite-scroll/infinite-scroll';
import { CountryInputComponent } from './components/forms/country-input/country-input.component';
import { DateInputComponent } from './components/forms/date-input/date-input.component';
import { CityFinderComponent } from './components/forms/city-finder/city-finder.component';
import { StateInputComponent } from './components/forms/state-input/state-input.component';
import { ReadMoreDirective } from './read-more/read-more.directive';
import { ReadMoreButtonComponent } from './read-more/button.component';
import { ChannelBadgesComponent } from './components/badges/badges.component';
import { NSFWSelectorComponent } from './components/nsfw-selector/nsfw-selector.component';
import {
  NSFWSelectorService,
  NSFWSelectorConsumerService,
  NSFWSelectorCreatorService,
  NSFWSelectorEditingService,
} from './components/nsfw-selector/nsfw-selector.service';

import { Scheduler } from './components/scheduler/scheduler';
import { Modal } from './components/modal/modal.component';
import { MindsRichEmbed } from './components/rich-embed/rich-embed';
import { QRCodeComponent } from './components/qr-code/qr-code.component';

import { MDL_DIRECTIVES } from './directives/material';
import { AutoGrow } from './directives/autogrow';
import { InlineAutoGrow } from './directives/inline-autogrow';
import { Emoji } from './directives/emoji';
import { Hovercard } from './directives/hovercard';
import { ScrollLock } from './directives/scroll-lock';
import { TagsLinks } from './directives/tags';
import { Tooltip } from './directives/tooltip';
import { MindsAvatar } from './components/avatar/avatar';
import { CaptchaComponent } from './components/captcha/captcha.component';
import { Textarea } from './components/editors/textarea.component';
import { TagcloudComponent } from './components/tagcloud/tagcloud.component';
import { DropdownComponent } from './components/dropdown/dropdown.component';

import { DynamicHostDirective } from './directives/dynamic-host.directive';
import { MindsCard } from './components/card/card.component';
import { MindsButton } from './components/button/button.component';
import { OverlayModalComponent } from './components/overlay-modal/overlay-modal.component';

import { ChartComponent } from './components/chart/chart.component';
import { DateSelectorComponent } from './components/date-selector/date-selector.component';
import { AdminActionsButtonComponent } from './components/button/admin-actions/admin-actions.component';
import { InlineEditorComponent } from './components/editors/inline-editor.component';
import { AttachmentService } from '../services/attachment';
import { MaterialBoundSwitchComponent } from './components/material/bound-switch.component';
import { IfFeatureDirective } from './directives/if-feature.directive';
import { MindsEmoji } from './components/emoji/emoji';
import { CategoriesSelectorComponent } from './components/categories/selector/selector.component';
import { CategoriesSelectedComponent } from './components/categories/selected/selected.component';
import { TreeComponent } from './components/tree/tree.component';
import { AnnouncementComponent } from './components/announcements/announcement.component';
import { MindsTokenSymbolComponent } from './components/cypto/token-symbol.component';
import { PhoneInputComponent } from './components/phone-input/phone-input.component';
import { PhoneInputCountryComponent } from './components/phone-input/country.component';
import { Session } from '../services/session';
import { Client, Upload } from '../services/api';
import { MindsHttpClient } from './api/client.service';
import { SafeToggleComponent } from './components/safe-toggle/safe-toggle.component';
import { NotificationsToasterComponent } from '../modules/notifications/toaster.component';
import { ThumbsUpButton } from './components/thumbs/thumbs-up.component';
import { ThumbsDownButton } from './components/thumbs/thumbs-down.component';
import { DismissableNoticeComponent } from './components/notice/notice.component';
import { AnalyticsImpressions } from './components/analytics/impressions';
import { LineGraph } from './components/graphs/line-graph';
import { PieGraph } from './components/graphs/pie-graph';
import { GraphSVG } from './components/graphs/svg';
import { GraphPoints } from './components/graphs/points';
import { DynamicFormComponent } from './components/forms/dynamic-form/dynamic-form.component';
import { SortSelectorComponent } from './components/sort-selector/sort-selector.component';

import { UpdateMarkersService } from './services/update-markers.service';
import { SocketsService } from '../services/sockets';
import { Storage } from '../services/storage';
import { HttpClient } from '@angular/common/http';
import { AndroidAppDownloadComponent } from './components/android-app-download-button/button.component';
import { SwitchComponent } from './components/switch/switch.component';
import { V2TopbarComponent } from './layout/v2-topbar/v2-topbar.component';
import { UserMenuComponent } from './layout/v2-topbar/user-menu.component';
import { FeaturedContentComponent } from './components/featured-content/featured-content.component';
import { FeaturedContentService } from './components/featured-content/featured-content.service';
import { BoostedContentService } from './services/boosted-content.service';
import { FeedsService } from './services/feeds.service';
import { EntitiesService } from './services/entities.service';
import { BlockListService } from './services/block-list.service';
import { SettingsService } from '../modules/settings/settings.service';
import { ThemeService } from './services/theme.service';
import { HorizontalInfiniteScroll } from './components/infinite-scroll/horizontal-infinite-scroll.component';
import { ReferralsLinksComponent } from '../modules/wallet/tokens/referrals/links/links.component';
import { PosterDateSelectorComponent } from './components/poster-date-selector/selector.component';
import { ChannelModeSelectorComponent } from './components/channel-mode-selector/channel-mode-selector.component';
import { ShareModalComponent } from '../modules/modals/share/share';
import { RouterHistoryService } from './services/router-history.service';
import { DraggableListComponent } from './components/draggable-list/list.component';
import { DndModule } from 'ngx-drag-drop';
import { SiteService } from './services/site.service';
import { MarketingComponent } from './components/marketing/marketing.component';
import { MarketingFooterComponent } from './components/marketing/footer.component';
import { ToggleComponent } from './components/toggle/toggle.component';
import { MarketingAsFeaturedInComponent } from './components/marketing/as-featured-in.component';
import { SidebarMenuComponent } from './components/sidebar-menu/sidebar-menu.component';
import { ChartV2Component } from './components/chart-v2/chart-v2.component';
import * as PlotlyJS from 'plotly.js/dist/plotly.js';
import { PlotlyModule } from 'angular-plotly.js';
import { PageLayoutComponent } from './components/page-layout/page-layout.component';
import { DashboardLayoutComponent } from './components/dashboard-layout/dashboard-layout.component';
import { ShadowboxLayoutComponent } from './components/shadowbox-layout/shadowbox-layout.component';
import { ShadowboxHeaderComponent } from './components/shadowbox-header/shadowbox-header.component';
import { OwlDateTimeModule, OwlNativeDateTimeModule } from 'ng-pick-datetime';
import { DropdownSelectorComponent } from './components/dropdown-selector/dropdown-selector.component';
import { ShadowboxSubmitButtonComponent } from './components/shadowbox-submit-button/shadowbox-submit-button.component';
import { FormDescriptorComponent } from './components/form-descriptor/form-descriptor.component';
import { FormToastComponent } from './components/form-toast/form-toast.component';
import { SsoService } from './services/sso.service';
<<<<<<< HEAD
import { ProgressRingComponent } from './components/progress-ring/progress.component';
=======
import { PagesService } from './services/pages.service';
import { V2TopbarService } from './layout/v2-topbar/v2-topbar.service';
import { DateDropdownsComponent } from './components/date-dropdowns/date-dropdowns.component';
import { SidebarMarkersService } from './layout/sidebar/markers.service';
import { EmailConfirmationComponent } from './components/email-confirmation/email-confirmation.component';
import { HorizontalFeedService } from './services/horizontal-feed.service';
>>>>>>> aef1b6f6

PlotlyModule.plotlyjs = PlotlyJS;

const routes: Routes = [
  {
    path: 'email-confirmation',
    redirectTo: '/',
  },
];

@NgModule({
  imports: [
    NgCommonModule,
    DndModule,
    RouterModule,
    FormsModule,
    ReactiveFormsModule,
    PlotlyModule,
    OwlDateTimeModule,
    OwlNativeDateTimeModule,
    RouterModule.forChild(routes),
  ],
  declarations: [
    MINDS_PIPES,

    TopbarComponent,
    SidebarMarkersComponent,
    TopbarNavigationComponent,
    SidebarNavigationComponent,
    TopbarOptionsComponent,

    // V2 Layout
    V2TopbarComponent,
    UserMenuComponent,

    //

    TooltipComponent,
    FooterComponent,
    InfiniteScroll,
    HorizontalInfiniteScroll,
    CountryInputComponent,
    DateInputComponent,
    StateInputComponent,
    CityFinderComponent,
    Scheduler,
    Modal,
    ReadMoreDirective,
    ReadMoreButtonComponent,
    ChannelBadgesComponent,
    MindsRichEmbed,
    TagcloudComponent,
    DropdownComponent,
    QRCodeComponent,

    AutoGrow,
    InlineAutoGrow,
    Emoji,
    MindsEmoji,
    Hovercard,
    ScrollLock,
    TagsLinks,
    Tooltip,
    MDL_DIRECTIVES,
    DateSelectorComponent,
    MindsAvatar,
    CaptchaComponent,
    Textarea,
    InlineEditorComponent,

    DynamicHostDirective,
    MindsCard,
    MindsButton,

    ChartComponent,
    OverlayModalComponent,

    AdminActionsButtonComponent,

    MaterialBoundSwitchComponent,

    IfFeatureDirective,

    CategoriesSelectorComponent,
    CategoriesSelectedComponent,
    TreeComponent,

    AnnouncementComponent,
    MindsTokenSymbolComponent,
    PhoneInputComponent,
    PhoneInputCountryComponent,
    SafeToggleComponent,
    ThumbsUpButton,
    ThumbsDownButton,
    DismissableNoticeComponent,
    AnalyticsImpressions,
    LineGraph,
    PieGraph,
    GraphSVG,
    GraphPoints,
    DynamicFormComponent,
    AndroidAppDownloadComponent,
    SortSelectorComponent,
    ChannelModeSelectorComponent,
    NSFWSelectorComponent,

    SwitchComponent,

    FeaturedContentComponent,
    PosterDateSelectorComponent,
    DraggableListComponent,
    ToggleComponent,
    MarketingComponent,
    MarketingFooterComponent,
    MarketingAsFeaturedInComponent,
    SidebarMenuComponent,
    ChartV2Component,
    PageLayoutComponent,
    DashboardLayoutComponent,
    ShadowboxLayoutComponent,
    ShadowboxHeaderComponent,
    DropdownSelectorComponent,
    FormDescriptorComponent,
    FormToastComponent,
    ShadowboxSubmitButtonComponent,
<<<<<<< HEAD
    ProgressRingComponent,
=======
    EmailConfirmationComponent,
    DateDropdownsComponent,
>>>>>>> aef1b6f6
  ],
  exports: [
    MINDS_PIPES,

    TopbarComponent,
    SidebarNavigationComponent,
    TopbarOptionsComponent,

    // V2 Layout
    V2TopbarComponent,
    UserMenuComponent,

    //

    TooltipComponent,
    FooterComponent,
    InfiniteScroll,
    HorizontalInfiniteScroll,
    CountryInputComponent,
    DateInputComponent,
    CityFinderComponent,
    StateInputComponent,
    Scheduler,
    Modal,
    ReadMoreDirective,
    ReadMoreButtonComponent,
    ChannelBadgesComponent,
    MindsRichEmbed,
    TagcloudComponent,
    DropdownComponent,
    QRCodeComponent,

    AutoGrow,
    InlineAutoGrow,
    MindsEmoji,
    Emoji,
    Hovercard,
    ScrollLock,
    TagsLinks,
    Tooltip,
    MDL_DIRECTIVES,
    DateSelectorComponent,
    MindsAvatar,
    CaptchaComponent,
    Textarea,
    InlineEditorComponent,

    DynamicHostDirective,
    MindsCard,
    MindsButton,

    ChartComponent,
    OverlayModalComponent,

    AdminActionsButtonComponent,

    MaterialBoundSwitchComponent,

    IfFeatureDirective,

    CategoriesSelectorComponent,
    CategoriesSelectedComponent,
    TreeComponent,

    SidebarMarkersComponent,

    AnnouncementComponent,
    MindsTokenSymbolComponent,
    PhoneInputComponent,
    SafeToggleComponent,
    ThumbsUpButton,
    ThumbsDownButton,
    DismissableNoticeComponent,
    AnalyticsImpressions,
    GraphSVG,
    GraphPoints,
    LineGraph,
    PieGraph,
    DynamicFormComponent,
    AndroidAppDownloadComponent,
    SortSelectorComponent,
    SwitchComponent,
    NSFWSelectorComponent,
    FeaturedContentComponent,
    PosterDateSelectorComponent,
    ChannelModeSelectorComponent,
    DraggableListComponent,
    ToggleComponent,
    MarketingComponent,
    MarketingAsFeaturedInComponent,
    SidebarMenuComponent,
    ChartV2Component,
    PageLayoutComponent,
    DashboardLayoutComponent,
    ShadowboxLayoutComponent,
    DropdownSelectorComponent,
    FormDescriptorComponent,
    FormToastComponent,
    ShadowboxSubmitButtonComponent,
<<<<<<< HEAD
    ProgressRingComponent,
=======
    EmailConfirmationComponent,
    DateDropdownsComponent,
>>>>>>> aef1b6f6
  ],
  providers: [
    SiteService,
    SsoService,
    PagesService,
    {
      provide: AttachmentService,
      useFactory: AttachmentService._,
      deps: [Session, Client, Upload, HttpClient],
    },
    {
      provide: UpdateMarkersService,
      useFactory: (_http, _session, _sockets) => {
        return new UpdateMarkersService(_http, _session, _sockets);
      },
      deps: [MindsHttpClient, Session, SocketsService],
    },
    {
      provide: MindsHttpClient,
      useFactory: MindsHttpClient._,
      deps: [HttpClient],
    },
    {
      provide: NSFWSelectorCreatorService,
      useFactory: _storage => new NSFWSelectorCreatorService(_storage),
      deps: [Storage],
    },
    {
      provide: NSFWSelectorConsumerService,
      useFactory: _storage => new NSFWSelectorConsumerService(_storage),
      deps: [Storage],
    },
    {
      provide: BoostedContentService,
      useFactory: (
        client,
        session,
        entitiesService,
        blockListService,
        settingsService
      ) =>
        new BoostedContentService(
          client,
          session,
          entitiesService,
          blockListService,
          settingsService
        ),
      deps: [
        Client,
        Session,
        EntitiesService,
        BlockListService,
        SettingsService,
      ],
    },
    {
      provide: FeaturedContentService,
      useFactory: boostedContentService =>
        new FeaturedContentService(boostedContentService),
      deps: [FeedsService],
    },
    {
      provide: RouterHistoryService,
      useFactory: router => new RouterHistoryService(router),
      deps: [Router],
    },
    {
      provide: V2TopbarService,
      useFactory: V2TopbarService._,
    },
    {
      provide: SidebarMarkersService,
      useFactory: SidebarMarkersService._,
    },
    HorizontalFeedService,
  ],
  entryComponents: [
    NotificationsToasterComponent,
    ReferralsLinksComponent,
    ShareModalComponent,
  ],
})
export class CommonModule {}<|MERGE_RESOLUTION|>--- conflicted
+++ resolved
@@ -127,16 +127,13 @@
 import { FormDescriptorComponent } from './components/form-descriptor/form-descriptor.component';
 import { FormToastComponent } from './components/form-toast/form-toast.component';
 import { SsoService } from './services/sso.service';
-<<<<<<< HEAD
 import { ProgressRingComponent } from './components/progress-ring/progress.component';
-=======
 import { PagesService } from './services/pages.service';
 import { V2TopbarService } from './layout/v2-topbar/v2-topbar.service';
 import { DateDropdownsComponent } from './components/date-dropdowns/date-dropdowns.component';
 import { SidebarMarkersService } from './layout/sidebar/markers.service';
 import { EmailConfirmationComponent } from './components/email-confirmation/email-confirmation.component';
 import { HorizontalFeedService } from './services/horizontal-feed.service';
->>>>>>> aef1b6f6
 
 PlotlyModule.plotlyjs = PlotlyJS;
 
@@ -262,12 +259,9 @@
     FormDescriptorComponent,
     FormToastComponent,
     ShadowboxSubmitButtonComponent,
-<<<<<<< HEAD
-    ProgressRingComponent,
-=======
     EmailConfirmationComponent,
     DateDropdownsComponent,
->>>>>>> aef1b6f6
+    ProgressRingComponent,
   ],
   exports: [
     MINDS_PIPES,
@@ -367,12 +361,9 @@
     FormDescriptorComponent,
     FormToastComponent,
     ShadowboxSubmitButtonComponent,
-<<<<<<< HEAD
-    ProgressRingComponent,
-=======
     EmailConfirmationComponent,
     DateDropdownsComponent,
->>>>>>> aef1b6f6
+    ProgressRingComponent,
   ],
   providers: [
     SiteService,
