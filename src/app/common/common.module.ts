--- conflicted
+++ resolved
@@ -126,12 +126,9 @@
 import { FormDescriptorComponent } from './components/form-descriptor/form-descriptor.component';
 import { FormToastComponent } from './components/form-toast/form-toast.component';
 import { SsoService } from './services/sso.service';
-<<<<<<< HEAD
 import { ShadowboxHeaderTabsComponent } from './components/shadowbox-header-tabs/shadowbox-header-tabs.component';
 import { TimespanFilterComponent } from './components/timespan-filter/timespan-filter.component';
-=======
 import { EmailConfirmationComponent } from './components/email-confirmation/email-confirmation.component';
->>>>>>> 7b93f3f1
 
 PlotlyModule.plotlyjs = PlotlyJS;
 
@@ -255,12 +252,9 @@
     FormDescriptorComponent,
     FormToastComponent,
     ShadowboxSubmitButtonComponent,
-<<<<<<< HEAD
     ShadowboxHeaderTabsComponent,
     TimespanFilterComponent,
-=======
     EmailConfirmationComponent,
->>>>>>> 7b93f3f1
   ],
   exports: [
     MINDS_PIPES,
@@ -360,12 +354,9 @@
     FormDescriptorComponent,
     FormToastComponent,
     ShadowboxSubmitButtonComponent,
-<<<<<<< HEAD
     ShadowboxHeaderTabsComponent,
     TimespanFilterComponent,
-=======
     EmailConfirmationComponent,
->>>>>>> 7b93f3f1
   ],
   providers: [
     SiteService,
