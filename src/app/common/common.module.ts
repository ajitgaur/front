--- conflicted
+++ resolved
@@ -128,10 +128,7 @@
 import { SsoService } from './services/sso.service';
 import { ShadowboxHeaderTabsComponent } from './components/shadowbox-header-tabs/shadowbox-header-tabs.component';
 import { TimespanFilterComponent } from './components/timespan-filter/timespan-filter.component';
-<<<<<<< HEAD
-=======
 import { EmailConfirmationComponent } from './components/email-confirmation/email-confirmation.component';
->>>>>>> 3c2a0dba
 
 PlotlyModule.plotlyjs = PlotlyJS;
 
@@ -257,10 +254,7 @@
     ShadowboxSubmitButtonComponent,
     ShadowboxHeaderTabsComponent,
     TimespanFilterComponent,
-<<<<<<< HEAD
-=======
     EmailConfirmationComponent,
->>>>>>> 3c2a0dba
   ],
   exports: [
     MINDS_PIPES,
@@ -362,10 +356,7 @@
     ShadowboxSubmitButtonComponent,
     ShadowboxHeaderTabsComponent,
     TimespanFilterComponent,
-<<<<<<< HEAD
-=======
     EmailConfirmationComponent,
->>>>>>> 3c2a0dba
   ],
   providers: [
     SiteService,
