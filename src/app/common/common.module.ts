--- conflicted
+++ resolved
@@ -102,11 +102,8 @@
 import { ThemeService } from './services/theme.service';
 import { HorizontalInfiniteScroll } from './components/infinite-scroll/horizontal-infinite-scroll.component';
 import { ReferralsLinksComponent } from '../modules/wallet/tokens/referrals/links/links.component';
-<<<<<<< HEAD
 import { PosterDateSelectorComponent } from './components/poster-date-selector/selector.component';
-=======
 import { ChannelModeSelectorComponent } from './components/channel-mode-selector/channel-mode-selector.component';
->>>>>>> 2be70043
 import { ShareModalComponent } from '../modules/modals/share/share';
 
 @NgModule({
@@ -284,12 +281,8 @@
     SwitchComponent,
     NSFWSelectorComponent,
     FeaturedContentComponent,
-<<<<<<< HEAD
-
     PosterDateSelectorComponent,
-=======
     ChannelModeSelectorComponent,
->>>>>>> 2be70043
   ],
   providers: [
     {
