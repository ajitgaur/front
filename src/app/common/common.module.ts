import { NgModule } from '@angular/core';
import { CommonModule as NgCommonModule } from '@angular/common';
import { RouterModule } from '@angular/router';
import { FormsModule, ReactiveFormsModule } from '@angular/forms';

import { MINDS_PIPES } from './pipes/pipes';

import { TopbarComponent } from './layout/topbar/topbar.component';
import { SidebarMarkersComponent } from './layout/sidebar/markers.component';
import { TopbarNavigationComponent } from './layout/topbar/navigation.component';
import { SidebarNavigationComponent } from './layout/sidebar/navigation.component';
import { TopbarOptionsComponent } from './layout/topbar/options.component';

import { TooltipComponent } from './components/tooltip/tooltip.component';
import { FooterComponent } from './components/footer/footer.component';
import { InfiniteScroll } from './components/infinite-scroll/infinite-scroll';
import { CountryInputComponent } from './components/forms/country-input/country-input.component';
import { DateInputComponent } from './components/forms/date-input/date-input.component';
import { CityFinderComponent } from './components/forms/city-finder/city-finder.component';
import { StateInputComponent } from './components/forms/state-input/state-input.component';
import { ReadMoreDirective } from './read-more/read-more.directive';
import { ReadMoreButtonComponent } from './read-more/button.component';
import { ChannelBadgesComponent } from './components/badges/badges.component';
import { NSFWSelectorComponent } from './components/nsfw-selector/nsfw-selector.component';
import {
  NSFWSelectorService,
  NSFWSelectorConsumerService,
  NSFWSelectorCreatorService,
  NSFWSelectorEditingService,
} from './components/nsfw-selector/nsfw-selector.service';

import { Scheduler } from './components/scheduler/scheduler';
import { Modal } from './components/modal/modal.component';
import { MindsRichEmbed } from './components/rich-embed/rich-embed';
import { QRCodeComponent } from './components/qr-code/qr-code.component';

import { MDL_DIRECTIVES } from './directives/material';
import { AutoGrow } from './directives/autogrow';
import { InlineAutoGrow } from './directives/inline-autogrow';
import { Emoji } from './directives/emoji';
import { Hovercard } from './directives/hovercard';
import { ScrollLock } from './directives/scroll-lock';
import { TagsLinks } from './directives/tags';
import { Tooltip } from './directives/tooltip';
import { MindsAvatar } from './components/avatar/avatar';
import { CaptchaComponent } from './components/captcha/captcha.component';
import { Textarea } from './components/editors/textarea.component';
import { TagcloudComponent } from './components/tagcloud/tagcloud.component';
import { DropdownComponent } from './components/dropdown/dropdown.component';

import { DynamicHostDirective } from './directives/dynamic-host.directive';
import { MindsCard } from './components/card/card.component';
import { MindsButton } from './components/button/button.component';
import { OverlayModalComponent } from './components/overlay-modal/overlay-modal.component';

import { ChartComponent } from './components/chart/chart.component';
import { DateSelectorComponent } from './components/date-selector/date-selector.component';
import { AdminActionsButtonComponent } from './components/button/admin-actions/admin-actions.component';
import { InlineEditorComponent } from './components/editors/inline-editor.component';
import { AttachmentService } from '../services/attachment';
import { MaterialBoundSwitchComponent } from './components/material/bound-switch.component';
import { IfFeatureDirective } from './directives/if-feature.directive';
import { MindsEmoji } from './components/emoji/emoji';
import { CategoriesSelectorComponent } from './components/categories/selector/selector.component';
import { CategoriesSelectedComponent } from './components/categories/selected/selected.component';
import { TreeComponent } from './components/tree/tree.component';
import { AnnouncementComponent } from './components/announcements/announcement.component';
import { MindsTokenSymbolComponent } from './components/cypto/token-symbol.component';
import { PhoneInputComponent } from './components/phone-input/phone-input.component';
import { PhoneInputCountryComponent } from './components/phone-input/country.component';
import { Session } from '../services/session';
import { Client, Upload } from '../services/api';
import { MindsHttpClient } from './api/client.service';
import { SafeToggleComponent } from './components/safe-toggle/safe-toggle.component';
import { NotificationsToasterComponent } from '../modules/notifications/toaster.component';
import { ThumbsUpButton } from './components/thumbs/thumbs-up.component';
import { ThumbsDownButton } from './components/thumbs/thumbs-down.component';
import { DismissableNoticeComponent } from './components/notice/notice.component';
import { AnalyticsImpressions } from './components/analytics/impressions';
import { LineGraph } from './components/graphs/line-graph';
import { PieGraph } from './components/graphs/pie-graph';
import { GraphSVG } from './components/graphs/svg';
import { GraphPoints } from './components/graphs/points';
import { DynamicFormComponent } from './components/forms/dynamic-form/dynamic-form.component';
import { SortSelectorComponent } from './components/sort-selector/sort-selector.component';

import { UpdateMarkersService } from './services/update-markers.service';
import { SocketsService } from '../services/sockets';
import { Storage } from '../services/storage';
import { HttpClient } from '@angular/common/http';
import { AndroidAppDownloadComponent } from './components/android-app-download-button/button.component';
import { SwitchComponent } from './components/switch/switch.component';
import { V2TopbarComponent } from './layout/v2-topbar/v2-topbar.component';
import { UserMenuComponent } from './layout/v2-topbar/user-menu.component';
import { FeaturedContentComponent } from './components/featured-content/featured-content.component';
import { FeaturedContentService } from './components/featured-content/featured-content.service';
import { BoostedContentService } from './services/boosted-content.service';
import { FeedsService } from './services/feeds.service';
import { EntitiesService } from './services/entities.service';
import { BlockListService } from './services/block-list.service';
import { SettingsService } from '../modules/settings/settings.service';
import { ThemeService } from './services/theme.service';
import { HorizontalInfiniteScroll } from './components/infinite-scroll/horizontal-infinite-scroll.component';
import { ReferralsLinksComponent } from '../modules/wallet/tokens/referrals/links/links.component';
import { ShareModalComponent } from '../modules/modals/share/share';

@NgModule({
  imports: [NgCommonModule, RouterModule, FormsModule, ReactiveFormsModule],
  declarations: [
    MINDS_PIPES,

    TopbarComponent,
    SidebarMarkersComponent,
    TopbarNavigationComponent,
    SidebarNavigationComponent,
    TopbarOptionsComponent,

    // V2 Layout
    V2TopbarComponent,
    UserMenuComponent,

    //

    TooltipComponent,
    FooterComponent,
    InfiniteScroll,
    HorizontalInfiniteScroll,
    CountryInputComponent,
    DateInputComponent,
    StateInputComponent,
    CityFinderComponent,
    Scheduler,
    Modal,
    ReadMoreDirective,
    ReadMoreButtonComponent,
    ChannelBadgesComponent,
    MindsRichEmbed,
    TagcloudComponent,
    DropdownComponent,
    QRCodeComponent,

    AutoGrow,
    InlineAutoGrow,
    Emoji,
    MindsEmoji,
    Hovercard,
    ScrollLock,
    TagsLinks,
    Tooltip,
    MDL_DIRECTIVES,
    DateSelectorComponent,
    MindsAvatar,
    CaptchaComponent,
    Textarea,
    InlineEditorComponent,

    DynamicHostDirective,
    MindsCard,
    MindsButton,

    ChartComponent,
    OverlayModalComponent,

    AdminActionsButtonComponent,

    MaterialBoundSwitchComponent,

    IfFeatureDirective,

    CategoriesSelectorComponent,
    CategoriesSelectedComponent,
    TreeComponent,

    AnnouncementComponent,
    MindsTokenSymbolComponent,
    PhoneInputComponent,
    PhoneInputCountryComponent,
    SafeToggleComponent,
    ThumbsUpButton,
    ThumbsDownButton,
    DismissableNoticeComponent,
    AnalyticsImpressions,
    LineGraph,
    PieGraph,
    GraphSVG,
    GraphPoints,
    DynamicFormComponent,
    AndroidAppDownloadComponent,
    SortSelectorComponent,
    NSFWSelectorComponent,

    SwitchComponent,

    FeaturedContentComponent,
  ],
  exports: [
    MINDS_PIPES,

    TopbarComponent,
    SidebarNavigationComponent,
    TopbarOptionsComponent,

    // V2 Layout
    V2TopbarComponent,
    UserMenuComponent,

    //

    TooltipComponent,
    FooterComponent,
    InfiniteScroll,
    HorizontalInfiniteScroll,
    CountryInputComponent,
    DateInputComponent,
    CityFinderComponent,
    StateInputComponent,
    Scheduler,
    Modal,
    ReadMoreDirective,
    ReadMoreButtonComponent,
    ChannelBadgesComponent,
    MindsRichEmbed,
    TagcloudComponent,
    DropdownComponent,
    QRCodeComponent,

    AutoGrow,
    InlineAutoGrow,
    MindsEmoji,
    Emoji,
    Hovercard,
    ScrollLock,
    TagsLinks,
    Tooltip,
    MDL_DIRECTIVES,
    DateSelectorComponent,
    MindsAvatar,
    CaptchaComponent,
    Textarea,
    InlineEditorComponent,

    DynamicHostDirective,
    MindsCard,
    MindsButton,

    ChartComponent,
    OverlayModalComponent,

    AdminActionsButtonComponent,

    MaterialBoundSwitchComponent,

    IfFeatureDirective,

    CategoriesSelectorComponent,
    CategoriesSelectedComponent,
    TreeComponent,

    SidebarMarkersComponent,

    AnnouncementComponent,
    MindsTokenSymbolComponent,
    PhoneInputComponent,
    SafeToggleComponent,
    ThumbsUpButton,
    ThumbsDownButton,
    DismissableNoticeComponent,
    AnalyticsImpressions,
    GraphSVG,
    GraphPoints,
    LineGraph,
    PieGraph,
    DynamicFormComponent,
    AndroidAppDownloadComponent,
    SortSelectorComponent,
    SwitchComponent,
    NSFWSelectorComponent,
    FeaturedContentComponent,
  ],
  providers: [
    {
      provide: AttachmentService,
      useFactory: AttachmentService._,
      deps: [Session, Client, Upload, HttpClient],
    },
    {
      provide: UpdateMarkersService,
      useFactory: (_http, _session, _sockets) => {
        return new UpdateMarkersService(_http, _session, _sockets);
      },
      deps: [MindsHttpClient, Session, SocketsService],
    },
    {
      provide: MindsHttpClient,
      useFactory: MindsHttpClient._,
      deps: [HttpClient],
    },
    {
      provide: NSFWSelectorCreatorService,
      useFactory: _storage => new NSFWSelectorCreatorService(_storage),
      deps: [Storage],
    },
    {
      provide: NSFWSelectorConsumerService,
      useFactory: _storage => new NSFWSelectorConsumerService(_storage),
      deps: [Storage],
    },
    {
      provide: BoostedContentService,
      useFactory: (
        client,
        session,
        entitiesService,
        blockListService,
        settingsService
      ) =>
        new BoostedContentService(
          client,
          session,
          entitiesService,
          blockListService,
          settingsService
        ),
      deps: [
        Client,
        Session,
        EntitiesService,
        BlockListService,
        SettingsService,
      ],
    },
    {
      provide: FeaturedContentService,
      useFactory: boostedContentService =>
        new FeaturedContentService(boostedContentService),
      deps: [FeedsService],
    },
  ],
<<<<<<< HEAD
  entryComponents: [NotificationsToasterComponent, ReferralsLinksComponent],
=======
  entryComponents: [
    NotificationsToasterComponent,
    ReferralsLinksComponent,
    ShareModalComponent,
  ],
>>>>>>> 100602ee
})
export class CommonModule {}<|MERGE_RESOLUTION|>--- conflicted
+++ resolved
@@ -336,14 +336,10 @@
       deps: [FeedsService],
     },
   ],
-<<<<<<< HEAD
-  entryComponents: [NotificationsToasterComponent, ReferralsLinksComponent],
-=======
   entryComponents: [
     NotificationsToasterComponent,
     ReferralsLinksComponent,
     ShareModalComponent,
   ],
->>>>>>> 100602ee
 })
 export class CommonModule {}