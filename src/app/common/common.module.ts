--- conflicted
+++ resolved
@@ -397,11 +397,8 @@
     PhoneInputCountryV2Component,
     FormInputCheckboxComponent,
     ExplicitOverlayComponent,
-<<<<<<< HEAD
     MarketingFooterComponent,
-=======
     StackableModalComponent,
->>>>>>> 05dcf3c1
   ],
   providers: [
     SiteService,
