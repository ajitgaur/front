--- conflicted
+++ resolved
@@ -146,11 +146,8 @@
 import { RedirectService } from './services/redirect.service';
 import { V3TopbarComponent } from './layout/v3-topbar/v3-topbar.component';
 import { SidebarNavigationService } from './layout/sidebar/navigation.service';
-<<<<<<< HEAD
+import { TopbarService } from './layout/topbar.service';
 import { UserMenuV3Component } from './layout/v3-topbar/user-menu/user-menu.component';
-=======
-import { TopbarService } from './layout/topbar.service';
->>>>>>> 661ace02
 
 const routes: Routes = [
   {
