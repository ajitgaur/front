import { NgModule, inject } from '@angular/core';
import {
  CommonModule as NgCommonModule,
  isPlatformServer,
  Location,
} from '@angular/common';
import { RouterModule, Router, Routes } from '@angular/router';
import { FormsModule, ReactiveFormsModule } from '@angular/forms';

import { MINDS_PIPES } from './pipes/pipes';

import { TopbarComponent } from './layout/topbar/topbar.component';
import { SidebarMarkersComponent } from './layout/sidebar/markers.component';
import { TopbarNavigationComponent } from './layout/topbar/navigation.component';
import { SidebarNavigationComponent } from './layout/sidebar/navigation.component';
import { TopbarOptionsComponent } from './layout/topbar/options.component';

import { TooltipComponent } from './components/tooltip/tooltip.component';
import { FooterComponent } from './components/footer/footer.component';
import { InfiniteScroll } from './components/infinite-scroll/infinite-scroll';
import { CountryInputComponent } from './components/forms/country-input/country-input.component';
import { DateInputComponent } from './components/forms/date-input/date-input.component';
import { CityFinderComponent } from './components/forms/city-finder/city-finder.component';
import { StateInputComponent } from './components/forms/state-input/state-input.component';
import { ReadMoreDirective } from './read-more/read-more.directive';
import { ReadMoreButtonComponent } from './read-more/button.component';
import { ChannelBadgesComponent } from './components/badges/badges.component';
import { NSFWSelectorComponent } from './components/nsfw-selector/nsfw-selector.component';
import {
  NSFWSelectorService,
  NSFWSelectorConsumerService,
  NSFWSelectorCreatorService,
  NSFWSelectorEditingService,
} from './components/nsfw-selector/nsfw-selector.service';

import { Scheduler } from './components/scheduler/scheduler';
import { Modal } from './components/modal/modal.component';
import { MindsRichEmbed } from './components/rich-embed/rich-embed';
import { QRCodeComponent } from './components/qr-code/qr-code.component';

import { MDL_DIRECTIVES } from './directives/material';
import { AutoGrow } from './directives/autogrow';
import { InlineAutoGrow } from './directives/inline-autogrow';
import { Emoji } from './directives/emoji';
import { Hovercard } from './directives/hovercard';
import { ScrollLock } from './directives/scroll-lock';
import { TagsLinks } from './directives/tags';
import { Tooltip } from './directives/tooltip';
import { MindsAvatar } from './components/avatar/avatar';
import { CaptchaComponent } from './components/captcha/captcha.component';
import { Textarea } from './components/editors/textarea.component';
import { TagcloudComponent } from './components/tagcloud/tagcloud.component';
import { DropdownComponent } from './components/dropdown/dropdown.component';

import { DynamicHostDirective } from './directives/dynamic-host.directive';
import { MindsCard } from './components/card/card.component';
import { MindsButton } from './components/button/button.component';
import { OverlayModalComponent } from './components/overlay-modal/overlay-modal.component';

import { ChartComponent } from './components/chart/chart.component';
import { DateSelectorComponent } from './components/date-selector/date-selector.component';
import { AdminActionsButtonComponent } from './components/button/admin-actions/admin-actions.component';
import { InlineEditorComponent } from './components/editors/inline-editor.component';
import { AttachmentService } from '../services/attachment';
import { MaterialBoundSwitchComponent } from './components/material/bound-switch.component';
import { IfFeatureDirective } from './directives/if-feature.directive';
import { IfBrowserDirective } from './directives/if-browser.directive';
import { MindsEmoji } from './components/emoji/emoji';
import { CategoriesSelectorComponent } from './components/categories/selector/selector.component';
import { CategoriesSelectedComponent } from './components/categories/selected/selected.component';
import { TreeComponent } from './components/tree/tree.component';
import { AnnouncementComponent } from './components/announcements/announcement.component';
import { MindsTokenSymbolComponent } from './components/cypto/token-symbol.component';
import { PhoneInputComponent } from './components/phone-input/phone-input.component';
import { PhoneInputCountryComponent } from './components/phone-input/country.component';
import { Session } from '../services/session';
import { Client, Upload } from '../services/api';
import { MindsHttpClient } from './api/client.service';
import { SafeToggleComponent } from './components/safe-toggle/safe-toggle.component';
import { NotificationsToasterComponent } from '../modules/notifications/toaster.component';
import { ThumbsUpButton } from './components/thumbs/thumbs-up.component';
import { ThumbsDownButton } from './components/thumbs/thumbs-down.component';
import { DismissableNoticeComponent } from './components/notice/notice.component';
import { AnalyticsImpressions } from './components/analytics/impressions';
import { LineGraph } from './components/graphs/line-graph';
import { PieGraph } from './components/graphs/pie-graph';
import { GraphSVG } from './components/graphs/svg';
import { GraphPoints } from './components/graphs/points';
import { DynamicFormComponent } from './components/forms/dynamic-form/dynamic-form.component';
import { SortSelectorComponent } from './components/sort-selector/sort-selector.component';

import { UpdateMarkersService } from './services/update-markers.service';
import { SocketsService } from '../services/sockets';
import { Storage } from '../services/storage';
import { HttpClient } from '@angular/common/http';
import { AndroidAppDownloadComponent } from './components/android-app-download-button/button.component';
import { SwitchComponent } from './components/switch/switch.component';
import { V2TopbarComponent } from './layout/v2-topbar/v2-topbar.component';
import { UserMenuComponent } from './layout/v2-topbar/user-menu.component';
import { FeaturedContentComponent } from './components/featured-content/featured-content.component';
import { FeaturedContentService } from './components/featured-content/featured-content.service';
import { BoostedContentService } from './services/boosted-content.service';
import { FeedsService } from './services/feeds.service';
import { EntitiesService } from './services/entities.service';
import { BlockListService } from './services/block-list.service';
import { SettingsService } from '../modules/settings/settings.service';
import { ThemeService } from './services/theme.service';
import { HorizontalInfiniteScroll } from './components/infinite-scroll/horizontal-infinite-scroll.component';
import { ReferralsLinksComponent } from '../modules/wallet/tokens/referrals/links/links.component';
import { PosterDateSelectorComponent } from './components/poster-date-selector/selector.component';
import { ChannelModeSelectorComponent } from './components/channel-mode-selector/channel-mode-selector.component';
import { ShareModalComponent } from '../modules/modals/share/share';
import { RouterHistoryService } from './services/router-history.service';
import { DraggableListComponent } from './components/draggable-list/list.component';
import { DndModule } from 'ngx-drag-drop';
import { SiteService } from './services/site.service';
import { MarketingComponent } from './components/marketing/marketing.component';
import { MarketingFooterComponent } from './components/marketing/footer.component';
import { ToggleComponent } from './components/toggle/toggle.component';
import { MarketingAsFeaturedInComponent } from './components/marketing/as-featured-in.component';
import { SidebarMenuComponent } from './components/sidebar-menu/sidebar-menu.component';
import { ChartV2Component } from './components/chart-v2/chart-v2.component';
//import * as PlotlyJS from 'plotly.js/dist/plotly.js';
import { PlotlyModule } from 'angular-plotly.js';
import { PageLayoutComponent } from './components/page-layout/page-layout.component';
import { DashboardLayoutComponent } from './components/dashboard-layout/dashboard-layout.component';
import { ShadowboxLayoutComponent } from './components/shadowbox-layout/shadowbox-layout.component';
import { ShadowboxHeaderComponent } from './components/shadowbox-header/shadowbox-header.component';
import { OwlDateTimeModule, OwlNativeDateTimeModule } from 'ng-pick-datetime';
import { DropdownSelectorComponent } from './components/dropdown-selector/dropdown-selector.component';
import { ShadowboxSubmitButtonComponent } from './components/shadowbox-submit-button/shadowbox-submit-button.component';
import { FormDescriptorComponent } from './components/form-descriptor/form-descriptor.component';
import { FormToastComponent } from './components/form-toast/form-toast.component';
import { SsoService } from './services/sso.service';
import { PagesService } from './services/pages.service';
import { V2TopbarService } from './layout/v2-topbar/v2-topbar.service';
import { DateDropdownsComponent } from './components/date-dropdowns/date-dropdowns.component';
import { SidebarMarkersService } from './layout/sidebar/markers.service';
import { EmailConfirmationComponent } from './components/email-confirmation/email-confirmation.component';
import { ConfigsService } from './services/configs.service';
import { CookieService } from './services/cookie.service';
import { MetaService } from './services/meta.service';
import { Title, Meta } from '@angular/platform-browser';
import { MediaProxyService } from './services/media-proxy.service';
import { HorizontalFeedService } from './services/horizontal-feed.service';
import { FormInputCheckboxComponent } from './components/forms/checkbox/checkbox.component';
import { AttachmentPasteDirective } from './directives/paste/attachment-paste.directive';
import { V3TopbarComponent } from './layout/v3-topbar/v3-topbar.component';
<<<<<<< HEAD
import { UserMenuV3Component } from './layout/v3-topbar/user-menu/user-menu.component';

PlotlyModule.plotlyjs = PlotlyJS;
=======
import { SidebarNavigationService } from './layout/sidebar/navigation.service';
>>>>>>> 62bbcb33

const routes: Routes = [
  {
    path: 'email-confirmation',
    redirectTo: '/',
  },
];

@NgModule({
  imports: [
    NgCommonModule,
    DndModule,
    RouterModule,
    FormsModule,
    ReactiveFormsModule,
    PlotlyModule,
    OwlDateTimeModule,
    OwlNativeDateTimeModule,
    RouterModule.forChild(routes),
  ],
  declarations: [
    MINDS_PIPES,

    TopbarComponent,
    SidebarMarkersComponent,
    TopbarNavigationComponent,
    SidebarNavigationComponent,
    TopbarOptionsComponent,

    // V2 Layout
    V2TopbarComponent,
    V3TopbarComponent,
    UserMenuComponent,
    UserMenuV3Component,

    //

    TooltipComponent,
    FooterComponent,
    InfiniteScroll,
    HorizontalInfiniteScroll,
    CountryInputComponent,
    DateInputComponent,
    StateInputComponent,
    CityFinderComponent,
    Scheduler,
    Modal,
    ReadMoreDirective,
    ReadMoreButtonComponent,
    ChannelBadgesComponent,
    MindsRichEmbed,
    TagcloudComponent,
    DropdownComponent,
    QRCodeComponent,

    AutoGrow,
    InlineAutoGrow,
    Emoji,
    MindsEmoji,
    Hovercard,
    ScrollLock,
    TagsLinks,
    Tooltip,
    MDL_DIRECTIVES,
    DateSelectorComponent,
    MindsAvatar,
    CaptchaComponent,
    Textarea,
    InlineEditorComponent,

    DynamicHostDirective,
    MindsCard,
    MindsButton,

    ChartComponent,
    OverlayModalComponent,

    AdminActionsButtonComponent,

    MaterialBoundSwitchComponent,

    IfFeatureDirective,
    IfBrowserDirective,

    CategoriesSelectorComponent,
    CategoriesSelectedComponent,
    TreeComponent,

    AnnouncementComponent,
    MindsTokenSymbolComponent,
    PhoneInputComponent,
    PhoneInputCountryComponent,
    SafeToggleComponent,
    ThumbsUpButton,
    ThumbsDownButton,
    DismissableNoticeComponent,
    AnalyticsImpressions,
    LineGraph,
    PieGraph,
    GraphSVG,
    GraphPoints,
    DynamicFormComponent,
    AndroidAppDownloadComponent,
    SortSelectorComponent,
    ChannelModeSelectorComponent,
    NSFWSelectorComponent,

    SwitchComponent,

    FeaturedContentComponent,
    AttachmentPasteDirective,
    PosterDateSelectorComponent,
    DraggableListComponent,
    ToggleComponent,
    MarketingComponent,
    MarketingFooterComponent,
    MarketingAsFeaturedInComponent,
    SidebarMenuComponent,
    ChartV2Component,
    PageLayoutComponent,
    DashboardLayoutComponent,
    ShadowboxLayoutComponent,
    ShadowboxHeaderComponent,
    DropdownSelectorComponent,
    FormDescriptorComponent,
    FormToastComponent,
    ShadowboxSubmitButtonComponent,
    EmailConfirmationComponent,
    DateDropdownsComponent,
    FormInputCheckboxComponent,
  ],
  exports: [
    MINDS_PIPES,

    TopbarComponent,
    SidebarNavigationComponent,
    TopbarOptionsComponent,

    // V2 Layout
    V2TopbarComponent,
    UserMenuComponent,

    // V3 Layout
    V3TopbarComponent,
    UserMenuV3Component,

    //

    TooltipComponent,
    FooterComponent,
    InfiniteScroll,
    HorizontalInfiniteScroll,
    CountryInputComponent,
    DateInputComponent,
    CityFinderComponent,
    StateInputComponent,
    Scheduler,
    Modal,
    ReadMoreDirective,
    ReadMoreButtonComponent,
    ChannelBadgesComponent,
    MindsRichEmbed,
    TagcloudComponent,
    DropdownComponent,
    QRCodeComponent,

    AutoGrow,
    InlineAutoGrow,
    MindsEmoji,
    Emoji,
    Hovercard,
    ScrollLock,
    TagsLinks,
    Tooltip,
    MDL_DIRECTIVES,
    DateSelectorComponent,
    MindsAvatar,
    CaptchaComponent,
    Textarea,
    InlineEditorComponent,

    DynamicHostDirective,
    MindsCard,
    MindsButton,

    ChartComponent,
    OverlayModalComponent,

    AdminActionsButtonComponent,

    MaterialBoundSwitchComponent,

    IfFeatureDirective,
    IfBrowserDirective,

    CategoriesSelectorComponent,
    CategoriesSelectedComponent,
    TreeComponent,

    SidebarMarkersComponent,

    AnnouncementComponent,
    MindsTokenSymbolComponent,
    PhoneInputComponent,
    SafeToggleComponent,
    ThumbsUpButton,
    ThumbsDownButton,
    DismissableNoticeComponent,
    AnalyticsImpressions,
    GraphSVG,
    GraphPoints,
    LineGraph,
    PieGraph,
    DynamicFormComponent,
    AndroidAppDownloadComponent,
    SortSelectorComponent,
    SwitchComponent,
    NSFWSelectorComponent,
    FeaturedContentComponent,
    AttachmentPasteDirective,
    PosterDateSelectorComponent,
    ChannelModeSelectorComponent,
    DraggableListComponent,
    ToggleComponent,
    MarketingComponent,
    MarketingAsFeaturedInComponent,
    SidebarMenuComponent,
    ChartV2Component,
    PageLayoutComponent,
    DashboardLayoutComponent,
    ShadowboxLayoutComponent,
    DropdownSelectorComponent,
    FormDescriptorComponent,
    FormToastComponent,
    ShadowboxSubmitButtonComponent,
    EmailConfirmationComponent,
    DateDropdownsComponent,
    FormInputCheckboxComponent,
  ],
  providers: [
    SiteService,
    SsoService,
    AttachmentService,
    CookieService,
    PagesService,
    {
      provide: UpdateMarkersService,
      useFactory: (_http, _session, _sockets) => {
        return new UpdateMarkersService(_http, _session, _sockets);
      },
      deps: [MindsHttpClient, Session, SocketsService],
    },
    {
      provide: MindsHttpClient,
      useFactory: MindsHttpClient._,
      deps: [HttpClient, CookieService],
    },
    NSFWSelectorCreatorService,
    NSFWSelectorConsumerService,
    {
      provide: BoostedContentService,
      useFactory: (
        client,
        session,
        entitiesService,
        blockListService,
        settingsService
      ) =>
        new BoostedContentService(
          client,
          session,
          entitiesService,
          blockListService,
          settingsService
        ),
      deps: [
        Client,
        Session,
        EntitiesService,
        BlockListService,
        SettingsService,
      ],
    },
    {
      provide: FeaturedContentService,
      useFactory: boostedContentService =>
        new FeaturedContentService(boostedContentService),
      deps: [FeedsService],
    },
    {
      provide: RouterHistoryService,
      useFactory: router => new RouterHistoryService(router),
      deps: [Router],
    },
    {
      provide: ConfigsService,
      useFactory: client => new ConfigsService(client),
      deps: [Client],
    },
    {
      provide: MetaService,
      useFactory: (
        titleService,
        metaService,
        siteService,
        location,
        configsService
      ) =>
        new MetaService(
          titleService,
          metaService,
          siteService,
          location,
          configsService
        ),
      deps: [Title, Meta, SiteService, Location, ConfigsService],
    },
    MediaProxyService,
    SidebarNavigationService,
    {
      provide: V2TopbarService,
      useFactory: V2TopbarService._,
    },
    {
      provide: SidebarNavigationService,
      useFactory: SidebarNavigationService._,
    },
    {
      provide: SidebarMarkersService,
      useFactory: SidebarMarkersService._,
    },
    HorizontalFeedService,
  ],
  entryComponents: [
    NotificationsToasterComponent,
    ReferralsLinksComponent,
    ShareModalComponent,
  ],
})
export class CommonModule {}<|MERGE_RESOLUTION|>--- conflicted
+++ resolved
@@ -146,13 +146,8 @@
 import { FormInputCheckboxComponent } from './components/forms/checkbox/checkbox.component';
 import { AttachmentPasteDirective } from './directives/paste/attachment-paste.directive';
 import { V3TopbarComponent } from './layout/v3-topbar/v3-topbar.component';
-<<<<<<< HEAD
+import { SidebarNavigationService } from './layout/sidebar/navigation.service';
 import { UserMenuV3Component } from './layout/v3-topbar/user-menu/user-menu.component';
-
-PlotlyModule.plotlyjs = PlotlyJS;
-=======
-import { SidebarNavigationService } from './layout/sidebar/navigation.service';
->>>>>>> 62bbcb33
 
 const routes: Routes = [
   {
@@ -398,6 +393,7 @@
     AttachmentService,
     CookieService,
     PagesService,
+    AttachmentService,
     {
       provide: UpdateMarkersService,
       useFactory: (_http, _session, _sockets) => {
