--- conflicted
+++ resolved
@@ -151,7 +151,6 @@
 import { UserMenuV3Component } from './layout/v3-topbar/user-menu/user-menu.component';
 import { NestedMenuComponent } from './layout/nested-menu/nested-menu.component';
 import { StackableModalComponent } from './components/stackable-modal/stackable-modal.component';
-<<<<<<< HEAD
 import { FileUploadComponent } from './components/file-upload/file-upload.component';
 import { IconComponent } from './components/icon/icon.component';
 import { ButtonComponent } from './components/button-v2/button.component';
@@ -160,14 +159,12 @@
 import { ApiService } from './api/api.service';
 import { DropdownMenuComponent } from './components/dropdown-menu/dropdown-menu.component';
 import { CalendarComponent } from './components/calendar/calendar.component';
-=======
 import { LoadingSpinnerComponent } from './components/loading-spinner/loading-spinner.component';
 import { PageLayoutService } from './layout/page-layout.service';
 import {
   PageLayoutPaneDirective,
   PageLayoutContainerDirective,
 } from './layout/page-layout.directive';
->>>>>>> 714e9ebe
 
 const routes: Routes = [
   {
@@ -303,18 +300,15 @@
     ExplicitOverlayComponent,
     NestedMenuComponent,
     StackableModalComponent,
-<<<<<<< HEAD
     FileUploadComponent,
     IconComponent,
     ButtonComponent,
     OverlayComponent,
     DropdownMenuComponent,
     CalendarComponent,
-=======
     LoadingSpinnerComponent,
     PageLayoutPaneDirective,
     PageLayoutContainerDirective,
->>>>>>> 714e9ebe
   ],
   exports: [
     MINDS_PIPES,
@@ -431,18 +425,15 @@
     NestedMenuComponent,
     MarketingFooterComponent,
     StackableModalComponent,
-<<<<<<< HEAD
     FileUploadComponent,
     IconComponent,
     ButtonComponent,
     OverlayComponent,
     DropdownMenuComponent,
     CalendarComponent,
-=======
     LoadingSpinnerComponent,
     PageLayoutPaneDirective,
     PageLayoutContainerDirective,
->>>>>>> 714e9ebe
   ],
   providers: [
     SiteService,
