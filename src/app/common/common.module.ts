--- conflicted
+++ resolved
@@ -121,14 +121,11 @@
 import { DashboardLayoutComponent } from './components/dashboard-layout/dashboard-layout.component';
 import { ShadowboxLayoutComponent } from './components/shadowbox-layout/shadowbox-layout.component';
 import { ShadowboxHeaderComponent } from './components/shadowbox-header/shadowbox-header.component';
-<<<<<<< HEAD
 import { DropdownSelectorComponent } from './components/dropdown-selector/dropdown-selector.component';
-=======
 import { ShadowboxSubmitButtonComponent } from './components/shadowbox-submit-button/shadowbox-submit-button.component';
 import { FormDescriptorComponent } from './components/form-descriptor/form-descriptor.component';
 import { FormToastComponent } from './components/form-toast/form-toast.component';
 import { SsoService } from './services/sso.service';
->>>>>>> 32c47ab2
 
 PlotlyModule.plotlyjs = PlotlyJS;
 
@@ -240,13 +237,10 @@
     DashboardLayoutComponent,
     ShadowboxLayoutComponent,
     ShadowboxHeaderComponent,
-<<<<<<< HEAD
     DropdownSelectorComponent,
-=======
     FormDescriptorComponent,
     FormToastComponent,
     ShadowboxSubmitButtonComponent,
->>>>>>> 32c47ab2
   ],
   exports: [
     MINDS_PIPES,
@@ -342,13 +336,10 @@
     PageLayoutComponent,
     DashboardLayoutComponent,
     ShadowboxLayoutComponent,
-<<<<<<< HEAD
     DropdownSelectorComponent,
-=======
     FormDescriptorComponent,
     FormToastComponent,
     ShadowboxSubmitButtonComponent,
->>>>>>> 32c47ab2
   ],
   providers: [
     SiteService,
