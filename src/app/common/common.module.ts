import { NgModule } from '@angular/core';
import { CommonModule as NgCommonModule } from '@angular/common';
import { RouterModule, Router } from '@angular/router';
import { FormsModule, ReactiveFormsModule } from '@angular/forms';

import { MINDS_PIPES } from './pipes/pipes';

import { TopbarComponent } from './layout/topbar/topbar.component';
import { SidebarMarkersComponent } from './layout/sidebar/markers.component';
import { TopbarNavigationComponent } from './layout/topbar/navigation.component';
import { SidebarNavigationComponent } from './layout/sidebar/navigation.component';
import { TopbarOptionsComponent } from './layout/topbar/options.component';

import { TooltipComponent } from './components/tooltip/tooltip.component';
import { FooterComponent } from './components/footer/footer.component';
import { InfiniteScroll } from './components/infinite-scroll/infinite-scroll';
import { CountryInputComponent } from './components/forms/country-input/country-input.component';
import { DateInputComponent } from './components/forms/date-input/date-input.component';
import { CityFinderComponent } from './components/forms/city-finder/city-finder.component';
import { StateInputComponent } from './components/forms/state-input/state-input.component';
import { ReadMoreDirective } from './read-more/read-more.directive';
import { ReadMoreButtonComponent } from './read-more/button.component';
import { ChannelBadgesComponent } from './components/badges/badges.component';
import { NSFWSelectorComponent } from './components/nsfw-selector/nsfw-selector.component';
import {
  NSFWSelectorService,
  NSFWSelectorConsumerService,
  NSFWSelectorCreatorService,
  NSFWSelectorEditingService,
} from './components/nsfw-selector/nsfw-selector.service';

import { Scheduler } from './components/scheduler/scheduler';
import { Modal } from './components/modal/modal.component';
import { MindsRichEmbed } from './components/rich-embed/rich-embed';
import { QRCodeComponent } from './components/qr-code/qr-code.component';

import { MDL_DIRECTIVES } from './directives/material';
import { AutoGrow } from './directives/autogrow';
import { InlineAutoGrow } from './directives/inline-autogrow';
import { Emoji } from './directives/emoji';
import { Hovercard } from './directives/hovercard';
import { ScrollLock } from './directives/scroll-lock';
import { TagsLinks } from './directives/tags';
import { Tooltip } from './directives/tooltip';
import { MindsAvatar } from './components/avatar/avatar';
import { CaptchaComponent } from './components/captcha/captcha.component';
import { Textarea } from './components/editors/textarea.component';
import { TagcloudComponent } from './components/tagcloud/tagcloud.component';
import { DropdownComponent } from './components/dropdown/dropdown.component';

import { DynamicHostDirective } from './directives/dynamic-host.directive';
import { MindsCard } from './components/card/card.component';
import { MindsButton } from './components/button/button.component';
import { OverlayModalComponent } from './components/overlay-modal/overlay-modal.component';

import { ChartComponent } from './components/chart/chart.component';
import { DateSelectorComponent } from './components/date-selector/date-selector.component';
import { AdminActionsButtonComponent } from './components/button/admin-actions/admin-actions.component';
import { InlineEditorComponent } from './components/editors/inline-editor.component';
import { AttachmentService } from '../services/attachment';
import { MaterialBoundSwitchComponent } from './components/material/bound-switch.component';
import { IfFeatureDirective } from './directives/if-feature.directive';
import { MindsEmoji } from './components/emoji/emoji';
import { CategoriesSelectorComponent } from './components/categories/selector/selector.component';
import { CategoriesSelectedComponent } from './components/categories/selected/selected.component';
import { TreeComponent } from './components/tree/tree.component';
import { AnnouncementComponent } from './components/announcements/announcement.component';
import { MindsTokenSymbolComponent } from './components/cypto/token-symbol.component';
import { PhoneInputComponent } from './components/phone-input/phone-input.component';
import { PhoneInputCountryComponent } from './components/phone-input/country.component';
import { Session } from '../services/session';
import { Client, Upload } from '../services/api';
import { MindsHttpClient } from './api/client.service';
import { SafeToggleComponent } from './components/safe-toggle/safe-toggle.component';
import { NotificationsToasterComponent } from '../modules/notifications/toaster.component';
import { ThumbsUpButton } from './components/thumbs/thumbs-up.component';
import { ThumbsDownButton } from './components/thumbs/thumbs-down.component';
import { DismissableNoticeComponent } from './components/notice/notice.component';
import { AnalyticsImpressions } from './components/analytics/impressions';
import { LineGraph } from './components/graphs/line-graph';
import { PieGraph } from './components/graphs/pie-graph';
import { GraphSVG } from './components/graphs/svg';
import { GraphPoints } from './components/graphs/points';
import { DynamicFormComponent } from './components/forms/dynamic-form/dynamic-form.component';
import { SortSelectorComponent } from './components/sort-selector/sort-selector.component';
import { UpdateMarkersService } from './services/update-markers.service';
import { SocketsService } from '../services/sockets';
import { Storage } from '../services/storage';
import { HttpClient } from '@angular/common/http';
import { AndroidAppDownloadComponent } from './components/android-app-download-button/button.component';
import { SwitchComponent } from './components/switch/switch.component';
import { V2TopbarComponent } from './layout/v2-topbar/v2-topbar.component';
import { UserMenuComponent } from './layout/v2-topbar/user-menu.component';
import { FeaturedContentComponent } from './components/featured-content/featured-content.component';
import { HorizontalInfiniteScroll } from './components/infinite-scroll/horizontal-infinite-scroll.component';
import { ReferralsLinksComponent } from '../modules/wallet/tokens/referrals/links/links.component';
import { PosterDateSelectorComponent } from './components/poster-date-selector/selector.component';
import { ChannelModeSelectorComponent } from './components/channel-mode-selector/channel-mode-selector.component';
import { ShareModalComponent } from '../modules/modals/share/share';
import { RouterHistoryService } from './services/router-history.service';
import { DraggableListComponent } from './components/draggable-list/list.component';
import { DndModule } from 'ngx-drag-drop';
import { SiteService } from './services/site.service';
import { MarketingComponent } from './components/marketing/marketing.component';
import { MarketingFooterComponent } from './components/marketing/footer.component';
import { ToggleComponent } from './components/toggle/toggle.component';
import { MarketingAsFeaturedInComponent } from './components/marketing/as-featured-in.component';
import { SidebarMenuComponent } from './components/sidebar-menu/sidebar-menu.component';
import { ChartV2Component } from './components/chart-v2/chart-v2.component';
import * as PlotlyJS from 'plotly.js/dist/plotly.js';
import { PlotlyModule } from 'angular-plotly.js';
import { PageLayoutComponent } from './components/page-layout/page-layout.component';
import { DashboardLayoutComponent } from './components/dashboard-layout/dashboard-layout.component';
import { ShadowboxLayoutComponent } from './components/shadowbox-layout/shadowbox-layout.component';
import { ShadowboxHeaderComponent } from './components/shadowbox-header/shadowbox-header.component';
<<<<<<< HEAD
import { FeaturedContentService } from './components/featured-content/featured-content.service';
import { FeedsService } from './services/feeds.service';
=======
import { DropdownSelectorComponent } from './components/dropdown-selector/dropdown-selector.component';
import { ShadowboxSubmitButtonComponent } from './components/shadowbox-submit-button/shadowbox-submit-button.component';
import { FormDescriptorComponent } from './components/form-descriptor/form-descriptor.component';
import { FormToastComponent } from './components/form-toast/form-toast.component';
import { SsoService } from './services/sso.service';
>>>>>>> 80e43c8c

PlotlyModule.plotlyjs = PlotlyJS;

@NgModule({
  imports: [
    NgCommonModule,
    DndModule,
    RouterModule,
    FormsModule,
    ReactiveFormsModule,
    PlotlyModule,
  ],
  declarations: [
    MINDS_PIPES,

    TopbarComponent,
    SidebarMarkersComponent,
    TopbarNavigationComponent,
    SidebarNavigationComponent,
    TopbarOptionsComponent,

    // V2 Layout
    V2TopbarComponent,
    UserMenuComponent,

    //

    TooltipComponent,
    FooterComponent,
    InfiniteScroll,
    HorizontalInfiniteScroll,
    CountryInputComponent,
    DateInputComponent,
    StateInputComponent,
    CityFinderComponent,
    Scheduler,
    Modal,
    ReadMoreDirective,
    ReadMoreButtonComponent,
    ChannelBadgesComponent,
    MindsRichEmbed,
    TagcloudComponent,
    DropdownComponent,
    QRCodeComponent,

    AutoGrow,
    InlineAutoGrow,
    Emoji,
    MindsEmoji,
    Hovercard,
    ScrollLock,
    TagsLinks,
    Tooltip,
    MDL_DIRECTIVES,
    DateSelectorComponent,
    MindsAvatar,
    CaptchaComponent,
    Textarea,
    InlineEditorComponent,

    DynamicHostDirective,
    MindsCard,
    MindsButton,

    ChartComponent,
    OverlayModalComponent,

    AdminActionsButtonComponent,

    MaterialBoundSwitchComponent,

    IfFeatureDirective,

    CategoriesSelectorComponent,
    CategoriesSelectedComponent,
    TreeComponent,

    AnnouncementComponent,
    MindsTokenSymbolComponent,
    PhoneInputComponent,
    PhoneInputCountryComponent,
    SafeToggleComponent,
    ThumbsUpButton,
    ThumbsDownButton,
    DismissableNoticeComponent,
    AnalyticsImpressions,
    LineGraph,
    PieGraph,
    GraphSVG,
    GraphPoints,
    DynamicFormComponent,
    AndroidAppDownloadComponent,
    SortSelectorComponent,
    ChannelModeSelectorComponent,
    NSFWSelectorComponent,

    SwitchComponent,

    FeaturedContentComponent,
    PosterDateSelectorComponent,
    DraggableListComponent,
    ToggleComponent,
    MarketingComponent,
    MarketingFooterComponent,
    MarketingAsFeaturedInComponent,
    SidebarMenuComponent,
    ChartV2Component,
    PageLayoutComponent,
    DashboardLayoutComponent,
    ShadowboxLayoutComponent,
    ShadowboxHeaderComponent,
    DropdownSelectorComponent,
    FormDescriptorComponent,
    FormToastComponent,
    ShadowboxSubmitButtonComponent,
  ],
  exports: [
    MINDS_PIPES,

    TopbarComponent,
    SidebarNavigationComponent,
    TopbarOptionsComponent,

    // V2 Layout
    V2TopbarComponent,
    UserMenuComponent,

    //

    TooltipComponent,
    FooterComponent,
    InfiniteScroll,
    HorizontalInfiniteScroll,
    CountryInputComponent,
    DateInputComponent,
    CityFinderComponent,
    StateInputComponent,
    Scheduler,
    Modal,
    ReadMoreDirective,
    ReadMoreButtonComponent,
    ChannelBadgesComponent,
    MindsRichEmbed,
    TagcloudComponent,
    DropdownComponent,
    QRCodeComponent,

    AutoGrow,
    InlineAutoGrow,
    MindsEmoji,
    Emoji,
    Hovercard,
    ScrollLock,
    TagsLinks,
    Tooltip,
    MDL_DIRECTIVES,
    DateSelectorComponent,
    MindsAvatar,
    CaptchaComponent,
    Textarea,
    InlineEditorComponent,

    DynamicHostDirective,
    MindsCard,
    MindsButton,

    ChartComponent,
    OverlayModalComponent,

    AdminActionsButtonComponent,

    MaterialBoundSwitchComponent,

    IfFeatureDirective,

    CategoriesSelectorComponent,
    CategoriesSelectedComponent,
    TreeComponent,

    SidebarMarkersComponent,

    AnnouncementComponent,
    MindsTokenSymbolComponent,
    PhoneInputComponent,
    SafeToggleComponent,
    ThumbsUpButton,
    ThumbsDownButton,
    DismissableNoticeComponent,
    AnalyticsImpressions,
    GraphSVG,
    GraphPoints,
    LineGraph,
    PieGraph,
    DynamicFormComponent,
    AndroidAppDownloadComponent,
    SortSelectorComponent,
    SwitchComponent,
    NSFWSelectorComponent,
    FeaturedContentComponent,
    PosterDateSelectorComponent,
    ChannelModeSelectorComponent,
    DraggableListComponent,
    ToggleComponent,
    MarketingComponent,
    MarketingAsFeaturedInComponent,
    SidebarMenuComponent,
    ChartV2Component,
    PageLayoutComponent,
    DashboardLayoutComponent,
    ShadowboxLayoutComponent,
    DropdownSelectorComponent,
    FormDescriptorComponent,
    FormToastComponent,
    ShadowboxSubmitButtonComponent,
  ],
  providers: [
    SiteService,
    SsoService,
    {
      provide: AttachmentService,
      useFactory: AttachmentService._,
      deps: [Session, Client, Upload, HttpClient],
    },
    {
      provide: UpdateMarkersService,
      useFactory: (_http, _session, _sockets) => {
        return new UpdateMarkersService(_http, _session, _sockets);
      },
      deps: [MindsHttpClient, Session, SocketsService],
    },
    {
      provide: MindsHttpClient,
      useFactory: MindsHttpClient._,
      deps: [HttpClient],
    },
    {
      provide: NSFWSelectorCreatorService,
      useFactory: _storage => new NSFWSelectorCreatorService(_storage),
      deps: [Storage],
    },
    {
      provide: NSFWSelectorConsumerService,
      useFactory: _storage => new NSFWSelectorConsumerService(_storage),
      deps: [Storage],
    },
    {
      provide: RouterHistoryService,
      useFactory: router => new RouterHistoryService(router),
      deps: [Router],
    },
    {
      provide: FeaturedContentService,
      useFactory: boostedContentService =>
        new FeaturedContentService(boostedContentService),
      deps: [FeedsService],
    },
  ],
  entryComponents: [
    NotificationsToasterComponent,
    ReferralsLinksComponent,
    ShareModalComponent,
  ],
})
export class CommonModule {}<|MERGE_RESOLUTION|>--- conflicted
+++ resolved
@@ -83,6 +83,7 @@
 import { GraphPoints } from './components/graphs/points';
 import { DynamicFormComponent } from './components/forms/dynamic-form/dynamic-form.component';
 import { SortSelectorComponent } from './components/sort-selector/sort-selector.component';
+
 import { UpdateMarkersService } from './services/update-markers.service';
 import { SocketsService } from '../services/sockets';
 import { Storage } from '../services/storage';
@@ -92,6 +93,13 @@
 import { V2TopbarComponent } from './layout/v2-topbar/v2-topbar.component';
 import { UserMenuComponent } from './layout/v2-topbar/user-menu.component';
 import { FeaturedContentComponent } from './components/featured-content/featured-content.component';
+import { FeaturedContentService } from './components/featured-content/featured-content.service';
+import { BoostedContentService } from './services/boosted-content.service';
+import { FeedsService } from './services/feeds.service';
+import { EntitiesService } from './services/entities.service';
+import { BlockListService } from './services/block-list.service';
+import { SettingsService } from '../modules/settings/settings.service';
+import { ThemeService } from './services/theme.service';
 import { HorizontalInfiniteScroll } from './components/infinite-scroll/horizontal-infinite-scroll.component';
 import { ReferralsLinksComponent } from '../modules/wallet/tokens/referrals/links/links.component';
 import { PosterDateSelectorComponent } from './components/poster-date-selector/selector.component';
@@ -113,16 +121,11 @@
 import { DashboardLayoutComponent } from './components/dashboard-layout/dashboard-layout.component';
 import { ShadowboxLayoutComponent } from './components/shadowbox-layout/shadowbox-layout.component';
 import { ShadowboxHeaderComponent } from './components/shadowbox-header/shadowbox-header.component';
-<<<<<<< HEAD
-import { FeaturedContentService } from './components/featured-content/featured-content.service';
-import { FeedsService } from './services/feeds.service';
-=======
 import { DropdownSelectorComponent } from './components/dropdown-selector/dropdown-selector.component';
 import { ShadowboxSubmitButtonComponent } from './components/shadowbox-submit-button/shadowbox-submit-button.component';
 import { FormDescriptorComponent } from './components/form-descriptor/form-descriptor.component';
 import { FormToastComponent } from './components/form-toast/form-toast.component';
 import { SsoService } from './services/sso.service';
->>>>>>> 80e43c8c
 
 PlotlyModule.plotlyjs = PlotlyJS;
 
@@ -369,15 +372,39 @@
       deps: [Storage],
     },
     {
-      provide: RouterHistoryService,
-      useFactory: router => new RouterHistoryService(router),
-      deps: [Router],
+      provide: BoostedContentService,
+      useFactory: (
+        client,
+        session,
+        entitiesService,
+        blockListService,
+        settingsService
+      ) =>
+        new BoostedContentService(
+          client,
+          session,
+          entitiesService,
+          blockListService,
+          settingsService
+        ),
+      deps: [
+        Client,
+        Session,
+        EntitiesService,
+        BlockListService,
+        SettingsService,
+      ],
     },
     {
       provide: FeaturedContentService,
       useFactory: boostedContentService =>
         new FeaturedContentService(boostedContentService),
       deps: [FeedsService],
+    },
+    {
+      provide: RouterHistoryService,
+      useFactory: router => new RouterHistoryService(router),
+      deps: [Router],
     },
   ],
   entryComponents: [
