--- conflicted
+++ resolved
@@ -16,11 +16,8 @@
   @Input() iconSrc;
   @Input() useParentPosition: boolean = false;
   @Input() enabled: boolean = true;
-<<<<<<< HEAD
-=======
 
   public readonly cdnAssetsUrl: string;
->>>>>>> b7f90a1d
 
   hidden: boolean = true;
   offsetTop: number = 0;
