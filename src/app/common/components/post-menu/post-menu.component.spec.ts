///<reference path="../../../../../node_modules/@types/jasmine/index.d.ts"/>
import { async, ComponentFixture, TestBed } from '@angular/core/testing';
import { Component, EventEmitter, Input, Output, NO_ERRORS_SCHEMA } from '@angular/core';

import { Session } from '../../../services/session';
import { OverlayModalService } from '../../../services/ux/overlay-modal';
import { Client } from '../../../services/api/client';
import { SignupModalService } from '../../../modules/modals/signup/service';
import { By } from '@angular/platform-browser';
import { PostMenuComponent } from './post-menu.component';
import { CommonModule as NgCommonModule } from '@angular/common';
import { overlayModalServiceMock } from '../../../../tests/overlay-modal-service-mock.spec';
import { clientMock } from '../../../../tests/client-mock.spec';
import { sessionMock } from '../../../../tests/session-mock.spec';
import { FormsModule } from '@angular/forms';
import { RouterTestingModule } from '@angular/router/testing';
import { BlockListService } from '../../services/block-list.service';
<<<<<<< HEAD
import { ActivityService } from '../../services/activity.service';
import { FeaturesService } from '../../../services/features.service';
import { activityServiceMock } from '../../../../tests/activity-service-mock.spec';
import { featuresServiceMock } from '../../../../tests/features-service-mock.spec';
=======
import { storageMock } from '../../../../tests/storage-mock.spec';
>>>>>>> bda69088
/* tslint:disable */

/* Mock section */


@Component({
  selector: 'm-modal-share',
  template: ''
})
class ModalShareMock {
  @Input() open;
  @Input() url;
  @Input() embed;
  @Output() closed: EventEmitter<any> = new EventEmitter<any>();
}

@Component({
  selector: 'm-modal',
  template: '<ng-content></ng-content>'
})
class MindsModalMock {
  @Input() open: any;
  @Output() closed: EventEmitter<any> = new EventEmitter<any>();
}

@Component({
  selector: 'm-modal-report',
  template: ''
})

class ModalReportMock {
  @Input() open;
  @Input() object;
  @Output() closed: EventEmitter<any> = new EventEmitter<any>();
}

@Component({
  selector: 'm-modal-confirm',
  template: ''
})
class ModalConfirmMock {
  @Input() open;
  @Input() closeAfterAction;
  @Input() yesButton;
  @Output() closed: EventEmitter<any> = new EventEmitter<any>();
  @Output() actioned: EventEmitter<any> = new EventEmitter<any>();
}

let scrollServiceMock = new function () {
  this.initOnScroll = jasmine.createSpy('initOnScroll').and.stub();
  this.open = jasmine.createSpy('open').and.stub();
  this.close = jasmine.createSpy('close').and.stub();
};

/* ENd of mock section */
describe('PostMenuComponent', () => {

  let comp: PostMenuComponent;
  let fixture: ComponentFixture<PostMenuComponent>;
  beforeEach(async(() => {

    TestBed.configureTestingModule({
      declarations: [
        MindsModalMock,
        ModalShareMock,
        ModalConfirmMock,
        ModalReportMock,
        PostMenuComponent
      ], // declare the test component
      imports: [
        RouterTestingModule,
        NgCommonModule,
        FormsModule
      ],
      providers: [
        { provide: SignupModalService, useValue: scrollServiceMock },
        { provide: Client, useValue: clientMock },
        { provide: Session, useValue: sessionMock },
        { provide: OverlayModalService, useValue: overlayModalServiceMock },
<<<<<<< HEAD
        { provide: ActivityService, useValue: activityServiceMock },
        { provide: FeaturesService, useValue: featuresServiceMock },
        BlockListService,
=======
        { provide: Storage, useValue: storageMock },
        { provide: BlockListService, useFactory: () => {
            return BlockListService._(clientMock, sessionMock, storageMock);
          }
        }
>>>>>>> bda69088
      ],
      schemas: [
        NO_ERRORS_SCHEMA,
      ],
    })
      .compileComponents();  // compile template and css
  }));

  // synchronous beforeEach
  beforeEach(() => {
    featuresServiceMock.mock('allow-comments-toggle', true);
    fixture = TestBed.createComponent(PostMenuComponent);

    comp = fixture.componentInstance;
    comp.options = ["edit", "translate", "share", "follow", "unfollow", "feature", "unfeature", "delete", "report", "block"];
    comp.entity = {};
    // comp.opened = true;
    comp.entity.ownerObj = { guid: '1' };
    comp.cardMenuHandler();
    fixture.detectChanges();
    
  });

  it('should have dropdown', () => {
    expect(fixture.debugElement.query(By.css('.minds-dropdown-menu'))).not.toBeNull();
  });

  it('should check if owner is blocked when opening dropdown', () => {
    expect(clientMock.get.calls.mostRecent().args[0]).toEqual('api/v1/block/1');
  });

  it('should put to owner when blocking', () => {
    comp.block();
    fixture.detectChanges();
    expect(clientMock.put.calls.mostRecent().args[0]).toEqual('api/v1/block/1');
  });

  it('should delete to owner when unblocking', () => {
    comp.unBlock();
    fixture.detectChanges();
    expect(clientMock.delete.calls.mostRecent().args[0]).toEqual('api/v1/block/1');
  });

  it('should allow comments', () => {
    spyOn(comp.optionSelected, 'emit');

    comp.allowComments(true);
    expect(comp.optionSelected.emit).toHaveBeenCalledWith('allow-comments');
    expect(activityServiceMock.toggleAllowComments).toHaveBeenCalledWith(comp.entity, true);
    expect(comp.entity.allow_comments).toEqual(true);
  });

  it('should disable comments', () => {
    spyOn(comp.optionSelected, 'emit');

    comp.allowComments(false);
    expect(comp.optionSelected.emit).toHaveBeenCalledWith('disable-comments');
    expect(activityServiceMock.toggleAllowComments).toHaveBeenCalledWith(comp.entity, false);
    expect(comp.entity.allow_comments).toEqual(false);
  });
});<|MERGE_RESOLUTION|>--- conflicted
+++ resolved
@@ -15,14 +15,11 @@
 import { FormsModule } from '@angular/forms';
 import { RouterTestingModule } from '@angular/router/testing';
 import { BlockListService } from '../../services/block-list.service';
-<<<<<<< HEAD
 import { ActivityService } from '../../services/activity.service';
 import { FeaturesService } from '../../../services/features.service';
 import { activityServiceMock } from '../../../../tests/activity-service-mock.spec';
+import { storageMock } from '../../../../tests/storage-mock.spec';
 import { featuresServiceMock } from '../../../../tests/features-service-mock.spec';
-=======
-import { storageMock } from '../../../../tests/storage-mock.spec';
->>>>>>> bda69088
 /* tslint:disable */
 
 /* Mock section */
@@ -102,17 +99,13 @@
         { provide: Client, useValue: clientMock },
         { provide: Session, useValue: sessionMock },
         { provide: OverlayModalService, useValue: overlayModalServiceMock },
-<<<<<<< HEAD
         { provide: ActivityService, useValue: activityServiceMock },
         { provide: FeaturesService, useValue: featuresServiceMock },
-        BlockListService,
-=======
         { provide: Storage, useValue: storageMock },
         { provide: BlockListService, useFactory: () => {
             return BlockListService._(clientMock, sessionMock, storageMock);
           }
         }
->>>>>>> bda69088
       ],
       schemas: [
         NO_ERRORS_SCHEMA,
