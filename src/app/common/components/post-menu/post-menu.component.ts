/////
/// This component is deprevted.
/// Use v2 for new components
/////

import {
  ChangeDetectionStrategy,
  ChangeDetectorRef,
  Component,
  EventEmitter,
  Input,
  Output,
} from '@angular/core';
import { Session } from '../../../services/session';
import { OverlayModalService } from '../../../services/ux/overlay-modal';
import { Client } from '../../../services/api/client';
import { ReportCreatorComponent } from '../../../modules/report/creator/creator.component';
import { SignupModalService } from '../../../modules/modals/signup/service';
import { BlockListService } from '../../services/block-list.service';
import { ActivityService } from '../../../common/services/activity.service';
import { FeaturesService } from '../../../services/features.service';
import { ShareModalComponent } from '../../../modules/modals/share/share';
import { PermissionsService } from '../../services/permissions/permissions.service';
import { Flags } from '../../services/permissions/flags';

type Option =
  | 'edit'
  | 'view'
  | 'translate'
  | 'share'
  | 'follow'
  | 'unfollow'
  | 'feature'
  | 'unfeature'
  | 'delete'
  | 'report'
  | 'set-explicit'
  | 'remove-explicit'
  | 'monetize'
  | 'unmonetize'
  | 'subscribe'
  | 'unsubscribe'
  | 'rating'
  | 'block'
  | 'allow-comments';

@Component({
  moduleId: module.id,
  selector: 'm-post-menu',
  templateUrl: 'post-menu.component.html',
  changeDetection: ChangeDetectionStrategy.OnPush,
})
export class PostMenuComponent {
  @Input() entity: any;
  @Input() options: Array<Option>;
  @Input() canDelete: boolean = false;
  @Input() isTranslatable: boolean = false;
  @Input() askForCategoriesWhenFeaturing: boolean = false;
  @Input() user: any;

  @Output() optionSelected: EventEmitter<Option> = new EventEmitter<Option>();

  featuredCategory: string = 'not-selected';

  asyncFollow: boolean = false;
  asyncFollowInProgress: boolean = false;
  asyncBlockInProgress: boolean = false;
  asyncBlock: boolean = false;

  opened: boolean = false;

  deleteToggle: boolean = false;
  featureToggle: boolean = false;

  categories: Array<any> = [];

  constructor(
    public session: Session,
    private client: Client,
    private cd: ChangeDetectorRef,
    private overlayModal: OverlayModalService,
    public signupModal: SignupModalService,
    protected blockListService: BlockListService,
    protected activityService: ActivityService,
<<<<<<< HEAD
    public featuresService: FeaturesService,
    private permissionsService: PermissionsService
  ) {
    this.initCategories();
  }

  initCategories() {
    for (let category in window.Minds.categories) {
      this.categories.push({
        id: category,
        label: window.Minds.categories[category],
      });
    }
  }
=======
    public featuresService: FeaturesService
  ) {}

  ngOnInit() {}
>>>>>>> ca4ab8bd

  cardMenuHandler() {
    this.opened = !this.opened;
    this.asyncFollowFetch();
    this.asyncBlockFetch();
  }

  asyncFollowFetch() {
    if (this.asyncFollow || this.asyncFollowInProgress) {
      return;
    }

    this.asyncFollowInProgress = true;
    this.detectChanges();

    this.client
      .get(`api/v2/notifications/follow/${this.entity.guid}`)
      .then((response: any) => {
        this.asyncFollowInProgress = false;
        this.asyncFollow = true;

        this.entity['is:following'] = !!response.postSubscription.following;
        this.detectChanges();
      })
      .catch(e => {
        this.asyncFollowInProgress = false;
        this.detectChanges();
      });
  }

  follow() {
    this.entity['is:following'] = true;

    this.client
      .put(`api/v2/notifications/follow/${this.entity.guid}`)
      .then((response: any) => {
        if (response.done) {
          this.entity['is:following'] = true;
          this.detectChanges();
          return;
        }

        throw new Error('E_NOT_DONE');
      })
      .catch(e => {
        this.entity['is:following'] = false;
        this.detectChanges();
      });

    this.selectOption('follow');
  }

  unfollow() {
    this.entity['is:following'] = false;

    this.client
      .delete(`api/v2/notifications/follow/${this.entity.guid}`)
      .then((response: any) => {
        if (response.done) {
          this.entity['is:following'] = false;
          this.detectChanges();
          return;
        }

        throw new Error('E_NOT_DONE');
      })
      .catch(e => {
        this.entity['is:following'] = true;
        this.detectChanges();
      });
    this.selectOption('unfollow');
  }

  asyncBlockFetch() {
    if (this.asyncBlock || this.asyncBlockInProgress) {
      return;
    }

    this.asyncBlockInProgress = true;
    this.detectChanges();

    //Owner
    this.client
      .get(`api/v1/block/${this.entity.ownerObj.guid}`)
      .then((response: any) => {
        this.asyncBlockInProgress = false;
        this.asyncBlock = response.blocked;
        this.detectChanges();
      })
      .catch(e => {
        this.asyncBlockInProgress = false;
        this.detectChanges();
      });
  }

  unBlock() {
    this.client
      .delete('api/v1/block/' + this.entity.ownerObj.guid, {})
      .then((response: any) => {
        this.asyncBlock = false;
        this.detectChanges();

        this.blockListService.remove(`${this.entity.ownerObj.guid}`);
      })
      .catch(e => {
        this.asyncBlock = true;
        this.detectChanges();
      });
    this.selectOption('block');
  }

  block() {
    this.client
      .put('api/v1/block/' + this.entity.ownerObj.guid, {})
      .then((response: any) => {
        this.asyncBlock = true;
        this.detectChanges();

        this.blockListService.add(`${this.entity.ownerObj.guid}`);
      })
      .catch(e => {
        this.asyncBlock = false;
        this.detectChanges();
      });
    this.selectOption('block');
  }

  feature() {
    if (this.askForCategoriesWhenFeaturing && !this.featureToggle) {
      this.featureToggle = true;
      return;
    }
    this.entity.featured = true;

    this.client
      .put(
        'api/v1/admin/feature/' + this.entity.guid + '/' + this.featuredCategory
      )
      .catch(() => {
        this.entity.featured = false;
        this.detectChanges();
      });
    this.selectOption('feature');
  }

  unFeature() {
    this.entity.featured = false;

    this.client.delete('api/v1/admin/feature/' + this.entity.guid).catch(() => {
      this.entity.featured = true;
      this.detectChanges();
    });
    this.selectOption('unfeature');
  }

  delete() {
    this.deleteToggle = false;
    this.selectOption('delete');
  }

  report() {
    console.warn(
      this.user,
      this.entity,
      this.session.getLoggedInUser().guid,
      this.entity.ownerObj.guid
    );
    this.overlayModal.create(ReportCreatorComponent, this.entity).present();
    this.selectOption('report');
  }

  setExplicit(explicit: boolean) {
    this.selectOption(explicit ? 'set-explicit' : 'remove-explicit');
  }

  monetize() {
    if (this.entity.monetized) return this.unMonetize();

    this.entity.monetized = true;

    this.client.put('api/v1/monetize/' + this.entity.guid, {}).catch(e => {
      this.entity.monetized = false;
    });
  }

  unMonetize() {
    this.entity.monetized = false;
    this.client.delete('api/v1/monetize/' + this.entity.guid, {}).catch(e => {
      this.entity.monetized = true;
    });
  }

  subscribe() {
    if (!this.session.isLoggedIn()) {
      this.signupModal
        .setSubtitle('You need to have a channel in order to subscribe')
        .open();
      return false;
    }

    this.user.subscribed = true;
    this.client
      .post('api/v1/subscribe/' + this.user.guid, {})
      .then((response: any) => {
        if (response && response.error) {
          throw 'error';
        }

        this.user.subscribed = true;
      })
      .catch(e => {
        this.user.subscribed = false;
        alert("You can't subscribe to this user.");
      });
  }

  unSubscribe() {
    this.user.subscribed = false;
    this.client
      .delete('api/v1/subscribe/' + this.user.guid, {})
      .then((response: any) => {
        this.user.subscribed = false;
      })
      .catch(e => {
        this.user.subscribed = true;
      });
  }

  selectOption(option: Option) {
    this.optionSelected.emit(option);
    this.opened = false;

    this.detectChanges();
  }

  onModalClose() {
    this.featureToggle = false;
  }

  detectChanges() {
    this.cd.markForCheck();
  }

  setRating(rating: number) {
    this.client
      .post(`api/v1/admin/rating/${this.entity.guid}/${rating}`, {})
      .then((response: any) => {
        this.entity.rating = rating;
        this.detectChanges();
      });
    this.selectOption('rating');
  }

  onNSFWSelected(reasons: Array<{ label; value; selected }>) {
    const nsfw = reasons.map(reason => reason.value);
    this.client.post(`api/v2/admin/nsfw/${this.entity.guid}`, { nsfw });
    this.entity.nsfw = nsfw;
  }

  async allowComments(areAllowed: boolean) {
    this.entity.allow_comments = areAllowed;
    const result = await this.activityService.toggleAllowComments(
      this.entity,
      areAllowed
    );
    if (result !== areAllowed) {
      this.entity.allow_comments = result;
    }
  }

  openShareModal() {
    this.overlayModal
      .create(ShareModalComponent, this.entity.url, {
        class: 'm-overlay-modal--medium m-overlayModal__share',
      })
      .present();

    this.selectOption('share');
  }

  checkEditPermissions(): boolean {
    if (this.featuresService.has('permissions')) {
      return this.permissionsService.canInteract(this.entity, Flags.EDIT_POST);
    }

    return (
      this.entity.owner_guid == this.session.getLoggedInUser().guid ||
      this.session.isAdmin()
    );
  }

  checkDeletePermissions(): boolean {
    if (this.featuresService.has('permissions')) {
      return this.permissionsService.canInteract(
        this.entity,
        Flags.DELETE_POST
      );
    }

    return (
      this.entity.owner_guid == this.session.getLoggedInUser().guid ||
      this.session.isAdmin() ||
      this.canDelete
    );
  }
}<|MERGE_RESOLUTION|>--- conflicted
+++ resolved
@@ -82,27 +82,11 @@
     public signupModal: SignupModalService,
     protected blockListService: BlockListService,
     protected activityService: ActivityService,
-<<<<<<< HEAD
     public featuresService: FeaturesService,
     private permissionsService: PermissionsService
-  ) {
-    this.initCategories();
-  }
-
-  initCategories() {
-    for (let category in window.Minds.categories) {
-      this.categories.push({
-        id: category,
-        label: window.Minds.categories[category],
-      });
-    }
-  }
-=======
-    public featuresService: FeaturesService
   ) {}
 
   ngOnInit() {}
->>>>>>> ca4ab8bd
 
   cardMenuHandler() {
     this.opened = !this.opened;
