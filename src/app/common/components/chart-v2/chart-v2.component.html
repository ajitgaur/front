<div
  #chartContainer
  class="m-chartV2__chartContainer"
  [ngClass]="{ isTouchDevice: isTouchDevice, isMini: isMini }"
>
  <plotly-plot
    *ngIf="init"
    [data]="data"
    [layout]="layout"
    [config]="config"
    [useResizeHandler]="true"
    [style]="{ position: 'relative' }"
    (hover)="onHover($event)"
    (unhover)="onUnhover($event)"
    id="graphDiv"
  >
  </plotly-plot>
</div>
<div #hoverInfoDiv class="m-chartV2__hoverInfoDiv">
  <i
    *ngIf="isTouchDevice"
    class="material-icons m-chartV2__hoverInfo__closeBtn"
    (click)="onUnhover($event)"
    >close</i
  >
  <div class="m-chartV2__hoverInfo__wrapper">
    <div class="m-chartV2__hoverInfo__arrowContainer" *ngIf="isMini">
      <i class="material-icons">arrow_upward</i>
    </div>
    <div class="m-chartV2__hoverInfo__rowsContainer">
      <div class="m-chartV2__hoverInfo__row">
        {{ hoverInfo.date | utcDate | date: datePipe }}
      </div>
      <div
        *ngFor="let value of hoverInfo.values"
        class="m-chartV2__hoverInfo__row--primary"
      >
<<<<<<< HEAD
        <ng-template ngSwitchCase="number">
          {{ hoverInfo.value | number: '1.0-0' | abbr }}
          {{ rawData.label | lowercase }}
        </ng-template>
        <ng-template ngSwitchCase="usd">
          {{ hoverInfo.value | currency }} USD
        </ng-template>
        <ng-template ngSwitchCase="eth">
          {{ hoverInfo.value | number: '1.3-3' }} ETH
        </ng-template>
        <ng-template ngSwitchCase="tokens">
          {{ hoverInfo.value | number: '1.1-3' }} tokens
        </ng-template>
        <ng-template ngSwitchDefault>
          {{ hoverInfo.value | number: '1.0-3' }} {{ rawData?.unit }}
        </ng-template>
=======
        <span
          class="m-chartV2__hoverInfoRow__hex"
          [style.background-color]="value.color"
        ></span>
        <ng-container [ngSwitch]="rawData?.unit">
          <ng-template ngSwitchCase="number">
            {{ value.value | number: '1.0-0' | abbr }}
            {{ value.label | lowercase }}
          </ng-template>
          <ng-template ngSwitchCase="usd">
            {{ value.value | currency }} USD
          </ng-template>
          <ng-template ngSwitchCase="eth">
            {{ value.value | number: '1.3-3' }} ETH
          </ng-template>
          <ng-template ngSwitchCase="tokens">
            {{ value.value | number: '1.1-3' }} Tokens
          </ng-template>
          <ng-template ngSwitchDefault>
            {{ value.value | number: '1.0-3' }} {{ rawData?.unit }}
          </ng-template>
        </ng-container>
>>>>>>> c8de38d6
      </div>
      <div class="m-chartV2__hoverInfo__row" *ngIf="isComparison">
        vs
        <ng-container
          [ngSwitch]="rawData?.unit"
          class="m-chartV2__hoverInfo__row"
        >
          <ng-template ngSwitchCase="number">
            {{ hoverInfo.comparisonValue | number: '1.0-0' | abbr }}
          </ng-template>
          <ng-template ngSwitchCase="usd">
            {{ hoverInfo.comparisonValue | currency }}
          </ng-template>
          <ng-template ngSwitchCase="eth">
            {{ hoverInfo.value | number: '1.3-3' }} ETH
          </ng-template>
          <ng-template ngSwitchCase="tokens">
            {{ hoverInfo.value | number: '1.1-3' }} Tokens
          </ng-template>
          <ng-template ngSwitchDefault>
            {{ hoverInfo.comparisonValue | number: '1.1-3' }}
          </ng-template>
        </ng-container>
        on {{ hoverInfo.comparisonDate | utcDate | date: datePipe }}
      </div>
    </div>
  </div>
</div><|MERGE_RESOLUTION|>--- conflicted
+++ resolved
@@ -35,24 +35,6 @@
         *ngFor="let value of hoverInfo.values"
         class="m-chartV2__hoverInfo__row--primary"
       >
-<<<<<<< HEAD
-        <ng-template ngSwitchCase="number">
-          {{ hoverInfo.value | number: '1.0-0' | abbr }}
-          {{ rawData.label | lowercase }}
-        </ng-template>
-        <ng-template ngSwitchCase="usd">
-          {{ hoverInfo.value | currency }} USD
-        </ng-template>
-        <ng-template ngSwitchCase="eth">
-          {{ hoverInfo.value | number: '1.3-3' }} ETH
-        </ng-template>
-        <ng-template ngSwitchCase="tokens">
-          {{ hoverInfo.value | number: '1.1-3' }} tokens
-        </ng-template>
-        <ng-template ngSwitchDefault>
-          {{ hoverInfo.value | number: '1.0-3' }} {{ rawData?.unit }}
-        </ng-template>
-=======
         <span
           class="m-chartV2__hoverInfoRow__hex"
           [style.background-color]="value.color"
@@ -75,7 +57,6 @@
             {{ value.value | number: '1.0-3' }} {{ rawData?.unit }}
           </ng-template>
         </ng-container>
->>>>>>> c8de38d6
       </div>
       <div class="m-chartV2__hoverInfo__row" *ngIf="isComparison">
         vs
