@import '../../../foundation/grid-values';

m-marketing__footer {
  display: block;
  margin: 105px 0 95px;

  @media screen and (max-width: $m-grid-min-vp) {
    margin: 80px 0 0;
  }

  @include m-theme() {
    background: linear-gradient(
      180deg,
      themed($m-marketing-bg-gradient-start) 0%,
      themed($m-white) 100%
    );
  }
}

.m-marketing__footer {
  padding: 60px 0 48px;
  border-top: 1px dashed;

  @media screen and (max-width: $m-grid-min-vp) {
    padding: 32px 0;
  }

  @include m-theme() {
    border-color: themed($m-grey-50);
    color: themed($m-grey-800);
  }

  .m-marketingFooter__columns {
    max-width: 1084px;
    margin: 0 auto;

    @media screen and (max-width: $m-grid-min-vp) {
      padding: 0 32px;
    }
  }

  .m-marketingFooter__column {
    @media screen and (max-width: $m-grid-min-vp) {
      margin-bottom: 32px;

      &:last-child,
      &.m-marketingFooter__column--noMobileSpacing {
        margin-bottom: 0;
      }
    }

    &.m-marketingFooter__brandColumn {
      width: 60%;
      margin: 0 auto;

      @media screen and (max-width: $m-grid-min-vp) {
        width: 60%;
        grid-row: 999;
        margin: 32px 0 0;
      }
    }

    h4 {
      font-weight: 500;
      font-size: 16px;
      line-height: 21px;
      margin: 0 0 26px;

      @media screen and (max-width: $m-grid-min-vp) {
        margin: 0 0 8px;
      }

      @include m-theme() {
        color: themed($m-grey-800);
      }

      &.m-marketingFooter__sloganText {
        margin: 0 0 21px;
      }
    }

    .m-marketingFooter__mindsLogo {
<<<<<<< HEAD
      margin: 0 0 20px;

      > img {
        height: 45px;
=======
      width: 116px;
      height: 43px;
      margin: 0 0 35px;
      background: url('<%= APP_CDN %>/assets/logos/logo.svg') no-repeat center
        left;
      background-size: contain;

      @include m-on-theme(dark) {
        background: url('<%= APP_CDN %>/assets/logos/logo-white.svg') no-repeat
          center left;
        background-size: contain;
>>>>>>> 35070b4f
      }
    }

    .m-marketingFooter__text {
      font-size: 14px;
      line-height: 26px;

      @include m-theme() {
        color: themed($m-grey-300);
      }
    }

    ul {
      list-style: none;
      margin: 0;
      padding: 0;

      > li {
        @extend .m-marketingFooter__text;

        @include m-theme() {
          color: themed($m-grey-300);
        }

        @media screen and (max-width: $m-grid-min-vp) {
          display: inline-block;
          margin-right: 1em;

          &:last-child {
            margin-right: 0;
          }
        }

        a {
          color: inherit;
          font-weight: normal;
          text-decoration: none;
        }
      }

      &.m-marketingFooter__inlineList {
        > li {
          display: inline-block;
          margin-right: 40px;

          @media screen and (max-width: $m-grid-min-vp) {
            margin-right: 1em;
          }

          &:last-child {
            margin-right: 0;
          }
        }

        &.m-marketingFooter__legalLinks {
          text-align: right;
          padding-right: 92px;

          @media screen and (max-width: $m-grid-min-vp) {
            text-align: inherit;
            padding-right: initial;
          }
        }
      }
    }
  }
}<|MERGE_RESOLUTION|>--- conflicted
+++ resolved
@@ -80,12 +80,6 @@
     }
 
     .m-marketingFooter__mindsLogo {
-<<<<<<< HEAD
-      margin: 0 0 20px;
-
-      > img {
-        height: 45px;
-=======
       width: 116px;
       height: 43px;
       margin: 0 0 35px;
@@ -97,7 +91,6 @@
         background: url('<%= APP_CDN %>/assets/logos/logo-white.svg') no-repeat
           center left;
         background-size: contain;
->>>>>>> 35070b4f
       }
     }
 
