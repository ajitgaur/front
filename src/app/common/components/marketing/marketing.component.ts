import {
  ChangeDetectionStrategy,
  Component,
  Input,
  OnDestroy,
  OnInit,
} from '@angular/core';
<<<<<<< HEAD
import { MetaService } from '../../services/meta.service';
=======
import { MindsTitle } from '../../../services/ux/title';
import { V2TopbarService } from '../../layout/v2-topbar/v2-topbar.service';
>>>>>>> 4f4221bf

@Component({
  selector: 'm-marketing',
  changeDetection: ChangeDetectionStrategy.OnPush,
  templateUrl: 'marketing.component.html',
})
export class MarketingComponent implements OnInit, OnDestroy {
  @Input() pageTitle: string = '';
  @Input() showBottombar: boolean = true;
  @Input() forceBackground: boolean = true;

<<<<<<< HEAD
  constructor(protected metaService: MetaService) {}
=======
  constructor(
    protected title: MindsTitle,
    private topbarService: V2TopbarService
  ) {}
>>>>>>> 4f4221bf

  ngOnInit() {
    if (this.pageTitle) {
      this.metaService.setTitle(this.pageTitle);
    }

    this.topbarService.toggleMarketingPages(
      true,
      this.showBottombar,
      this.forceBackground
    );
  }

  ngOnDestroy() {
    this.topbarService.toggleMarketingPages(false);
  }
}<|MERGE_RESOLUTION|>--- conflicted
+++ resolved
@@ -5,12 +5,8 @@
   OnDestroy,
   OnInit,
 } from '@angular/core';
-<<<<<<< HEAD
 import { MetaService } from '../../services/meta.service';
-=======
-import { MindsTitle } from '../../../services/ux/title';
 import { V2TopbarService } from '../../layout/v2-topbar/v2-topbar.service';
->>>>>>> 4f4221bf
 
 @Component({
   selector: 'm-marketing',
@@ -22,14 +18,10 @@
   @Input() showBottombar: boolean = true;
   @Input() forceBackground: boolean = true;
 
-<<<<<<< HEAD
-  constructor(protected metaService: MetaService) {}
-=======
   constructor(
-    protected title: MindsTitle,
+    protected metaService: MetaService,
     private topbarService: V2TopbarService
   ) {}
->>>>>>> 4f4221bf
 
   ngOnInit() {
     if (this.pageTitle) {
