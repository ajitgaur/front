--- conflicted
+++ resolved
@@ -2,11 +2,8 @@
   <div class="m-grid m-marketingFooter__columns">
     <div
       class="m-grid__column-4 m-grid__column-12--mobile m-marketingFooter__column m-marketingFooter__brandColumn"
-<<<<<<< HEAD
-    >
-      <div class="m-marketingFooter__mindsLogo">
-        <img [src]="cdnAssetsUrl + 'assets/logos/bulb.svg'" />
-      </div>
+    >
+      <div class="m-marketingFooter__mindsLogo"></div>
 
       <h4 class="m-marketingFooter__sloganText" i18n>
         Take back control of your social media
@@ -17,34 +14,10 @@
 
     <div
       class="m-grid__column-2 m-grid__column-12--mobile m-marketingFooter__column"
-=======
->>>>>>> 35070b4f
-    >
-      <div class="m-marketingFooter__mindsLogo"></div>
-
-<<<<<<< HEAD
-      <ul>
-        <li hidden>
-          <a href="#" i18n>
-            Mission
-          </a>
-        </li>
-
-=======
-      <h4 class="m-marketingFooter__sloganText" i18n>
-        Take back control of your social media
-      </h4>
-
-      <div class="m-marketingFooter__text">&copy; {{ year }} Minds, Inc.</div>
-    </div>
-
-    <div
-      class="m-grid__column-2 m-grid__column-12--mobile m-marketingFooter__column"
     >
       <h4 i18n>About</h4>
 
       <ul>
->>>>>>> 35070b4f
         <li>
           <a routerLink="/mobile" i18n>
             Mobile
@@ -136,19 +109,8 @@
         </li>
 
         <li>
-<<<<<<< HEAD
-          <a routerLink="/pay" i18n>
-            Pay
-=======
           <a routerLink="/rewards" i18n>
             Rewards
->>>>>>> 35070b4f
-          </a>
-        </li>
-
-        <li>
-          <a routerLink="/rewards" i18n>
-            Rewards
           </a>
         </li>
 
@@ -227,21 +189,6 @@
             Status
           </a>
         </li>
-<<<<<<< HEAD
-
-        <li>
-          <a href="#" i18n>
-            Contact
-          </a>
-        </li>
-
-        <li>
-          <a href="#" i18n>
-            Donate
-          </a>
-        </li>
-=======
->>>>>>> 35070b4f
       </ul>
     </div>
   </div>
