--- conflicted
+++ resolved
@@ -61,11 +61,8 @@
 
       & > li {
         margin-bottom: 16px;
-<<<<<<< HEAD
-=======
         font-size: 18px;
         line-height: 27px;
->>>>>>> e015c897
       }
 
       //@media screen and(min-width: $m-grid-min-vp),
@@ -122,7 +119,7 @@
       @media screen and (max-width: $m-grid-max-mobile) {
         grid-row: 1;
       }
-      //
+
       img.m-marketing__image--1 {
         object-fit: cover;
         width: 438px;
