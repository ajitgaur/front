@import '../../../../foundation/grid-values';

.m-marketing__main,
.m-marketing__section {
  &.m-marketing__section--style-3 {
    margin-bottom: 100px;

    @media screen and (max-width: $m-grid-max-mobile) {
      margin-bottom: 80px;
    }

    .m-marketing__wrapper {
      position: relative;
      z-index: 0;
      padding: 80px 0 80px;

      @media screen and (max-width: $m-grid-max-mobile) {
        padding: 0;
      }
    }

    .m-marketing__body {
      position: relative;
      margin: auto 0;
      padding: 0;
      min-height: 330px;

      @media screen and (max-width: $m-grid-max-mobile) {
        padding: 0 30px 0;
        min-height: 0;
      }

      &::before {
        content: '';
        position: absolute;
        top: 0;
        right: -360px;
        left: 0;
        bottom: auto;
        height: calc(100% + 160px);
        transform: translate(-230px, -80px);
        clip-path: polygon(0% 6%, 0% 95%, 100% 100%, 100% 0%);
        z-index: -1;

        @include m-theme() {
          background: linear-gradient(
            180deg,
            themed($m-marketing-bg-colored-gradient-start) 0%,
            themed($m-marketing-bg-colored-gradient-end) 99.99%
          );
        }

        @media screen and (max-width: $m-grid-max-mobile) {
          content: initial;
          display: none;
        }
      }

      h2 {
        @include m-on-theme(dark) {
          color: #ffffff;
        }

        @media screen and (max-width: $m-grid-max-mobile) {
          font-size: 28px;
          line-height: 32px;
          margin: 20px 0 17px;
          text-align: center;
        }
      }
    }

    p.m-marketing__description {
      margin-bottom: 42px;
<<<<<<< HEAD
=======

      @media screen and(min-width: $min-tablet) {
        padding-right: 200px;
      }
>>>>>>> e015c897

      @include m-theme() {
        color: themed($m-grey-300);
      }

      @include m-on-theme(dark) {
        color: #ffffff;
      }

      @media screen and (max-width: $m-grid-max-mobile) {
        padding-right: 0;
        margin-bottom: 30px;
        font-size: 16px;
        line-height: 23px;
        text-align: center;
      }
    }

    ul.m-marketing__points {
      @include m-theme() {
        color: themed($m-grey-300);
      }

      @include m-on-theme(dark) {
        color: #ffffff;
      }

      > li em {
        font-style: normal;

        @include m-theme() {
          color: themed($m-black);
        }

        @include m-on-theme(dark) {
          color: #ffffff;
          font-weight: bold;
        }
      }
    }

    .m-marketing__image {
      position: relative;
      z-index: 0;
      grid-column-start: 1;
      grid-row: 1;

      img.m-marketing__image--1 {
        object-fit: cover;
        width: 438px;
        height: 518px;
        clip-path: polygon(0% 1%, 0% 100%, 100% 96%, 100% 0%);

        @media screen and (min-width: $m-grid-max-mobile) and (max-width: $m-grid-min-vp) {
          width: 100%;
          //height: auto;
        }

        @media screen and (max-width: $m-grid-max-mobile) {
          width: 100vw;
          height: 100vw;
          clip-path: polygon(0% 1%, 0% 100%, 100% 97%, 100% 0%);
        }
      }

      img.m-marketing__image--2 {
        object-fit: contain;
        width: 358px;
        height: 191px;
        position: absolute;
        right: 0;
        bottom: 35px;
        transform: translate(15px, 0);

        @media screen and (max-width: $m-grid-max-mobile) {
          right: auto;
          left: 50%;
          bottom: 0;
          transform: translate(-50%, 50%);
          width: 85vw;
          height: 45.35vw;
        }
      }

      span {
        display: inline-block;
        position: relative;
        width: 100%;

        @media screen and (max-width: $m-grid-max-mobile) {
          margin-bottom: calc(
            20vw + 40px
          ); // A little bit less than half UX image + normal margin

          &.m-marketing__image--noUxSample {
            margin-bottom: 40px;
          }
        }

        // Deco

        &::after {
          content: '';
          display: block;
          position: absolute;
          top: 0;
          left: 0;
          width: 191px;
          height: 191px;
          transform: translate(-60px, -58px);
          background: url('<%= APP_CDN %>/assets/marketing/deco_3.svg')
            no-repeat;
          z-index: -1;

          @media screen and (max-width: $m-grid-max-mobile) {
            content: initial;
            display: none;
          }
        }
      }
    }
  }
}<|MERGE_RESOLUTION|>--- conflicted
+++ resolved
@@ -72,13 +72,10 @@
 
     p.m-marketing__description {
       margin-bottom: 42px;
-<<<<<<< HEAD
-=======
 
       @media screen and(min-width: $min-tablet) {
         padding-right: 200px;
       }
->>>>>>> e015c897
 
       @include m-theme() {
         color: themed($m-grey-300);
