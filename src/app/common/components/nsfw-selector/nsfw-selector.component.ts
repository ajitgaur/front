import {
  Component,
  EventEmitter,
  Input,
  Output,
} from '@angular/core';
import { 
  NSFWSelectorCreatorService,
  NSFWSelectorConsumerService,
  NSFWSelectorEditingService,
} from './nsfw-selector.service';
import { Storage } from '../../../services/storage';
import { ifError } from 'assert';

@Component({
  selector: 'm-nsfw-selector',
  templateUrl: 'nsfw-selector.component.html',
  providers: [
    {
      provide: NSFWSelectorEditingService,
      useFactory: (_storage) => new NSFWSelectorEditingService(_storage),
      deps: [ Storage ],
    },
  ],
})

export class NSFWSelectorComponent {
    
  @Input('service') serviceRef: string = 'consumer';
  @Input('consumer') consumer: false;
  @Input('expanded') expanded: false;
  @Output('selected') onSelected: EventEmitter<any> = new EventEmitter();
  @Input() user: any;
  
  constructor(
    public creatorService: NSFWSelectorCreatorService,
    public consumerService: NSFWSelectorConsumerService,
    private editingService: NSFWSelectorEditingService,
    private storage: Storage,
  ) {
  }

  ngAfterViewInit() {
    this.toggleDefaultNSFW();
  }

  get service() {
    switch (this.serviceRef) {
      case 'editing':
        return this.editingService.build();
        break;
    }
    return this.consumer ? this.consumerService.build() : this.creatorService.build();
  }

  @Input('selected') set selected(selected: Array<number>) {
    for (let i in this.service.reasons) {
      this.service.reasons[i].selected = selected.indexOf(this.service.reasons[i].value) > -1;
    }
  }

<<<<<<< HEAD
  /**
   * Toggles on a reason in the selector -
   * See services for a list of reasons.
   * 
   * @param { array } - one of the objects from the assosciated service.
   */
=======
  @Input('locked') set locked(locked: Array<number>) {
    for (let i in this.service.reasons) {
      if (this.service.reasons[i].selected) {
        this.service.reasons[i].locked = locked.indexOf(this.service.reasons[i].value) > -1;
      }
    }
  }

>>>>>>> 162992f9
  toggle(reason) {
    if(reason.locked) {
      return;
    }
    this.service.toggle(reason);

    const reasons = this.service.reasons.filter(r => r.selected);
    this.onSelected.next(reasons);
  }

  /**
   * Toggles on all NSFW tags that the logged in user has on them - 
   * if using the old system of is_mature sets the reason to other.
   */
  toggleDefaultNSFW(){
      let arr: any[] = (this.user && this.user.nsfw.length !== 0) ? this.user.nsfw
        : this.user.is_mature ? [this.service.reasons.length - 1]
        : [];
      arr.map(reason => this.toggle({value:reason}));
  }

  hasSelections(): boolean {
    for (let r of this.service.reasons) {
      if (r.selected)
        return true;
    }
  }
}<|MERGE_RESOLUTION|>--- conflicted
+++ resolved
@@ -59,14 +59,6 @@
     }
   }
 
-<<<<<<< HEAD
-  /**
-   * Toggles on a reason in the selector -
-   * See services for a list of reasons.
-   * 
-   * @param { array } - one of the objects from the assosciated service.
-   */
-=======
   @Input('locked') set locked(locked: Array<number>) {
     for (let i in this.service.reasons) {
       if (this.service.reasons[i].selected) {
@@ -75,7 +67,12 @@
     }
   }
 
->>>>>>> 162992f9
+  /**
+   * Toggles on a reason in the selector -
+   * See services for a list of reasons.
+   * 
+   * @param { array } - one of the objects from the assosciated service.
+   */
   toggle(reason) {
     if(reason.locked) {
       return;
