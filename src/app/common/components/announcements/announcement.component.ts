import { Component, EventEmitter, Input, OnInit } from '@angular/core';

import { Storage } from '../../../services/storage';
import { Client } from '../../../services/api';
import { CookieService } from '../../../common/services/cookie.service';

@Component({
  selector: 'm-announcement',
  host: {
    '[hidden]': 'hidden',
  },
  template: `
    <div class="m-announcement">
      <div class="m-announcement--content">
        <ng-content></ng-content>
      </div>

      <div class="m-announcement--close" *ngIf="canClose" (click)="close()">
        <i class="material-icons">close</i>
      </div>
    </div>
  `,
})
<<<<<<< HEAD
export class AnnouncementComponent {
=======
export class AnnouncementComponent implements OnInit {
  minds: Minds = window.Minds;
>>>>>>> 1e059cec
  hidden: boolean = false;
  @Input() id: string = 'default';
  @Input() canClose: boolean = true;
  @Input() remember: boolean = true;

  constructor(private cookieService: CookieService) {}

  ngOnInit() {
    if (this.cookieService.get('hide-announcement:' + this.id) === '1')
      this.hidden = true;
  }

  close() {
    if (this.remember) {
      this.cookieService.put('hide-announcement:' + this.id, '1');
    }

    this.hidden = true;
  }
}<|MERGE_RESOLUTION|>--- conflicted
+++ resolved
@@ -21,12 +21,7 @@
     </div>
   `,
 })
-<<<<<<< HEAD
-export class AnnouncementComponent {
-=======
 export class AnnouncementComponent implements OnInit {
-  minds: Minds = window.Minds;
->>>>>>> 1e059cec
   hidden: boolean = false;
   @Input() id: string = 'default';
   @Input() canClose: boolean = true;
