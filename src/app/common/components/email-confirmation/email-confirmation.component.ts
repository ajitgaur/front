--- conflicted
+++ resolved
@@ -10,14 +10,11 @@
 import { EmailConfirmationService } from './email-confirmation.service';
 import { Session } from '../../../services/session';
 import { Subscription } from 'rxjs';
-<<<<<<< HEAD
 import { isPlatformBrowser } from '@angular/common';
 import { ConfigsService } from '../../services/configs.service';
-=======
 import { NavigationEnd, Router } from '@angular/router';
 import { Location } from '@angular/common';
 import { filter } from 'rxjs/operators';
->>>>>>> 83b8a714
 
 /**
  * Component that displays an announcement-like banner
@@ -44,19 +41,14 @@
   constructor(
     protected service: EmailConfirmationService,
     protected session: Session,
-<<<<<<< HEAD
     protected cd: ChangeDetectorRef,
     @Inject(PLATFORM_ID) protected platformId,
-    configs: ConfigsService
+    configs: ConfigsService,
+    protected router: Router,
+    protected location: Location
   ) {
     this.fromEmailConfirmation = configs.get('from_email_confirmation');
   }
-=======
-    protected router: Router,
-    protected location: Location,
-    protected cd: ChangeDetectorRef
-  ) {}
->>>>>>> 83b8a714
 
   ngOnInit(): void {
     this.setShouldShow(this.session.getLoggedInUser());
@@ -67,18 +59,12 @@
       this.detectChanges();
     });
 
-<<<<<<< HEAD
     if (isPlatformBrowser(this.platformId)) {
       this.canCloseTimer = window.setTimeout(() => {
         this.canClose = true;
         this.detectChanges();
       }, 3000);
     }
-=======
-    this.canCloseTimer = window.setTimeout(() => {
-      this.canClose = true;
-      this.detectChanges();
-    }, 3000);
 
     this.routerEvent$ = this.router.events
       .pipe(filter(event => event instanceof NavigationEnd))
@@ -86,7 +72,6 @@
         this.setShouldShow(this.session.getLoggedInUser());
         this.detectChanges();
       });
->>>>>>> 83b8a714
   }
 
   ngOnDestroy(): void {
@@ -107,14 +92,10 @@
    */
   setShouldShow(user): void {
     this.shouldShow =
-<<<<<<< HEAD
-      !this.fromEmailConfirmation && user && user.email_confirmed === false;
-=======
       !(this.location.path().indexOf('/onboarding') === 0) &&
-      !this.minds.from_email_confirmation &&
+      !this.fromEmailConfirmation &&
       user &&
       user.email_confirmed === false;
->>>>>>> 83b8a714
   }
 
   /**
