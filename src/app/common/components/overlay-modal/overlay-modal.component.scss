.m-overlay-modal {
  position: fixed;
  right: 2vw;
  left: 2vw;
  margin: auto;
  z-index: 9999999;

  top: 50%;
  max-height: 98vh;

  display: block;
  box-sizing: border-box;
  width: 100%;
  max-width: 990px;
  padding: ($minds-padding * 4);

<<<<<<< HEAD
  //background: none rgba(248, 248, 248, 0.975);
  background: #FFF;
  color: #555;
=======
>>>>>>> 6d5ab06f
  outline: 0;
  border-radius: 6px;

  overflow-y: auto;
  -webkit-overflow-scrolling: touch;

  font-family: 'Roboto', sans-serif;

  @include m-theme(){
    color: themed($m-grey-700);
    background: none rgba(themed($m-white), 0.95);
  }

  &.m-overlay-modal--large {
    max-width: 990px;
  }

  &.m-overlay-modal--medium-large {
    max-width: 800px;
  }

  &.m-overlay-modal--medium {
    max-width: 600px;
  }

  &.m-overlay-modal--small {
    max-width: 480px;
    padding: 16px;
    @include m-theme(){
      background-color: themed($m-white);
    }
  }

  &.m-overlay-modal--no-padding {
    padding: 0px;

    .post {
      margin: 0px;
    }
  }

  &:not(.m-overlay-modal--top) {
    transform: translateY(-50%);
  }
  &.m-overlay-modal--top {
    top: 150px;
  }

  @media screen and (max-width: $max-mobile) {
    padding: ($minds-padding * 2) ($minds-padding * 4);
  }

  @media screen and (max-height: 850px) {
    max-height: 96vh;
  }

  @media screen and (max-height: 750px) {
    max-height: 98vh;
  }

  &::-webkit-scrollbar {
    display: none;
  }
}
.m-overlay-modal--overflow {
  overflow: visible;
}

.m-overlay-modal--close {
  position: absolute;
  top: $minds-padding * 2;
  right: $minds-padding * 2;
  z-index: 99999999;

  display: inline-block;
  padding: $minds-padding;
  border-radius: 4px;

  cursor: pointer;

  @include m-theme(){
    background-color: rgba(themed($m-black), 0.05);
    color: themed($m-grey-400);
  }

  @media screen and (max-width: $max-mobile) {
    right: $minds-padding;
  }

  > i.material-icons {
    font-size: 32px;
  }
}

body.m-overlay-modal--shown {
  overflow: hidden;
}

.m-overlay-modal--backdrop {
  position: fixed;
  top: 0;
  left: 0;
  width: 100%;
  height: 100%;
  z-index: 9999998;
  @include m-theme(){
    background-color: rgba(themed($m-black-always), 0.5);
  }
}<|MERGE_RESOLUTION|>--- conflicted
+++ resolved
@@ -14,12 +14,6 @@
   max-width: 990px;
   padding: ($minds-padding * 4);
 
-<<<<<<< HEAD
-  //background: none rgba(248, 248, 248, 0.975);
-  background: #FFF;
-  color: #555;
-=======
->>>>>>> 6d5ab06f
   outline: 0;
   border-radius: 6px;
 
