import {
  ChangeDetectionStrategy,
  ChangeDetectorRef,
  Component,
  DoCheck,
  Input,
} from '@angular/core';

import { Session } from '../../../services/session';
import { Client } from '../../../services/api';
import { WalletService } from '../../../services/wallet';
import { SignupModalService } from '../../../modules/modals/signup/service';
import { Flags } from '../../services/permissions/flags';
import { PermissionsService } from '../../services/permissions/permissions.service';
import { FeaturesService } from '../../../services/features.service';

@Component({
  selector: 'minds-button-thumbs-down',
  changeDetection: ChangeDetectionStrategy.OnPush,
  template: `
<<<<<<< HEAD
    <a (click)="thumb()" [ngClass]="{ selected: has(), disabled: !enabled }">
=======
    <a
      (click)="thumb()"
      [ngClass]="{ selected: has() }"
      data-cy="data-minds-thumbs-down-button"
    >
>>>>>>> ca4ab8bd
      <i class="material-icons">thumb_down</i>
      <span
        class="minds-counter"
        *ngIf="object['thumbs:down:count'] > 0"
        data-cy="data-minds-thumbs-down-counter"
        >{{ object['thumbs:down:count'] | number }}</span
      >
    </a>
  `,
  styles: [
    `
      a {
        cursor: pointer;
      }
    `,
  ],
})
export class ThumbsDownButton implements DoCheck {
  changesDetected: boolean = false;
  object;
  showModal: boolean = false;
  enabled: boolean = true;

  constructor(
    private cd: ChangeDetectorRef,
    public session: Session,
    public client: Client,
    public wallet: WalletService,
    private modal: SignupModalService,
    private permissionsService: PermissionsService,
    private featuresService: FeaturesService
  ) {}

  @Input('object') set _object(value: any) {
    this.object = value;
    if (!this.object['thumbs:down:user_guids'])
      this.object['thumbs:down:user_guids'] = [];

    this.checkPermissions();
  }

  private checkPermissions(): void {
    if (this.featuresService.has('permissions')) {
      this.enabled = this.permissionsService.canInteract(
        this.object,
        Flags.VOTE
      );
    } else {
      this.enabled = true;
    }
  }

  thumb() {
    if (!this.session.isLoggedIn()) {
      this.modal.setSubtitle('You need to have a channel to vote').open();
      return false;
    }

    this.client.put('api/v1/thumbs/' + this.object.guid + '/down', {});
    if (!this.has()) {
      //this.object['thumbs:down:user_guids'].push(this.session.getLoggedInUser().guid);
      this.object['thumbs:down:user_guids'] = [
        this.session.getLoggedInUser().guid,
      ];
      this.object['thumbs:down:count']++;
    } else {
      for (let key in this.object['thumbs:down:user_guids']) {
        if (
          this.object['thumbs:down:user_guids'][key] ===
          this.session.getLoggedInUser().guid
        )
          delete this.object['thumbs:down:user_guids'][key];
      }
      this.object['thumbs:down:count']--;
    }
  }

  has() {
    for (var guid of this.object['thumbs:down:user_guids']) {
      if (guid === this.session.getLoggedInUser().guid) return true;
    }
    return false;
  }

  ngOnChanges(changes) {}

  ngDoCheck() {
    this.changesDetected = false;
    if (this.object['thumbs:down:count'] != this.object['thumbs:up:down:old']) {
      this.object['thumbs:down:count:old'] = this.object['thumbs:down:count'];
      this.changesDetected = true;
    }

    if (this.changesDetected) {
      this.cd.detectChanges();
    }
  }
}<|MERGE_RESOLUTION|>--- conflicted
+++ resolved
@@ -16,17 +16,14 @@
 
 @Component({
   selector: 'minds-button-thumbs-down',
+  inputs: ['_object: object'],
   changeDetection: ChangeDetectionStrategy.OnPush,
   template: `
-<<<<<<< HEAD
-    <a (click)="thumb()" [ngClass]="{ selected: has(), disabled: !enabled }">
-=======
     <a
       (click)="thumb()"
       [ngClass]="{ selected: has() }"
       data-cy="data-minds-thumbs-down-button"
     >
->>>>>>> ca4ab8bd
       <i class="material-icons">thumb_down</i>
       <span
         class="minds-counter"
