import {
  AfterViewInit,
  Component,
  ElementRef,
  EventEmitter,
  HostListener,
  Input,
  OnDestroy,
  OnInit,
  Output,
  ViewChild,
} from '@angular/core';
import { DropdownComponent } from '../dropdown/dropdown.component';
import { Subject, Subscription } from 'rxjs';
import { debounceTime } from 'rxjs/operators';

@Component({
  selector: 'm-sort-selector',
  templateUrl: './sort-selector.component.html',
})
export class SortSelectorComponent implements OnInit, OnDestroy, AfterViewInit {
  algorithms: Array<{ id; label; icon?; noPeriod? }> = [
    {
      id: 'hot',
      label: 'Hot',
      icon: 'whatshot',
      noPeriod: true,
    },
    {
      id: 'top',
      label: 'Top',
      icon: 'trending_up',
    },
    {
      id: 'latest',
      label: 'Latest',
      icon: 'timelapse',
      noPeriod: true,
    },
  ];

  periods: Array<{ id; label }> = [
    {
      id: '12h',
      label: '12h',
    },
    {
      id: '24h',
      label: '24h',
    },
    {
      id: '7d',
      label: '7d',
    },
    {
      id: '30d',
      label: '30d',
    },
    /*{
      id: '1y',
<<<<<<< HEAD
      label: '1y',
    },
=======
      label: '1y'
    },*/
>>>>>>> 100602ee
  ];

  customTypes: Array<{ id; label; icon? }> = [
    {
      id: 'activities',
      label: 'All',
      icon: 'all_inclusive',
    },
    {
      id: 'images',
      label: 'Images',
      icon: 'photo',
    },
    {
      id: 'videos',
      label: 'Videos',
      icon: 'videocam',
    },
    {
      id: 'blogs',
      label: 'Blogs',
      icon: 'subject',
    },
    {
      id: 'channels',
      label: 'Channels',
      icon: 'people',
    },
    {
      id: 'groups',
      label: 'Groups',
      icon: 'group_work',
    },
  ];

  @Input() algorithm: string;

  @Input() allowedAlgorithms: string[] | boolean = true;

  @Input() period: string;

  @Input() allowedPeriods: string[] | boolean = true;

  @Input() customType: string;

  @Input() allowedCustomTypes: string[] | boolean = true;

  @Input() labelClass: string = 'm--sort-selector-label';

  @Output() onChange: EventEmitter<{
    algorithm;
    period;
    customType;
  }> = new EventEmitter<{ algorithm; period; customType }>();

  @ViewChild('algorithmDropdown', { static: false })
  algorithmDropdown: DropdownComponent;

  @ViewChild('periodDropdown', { static: false })
  periodDropdown: DropdownComponent;

  @ViewChild('customTypeDropdown', { static: false })
  customTypeDropdown: DropdownComponent;

  expandedAlgorithmDropdown: boolean = true;

  expandedCustomTypeDropdown: boolean = true;

  protected lastWidth: number;

  protected resizeSubscription: Subscription;

  protected resizeSubject: Subject<number> = new Subject<number>();

  constructor(protected elementRef: ElementRef) {}

  @HostListener('window:resize') _widthDetection() {
    this.resizeSubject.next(Date.now());
  }

  ngOnInit() {
    this.resizeSubscription = this.resizeSubject
      .pipe(debounceTime(1000 / 30))
      .subscribe(() => this.onResize());
  }

  ngAfterViewInit() {
    this.resizeSubject.next(Date.now());
  }

  ngOnDestroy() {
    if (this.resizeSubscription) {
      this.resizeSubscription.unsubscribe();
    }
  }

  onResize() {
    const width =
      this.elementRef &&
      this.elementRef.nativeElement &&
      this.elementRef.nativeElement.clientWidth;

    if (width && width !== this.lastWidth) {
      this.lastWidth = width;

      this.expandedAlgorithmDropdown = width >= 500;
      this.expandedCustomTypeDropdown = width >= 580;
    }
  }

  getAlgorithms() {
    if (this.allowedAlgorithms === true) {
      return this.algorithms;
    } else if (!this.allowedAlgorithms) {
      return [];
    }

    return this.algorithms.filter(
      algorithm => (<string[]>this.allowedAlgorithms).indexOf(algorithm.id) > -1
    );
  }

  shouldShowAlgorithms() {
    return this.getAlgorithms().length > 0;
  }

  setAlgorithm(id: string) {
    if (!this.algorithms.find(algorithm => id === algorithm.id)) {
      console.error('Unknown algorithm');
      return false;
    }

    if (this.isDisabled(id)) {
      return false;
    }

    this.algorithm = id;
    this.emit();

    return true;
  }

  getCurrentAlgorithm() {
    return this.algorithms.find(algorithm => this.algorithm === algorithm.id);
  }

  getCurrentAlgorithmProp(prop: string) {
    const currentAlgorithm = this.getCurrentAlgorithm();

    if (!currentAlgorithm) {
      return '';
    }

    return currentAlgorithm[prop];
  }

  getPeriods() {
    if (this.allowedPeriods === true) {
      return this.periods;
    } else if (!this.allowedPeriods) {
      return [];
    }

    return this.periods.filter(
      period => (<string[]>this.allowedPeriods).indexOf(period.id) > -1
    );
  }

  shouldShowPeriods() {
    return this.getPeriods().length > 0;
  }

  setPeriod(id: string) {
    if (!this.periods.find(period => id === period.id)) {
      console.error('Unknown period');
      return false;
    }

    this.period = id;
    this.emit();

    return true;
  }

  getCurrentPeriod() {
    return this.periods.find(period => this.period === period.id);
  }

  getCurrentPeriodLabel() {
    const currentPeriod = this.getCurrentPeriod();

    if (!currentPeriod) {
      return 'All the time';
    }

    return currentPeriod.label;
  }

  hasCurrentAlgorithmPeriod() {
    const currentAlgorithm = this.getCurrentAlgorithm();

    if (!currentAlgorithm) {
      return false;
    }

    return !currentAlgorithm.noPeriod;
  }

  getCustomTypes() {
    if (this.allowedCustomTypes === true) {
      return this.customTypes;
    } else if (!this.allowedCustomTypes) {
      return [];
    }

    return this.customTypes.filter(
      customType =>
        (<string[]>this.allowedCustomTypes).indexOf(customType.id) > -1
    );
  }

  shouldShowCustomTypes() {
    return this.getCustomTypes().length > 0;
  }

  setCustomType(id: string) {
    if (!this.customTypes.find(customType => id === customType.id)) {
      console.error('Unknown custom type');
      return false;
    }

    this.customType = id;
    this.emit();

    return true;
  }

  getCurrentCustomType() {
    return this.customTypes.find(
      customType => this.customType === customType.id
    );
  }

  getCurrentCustomTypeProp(prop: string) {
    const currentAlgorithm = this.getCurrentCustomType();

    if (!currentAlgorithm) {
      return '';
    }

    return currentAlgorithm[prop];
  }

  emit() {
    this.onChange.emit({
      algorithm: this.algorithm,
      period: this.hasCurrentAlgorithmPeriod() ? this.period : null,
      customType: this.customType,
    });
  }

  closeDropdowns() {
    if (this.algorithmDropdown) {
      this.algorithmDropdown.close();
    }

    if (this.periodDropdown) {
      this.periodDropdown.close();
    }

    if (this.customTypeDropdown) {
      this.customTypeDropdown.close();
    }
  }

  isDisabled(id) {
    return (
      id != 'top' &&
      (this.customType === 'channels' || this.customType === 'groups')
    );
  }
}<|MERGE_RESOLUTION|>--- conflicted
+++ resolved
@@ -58,13 +58,8 @@
     },
     /*{
       id: '1y',
-<<<<<<< HEAD
-      label: '1y',
-    },
-=======
       label: '1y'
     },*/
->>>>>>> 100602ee
   ];
 
   customTypes: Array<{ id; label; icon? }> = [
