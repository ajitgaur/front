--- conflicted
+++ resolved
@@ -5,11 +5,7 @@
   templateUrl: './shadowbox-submit-button.component.html',
 })
 export class ShadowboxSubmitButtonComponent {
-<<<<<<< HEAD
-  @Input() saveStatus: string = 'unsaved';
-=======
   @Input() saving: boolean = false;
->>>>>>> 632e8157
   @Input() disabled: boolean = false;
 
   constructor() {}
