.m-shadowboxSubmitButton {
  //min-width: 220px;
  position: relative;
  cursor: pointer;
  padding: 10px 20px;

  min-height: 42px;
  border: 0;
  transition: all 0.2s ease;
  border-radius: 26px;
  outline: 0;
  &.green {
    @include m-theme() {
      background-color: themed($m-aqua);
      color: themed($m-white-always);
    }
    .m-shadowboxSubmitButton__status--saving {
      span {
        @include m-theme() {
          // Color of the animated circles
          background-color: themed($m-white);
        }
      }
    }
  }
  &.red {
    @include m-theme() {
      background-color: themed($m-alert);
      color: themed($m-white);
    }
    .m-shadowboxSubmitButton__status--saving {
      span {
        @include m-theme() {
          background-color: themed($m-white);
        }
      }
    }
  }
  &.grey {
    @include m-theme() {
      background-color: themed($m-bgColor--tertiary);
      color: themed($m-textColor--secondary);
    }
    .m-shadowboxSubmitButton__status--saving {
      text-align: center;
      span {
        @include m-theme() {
<<<<<<< HEAD
          background-color: themed($m-textColor--secondary);
=======
          background-color: themed($m-white-always);
>>>>>>> 241dc4dd
        }
      }
    }
  }
  &:hover {
    &:not(:disabled) {
      transform: scale(1.02);

      @include m-theme() {
        box-shadow: 0 3px 3px -2px rgba(themed($m-black), 0.2),
          0 2px 5px 0 rgba(themed($m-black), 0.14),
          0 1px 7px 0 rgba(themed($m-black), 0.12);
      }
      &.green {
        @include m-theme() {
          background-color: rgba(themed($m-aqua), 0.9);
        }
      }
      &.red {
        @include m-theme() {
          background-color: rgba(themed($m-alert), 0.9);
        }
      }
      &.grey {
        @include m-theme() {
          background-color: rgba(themed($m-bgColor--tertiary), 0.7);
        }
      }
    }
  }
  &:active {
    &:not(:disabled) {
      transform: scale(0.999);
      @include m-theme() {
        box-shadow: 0 3px 2px -2px rgba(themed($m-black), 0.2),
          0 2px 3px 0 rgba(themed($m-black), 0.14),
          0 1px 5px 0 rgba(themed($m-black), 0.12);
      }
      &.green {
        @include m-theme() {
          background-color: themed($m-aqua);
        }
      }
      &.red {
        @include m-theme() {
          background-color: themed($m-red-dark);
        }
      }
      &.grey {
        @include m-theme() {
          background-color: themed($m-bgColor--tertiary);
        }
      }
    }
  }
  &:disabled,
  &[disabled] {
    cursor: default;
    &:not(.saving) {
      opacity: 0.6;
    }
  }
}
button {
  outline: 0;
}
[class*='m-shadowboxSubmitButton__status'] {
  font-size: 17px;
  font-weight: 300;
}

@keyframes blink {
  0% {
    opacity: 0.2;
  }
  20% {
    opacity: 1;
    transform: scale(1.02);
  }
  100% {
    opacity: 0.2;
    transform: scale(0.95);
  }
}

.m-shadowboxSubmitButton__status--saving {
  span {
    display: inline-block;
    height: 8px;
    width: 8px;
    margin: 0 6px;
    border-radius: 50%;
    animation-name: blink;
    animation-duration: 1.4s;
    animation-iteration-count: infinite;
    animation-fill-mode: both;
    &:nth-child(2) {
      animation-delay: 0.2s;
    }
    &:nth-child(3) {
      animation-delay: 0.4s;
    }
  }
}
.m-shadowboxSubmitButton__status--unsaved {
<<<<<<< HEAD
  display: flex;
  align-items: center;
  justify-content: center;
  font-size: 15px;
  line-height: 20px;

  i {
    margin-right: 12px;
    font-size: 22px;
  }
=======
  font-size: 16px;
  line-height: 22px;
  font-weight: 400;
  vertical-align: middle;
>>>>>>> 241dc4dd
}

@media screen and (max-width: $max-mobile) {
  m-shadowboxSubmitButton {
    min-width: 50%;
  }
}<|MERGE_RESOLUTION|>--- conflicted
+++ resolved
@@ -45,11 +45,7 @@
       text-align: center;
       span {
         @include m-theme() {
-<<<<<<< HEAD
           background-color: themed($m-textColor--secondary);
-=======
-          background-color: themed($m-white-always);
->>>>>>> 241dc4dd
         }
       }
     }
@@ -155,7 +151,6 @@
   }
 }
 .m-shadowboxSubmitButton__status--unsaved {
-<<<<<<< HEAD
   display: flex;
   align-items: center;
   justify-content: center;
@@ -166,12 +161,6 @@
     margin-right: 12px;
     font-size: 22px;
   }
-=======
-  font-size: 16px;
-  line-height: 22px;
-  font-weight: 400;
-  vertical-align: middle;
->>>>>>> 241dc4dd
 }
 
 @media screen and (max-width: $max-mobile) {
