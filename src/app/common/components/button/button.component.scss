--- conflicted
+++ resolved
@@ -76,7 +76,6 @@
     }
   }
 
-<<<<<<< HEAD
   &:focus {
     @include m-theme(){
       box-shadow: 0 0  3px 1px transparentize(themed($m-blue), 0.5);
@@ -95,9 +94,6 @@
   }
 
   &[disabled], &.m-btn--disabled {
-=======
-  &[disabled] {
->>>>>>> 0aec94c9
     @include m-theme() {
       color: themed($m-grey-200) !important;
       border-color: themed($m-grey-200) !important;
