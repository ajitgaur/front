--- conflicted
+++ resolved
@@ -1,9 +1,6 @@
 import { Cookie } from '../../services/cookie';
 import { HttpClient, HttpHeaders } from '@angular/common/http';
-<<<<<<< HEAD
-=======
 import { environment } from '../../../environments/environment';
->>>>>>> 100602ee
 
 /**
  * API Class
