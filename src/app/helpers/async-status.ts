--- conflicted
+++ resolved
@@ -1,11 +1,6 @@
 import { BehaviorSubject, Subscription } from 'rxjs';
 
-<<<<<<< HEAD
-export class AsyncStatus {
-
-=======
 export default class AsyncStatus {
->>>>>>> 52608901
   protected ready: boolean = false;
   protected subject$: BehaviorSubject<boolean> = new BehaviorSubject(false);
 
@@ -15,7 +10,7 @@
 
   done(): this {
     if (this.ready) {
-    //      throw new Error('Already done');
+      //      throw new Error('Already done');
     }
 
     this.ready = true;
