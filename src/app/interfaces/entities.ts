--- conflicted
+++ resolved
@@ -36,17 +36,16 @@
   value: any;
 }
 
-<<<<<<< HEAD
 export interface Tag {
   tag: string;
   label: string;
   selected?: boolean;
-=======
+}
+
 export enum ChannelMode {
   PUBLIC = 0,
   MODERATED = 1,
   CLOSED = 2,
->>>>>>> 2be70043
 }
 
 export interface MindsUser {
@@ -79,7 +78,6 @@
   mature_lock?: boolean;
   tags?: Array<string>;
   toaster_notifications?: boolean;
-<<<<<<< HEAD
   pro?: boolean;
   pro_settings?: {
     logo_image: string;
@@ -95,9 +93,7 @@
     tile_ratio?: string;
     styles?: { [key: string]: string };
   };
-=======
   mode: ChannelMode;
->>>>>>> 2be70043
 }
 
 export interface MindsGroup {
