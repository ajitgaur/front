--- conflicted
+++ resolved
@@ -96,12 +96,9 @@
     featured_content?: Array<string>;
     tile_ratio?: string;
     styles?: { [key: string]: string };
-<<<<<<< HEAD
     domain: string;
-=======
     has_custom_logo?: boolean;
     has_custom_background?: boolean;
->>>>>>> 5f0eb8ea
   };
   mode: ChannelMode;
 }
