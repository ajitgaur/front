--- conflicted
+++ resolved
@@ -1,8 +1,4 @@
-<<<<<<< HEAD
-import { Component, OnInit } from '@angular/core';
-=======
 import { Component, OnInit, ChangeDetectorRef } from '@angular/core';
->>>>>>> 422d7d5f
 import fakeData from './../../fake-data';
 import { Client } from '../../../../../services/api';
 import { Session } from '../../../../../services/session';
@@ -17,11 +13,7 @@
   boosts: Array<any>;
   boostRows: Array<any> = [];
   fakeTiles;
-<<<<<<< HEAD
-  url = '/api/v2/analytics/dashboards/';
-=======
   url = 'api/v2/analytics/dashboards/';
->>>>>>> 422d7d5f
   tiles = [
     {
       id: 'pageviews',
@@ -37,59 +29,30 @@
       label: 'Daily Active Users',
       unit: 'number',
       interval: 'day',
-<<<<<<< HEAD
-      endpoint:
-        this.url +
-        'traffic?metric=active_users&timespan=30d&filter=channel::all',
-=======
       endpoint: this.url + 'traffic',
       params: {
         metric: 'active_users',
         timespan: '30d',
         filter: 'channel::all',
       },
->>>>>>> 422d7d5f
     },
     {
       id: 'active_users',
       label: 'Monthly Active Users',
       unit: 'number',
       interval: 'month',
-<<<<<<< HEAD
-      endpoint:
-        this.url +
-        'traffic?metric=active_users&timespan=12m&filter=channel::all',
-=======
       endpoint: this.url + 'traffic',
       params: {
         metric: 'active_users',
         timespan: '1y',
         filter: 'channel::all',
       },
->>>>>>> 422d7d5f
     },
     {
       id: 'signups',
       label: 'Signups',
       unit: 'number',
       interval: 'day',
-<<<<<<< HEAD
-      endpoint:
-        this.url + 'traffic?metric=signups&timespan=30d&filter=channel::all',
-    },
-    {
-      id: 'earnings',
-      label: 'Total Pro Earnings',
-      unit: 'usd',
-      interval: 'day',
-      endpoint:
-        this.url +
-        'earnings?metric=active_users&timespan=30d&filter=platform::all,view_type::total,channel::all',
-    },
-  ];
-
-  constructor(private client: Client, public session: Session) {}
-=======
       endpoint: this.url + 'traffic',
       params: {
         metric: 'signups',
@@ -116,7 +79,6 @@
     public session: Session,
     private cd: ChangeDetectorRef
   ) {}
->>>>>>> 422d7d5f
 
   ngOnInit() {
     // TODO: confirm how permissions/security will work
@@ -129,28 +91,6 @@
     // this.boostRows = [this.boosts.slice(0, 2), this.boosts.slice(2, 4)];
 
     this.getTiles();
-<<<<<<< HEAD
-    this.loading = false;
-  }
-  async getTiles() {
-    this.tiles.forEach(tile => {
-      this.client
-        .get(tile.endpoint)
-        .then((response: any) => {
-          this.formatResponse(tile, response);
-        })
-        .catch(e => {
-          console.error(e);
-        });
-    });
-  }
-
-  formatResponse(tile, response) {
-    const metric = response.dashboard.metrics.find(m => m.id === tile.id);
-    tile['metric'] = metric;
-    tile['value'] = metric.visualisation.segments[0].buckets.slice(-1).value;
-    tile['description'] = response.description;
-=======
   }
 
   async getTiles() {
@@ -184,6 +124,5 @@
   detectChanges() {
     this.cd.markForCheck();
     this.cd.detectChanges();
->>>>>>> 422d7d5f
   }
 }