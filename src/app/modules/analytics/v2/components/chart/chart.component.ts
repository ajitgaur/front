// Working version: https://codepen.io/omadrid/pen/NWKZYrV?editors=0010

import {
  Component,
  OnInit,
  OnDestroy,
  HostListener,
  ChangeDetectionStrategy,
  ChangeDetectorRef,
  Input,
  ViewChild,
  ElementRef,
} from '@angular/core';
import { Observable, Subscription } from 'rxjs';
import { map } from 'rxjs/operators';
import {
  AnalyticsDashboardService,
  Timespan as TimespanBase,
  Buckets,
} from '../../dashboard.service';

import * as Plotly from 'plotly.js';
import { Config, Data, Layout } from 'plotly.js'; // TODO: remove this?
import chartPalette from '../../chart-palette.default';
import { ThemeService } from '../../../../../common/services/theme.service';

interface TimespanExtended extends TimespanBase {
  tickFormat?: string;
  datePipe?: string;
}
export { TimespanExtended as Timespan };

@Component({
  selector: 'm-analytics__chart',
  templateUrl: 'chart.component.html',
  changeDetection: ChangeDetectionStrategy.OnPush,
})
export class AnalyticsChartComponent implements OnInit, OnDestroy {
  @ViewChild('graphDiv', { static: true }) graphDivEl: ElementRef;
  @ViewChild('hoverInfoDiv', { static: true }) hoverInfoDivEl: ElementRef;

  graphDiv: any;
  hoverInfoDiv: any;
  hoverInfo: any = {};

  metricSubscription: Subscription;
  selectedMetric$ = this.analyticsService.metrics$.pipe(
    map(metrics => {
      return metrics.find(metric => metric.visualisation !== null);
    })
  );
  selectedMetric;

  timespansSubscription: Subscription;
  selectedTimespan;

  themeSubscription: Subscription;
  isDark: boolean = false;

  segments: Buckets[];
  isComparison: boolean = false;

  data: Array<any> = [];
  layout: any;
  config: any = {
    displayModeBar: false,
    // responsive: true,
  };

  segmentLength: number;
  hoverPoint: number;

  markerOpacities: Array<number> = [];
  shapes: Array<any> = [];

  timespanFormats = [
    { interval: 'day', tickFormat: '%m/%d', datePipe: 'EEE MMM d, y' },
    { interval: 'month', tickFormat: '%m/%y', datePipe: 'MMM y' },
  ];
  datePipe: string = this.timespanFormats[0].datePipe;
  tickFormat: string = this.timespanFormats[0].tickFormat;

  // ***********************************************************************************

  constructor(
    private analyticsService: AnalyticsDashboardService,
    private themeService: ThemeService,
    protected cd: ChangeDetectorRef
  ) {}

  ngOnInit() {
    this.graphDiv = this.graphDivEl.nativeElement;
    this.hoverInfoDiv = this.hoverInfoDivEl.nativeElement;

    this.metricSubscription = this.selectedMetric$.subscribe(metric => {
      this.selectedMetric = metric;
      try {
        this.initPlot();
      } catch (err) {
        console.log(err);
      }
      this.detectChanges();
    });

    this.timespansSubscription = this.analyticsService.timespans$.subscribe(
      timespans => {
        this.selectedTimespan = timespans.find(
          timespan => timespan.selected === true
        );

        const timespanFormat =
          this.timespanFormats.find(
            t => t.interval === this.selectedTimespan.interval
          ) || this.timespanFormats[0];

        this.tickFormat = timespanFormat.tickFormat;
        this.datePipe = timespanFormat.datePipe;

        this.detectChanges();
      }
    );

    this.themeSubscription = this.themeService.isDark$.subscribe(isDark => {
      this.isDark = isDark;

      // this.relayout(this.getLayout());
      // this.restyle(this.getData());
      this.detectChanges();
    });
  }

  initPlot() {
    this.data = [];
    this.shapes = [];
    this.markerOpacities = [];
    this.segments = this.selectedMetric.visualisation.segments;
    this.segmentLength = this.segments[0].buckets.length;

    for (let i = 0; i < this.segmentLength; i++) {
      this.markerOpacities[i] = 0;

      this.shapes[i] = {
        type: 'line',
        layer: 'below',
        x0: this.segments[0].buckets[i].date,
        y0: 0,
        x1: this.segments[0].buckets[i].date,
        y1: 0,
        line: {
          color: this.getColor('m-transparent'),
          width: 2,
        },
      };

      // if (this.selectedMetric.unit === 'usd'){
      // this.segments.forEach(segment =>{ segment.buckets})
      // }
    }
    this.data = this.getData();
    this.layout = this.getLayout();

    Plotly.newPlot('graphDiv', this.data, this.layout, this.config);
    this.setLineHeights();

    this.graphDiv.on('plotly_hover', $event => {
      this.onHover($event);
    });

    this.graphDiv.on('plotly_unhover', $event => {
      this.onUnhover($event);
    });

    this.detectChanges();
  }
  // ----------------------------------------------
  // EVENT: HOVER
  // ----------------------------------------------
  onHover($event) {
    // TODO: return if filters.component filter is expanded
    this.hoverPoint = $event.points[0].pointIndex;
    this.showMarkers();
    this.showShapes();
    this.positionHoverInfo($event);
    this.populateHoverInfo();
    this.showHoverInfo();

    this.detectChanges();
  }

  // ----------------------------------------------
  // EVENT: UNHOVER
  // ----------------------------------------------
  onUnhover($event) {
    this.hideMarkers();
    this.hideShapes();
    this.hideHoverInfo();
  }

  showMarkers() {
    this.markerOpacities[this.hoverPoint] = 1;

    Plotly.restyle(this.graphDiv, {
      marker: { opacity: this.markerOpacities },
    });
  }

  hideMarkers() {
    this.markerOpacities[this.hoverPoint] = 0;
    Plotly.restyle(this.graphDiv, {
      marker: { opacity: this.markerOpacities },
    });
  }

  showShapes() {
    this.layout.shapes[this.hoverPoint].line.color = this.getColor('m-grey-50');

    this.relayout(this.layout);
  }

  hideShapes() {
    // HIDE VERTICAL LINE
    this.layout.shapes[this.hoverPoint].line.color = this.getColor(
      'm-transparent'
    );
    this.relayout(this.layout);
  }

  populateHoverInfo() {
    // TODO: format value strings here and remove ngSwitch from template?
    this.hoverInfo['date'] = this.segments[0].buckets[this.hoverPoint].date;
    this.hoverInfo['value'] =
      this.selectedMetric.unit !== 'usd'
        ? this.segments[0].buckets[this.hoverPoint].value
        : this.segments[0].buckets[this.hoverPoint].value / 100;

    if (this.isComparison && this.segments[1]) {
<<<<<<< HEAD
      this.hoverInfo['comparisonValue'] =
        this.selectedMetric.unit !== 'usd'
          ? this.segments[1].buckets[this.hoverPoint].value
          : this.segments[1].buckets[this.hoverPoint].value / 100;
=======
      this.hoverInfo['comparisonValue'] = this.segments[1].buckets[
        this.hoverPoint
      ].value;
>>>>>>> cace737e

      this.hoverInfo['comparisonDate'] = this.segments[1].buckets[
        this.hoverPoint
      ].date;
    }
  }

  positionHoverInfo($event) {
    const xAxis = $event.points[0].xaxis,
      yAxis = $event.points[0].yaxis,
      tooltipXDist = xAxis.d2p($event.points[0].x) + 16,
      tooltipYDist = yAxis.d2p($event.points[0].y) + 16;

    // if (this.hoverPoint < this.segmentLength / 2) {
    this.hoverInfoDiv.style.top = tooltipYDist + yAxis._offset + 'px';
    this.hoverInfoDiv.style.left = tooltipXDist + xAxis._offset + 'px';
    // } else {
    //   // TODO move the second half of tooltips to the left of points
    //   // TODO also shift down/up if with x% of rangeMin/rangeMax???
    //   this.hoverInfoDiv.style.top = tooltipYDist + xAxis._offset + 'px';
    //   this.hoverInfoDiv.style.left = tooltipXDist + yAxis._offset + 'px';
    // }
  }

  showHoverInfo() {
    this.hoverInfoDiv.style.opacity = 1;
  }

  hideHoverInfo() {
    this.hoverInfoDiv.style.opacity = 0;
  }
  // UTILITY \/\/\/\/\/\/\/\/\/\/\/\/\/\/\/\/\/\/\/\/\/\/\/\/
  update(data, layout) {
    this.data = data;
    this.layout = layout;
    Plotly.update('graphDiv', data, layout);
  }

  restyle(data) {
    this.data = data;
    Plotly.restyle(this.graphDiv, data);
    this.detectChanges();
  }

  relayout(layout) {
    this.layout = layout;
    Plotly.relayout(this.graphDiv, layout);
    this.detectChanges();
  }

  unpack(rows, key) {
    return rows.map(row => {
      if (key === 'date') {
        return row[key].slice(0, 10);
      } else if (this.selectedMetric.unit === 'usd') {
        return row[key] / 100;
      } else {
        return row[key];
      }
    });
  }

  getColor(colorId) {
    const palette = chartPalette;
    let colorCode = '#607d8b';

    if (palette.find(color => color.id === colorId)) {
      colorCode = palette.find(color => color.id === colorId).themeMap[
        +this.isDark
      ];
    }
    return colorCode;
  }

  setLineHeights() {
    this.shapes.forEach(shape => {
      shape.y0 = this.graphDiv.layout.yaxis.range[0];
      shape.y1 = this.graphDiv.layout.yaxis.range[1];
    });

    this.relayout(this.getLayout());
  }

  getData() {
    const globalSegmentSettings: any = {
      type: 'scatter',
      mode: 'lines+markers',
      line: {
        width: 2,
        dash: 'solid',
      },
      marker: {
        size: 10,
        opacity: 0,
      },
      showlegend: false,
      hoverinfo: 'text',
      x: this.unpack(this.segments[0].buckets, 'date'),
    };

    // COLORS FOR UP TO 6 SEGMENTS
    const segmentColorIds = [
      'm-blue',
      'm-grey-160',
      'm-amber-dark',
      'm-green-dark',
      'm-red-dark',
      'm-blue-grey-500',
    ];

    this.segments.forEach((s, i) => {
      const segment = {
        ...globalSegmentSettings,
        line: {
          ...globalSegmentSettings.line,
          color: this.getColor(segmentColorIds[i]),
        },
        y: this.unpack(this.segments[i].buckets, 'value'),
      };

      this.data[i] = segment;
    });

    if (this.segments.length === 2) {
      this.isComparison = true;
      this.data[1].line.dash = 'dot';
    }
    return this.data;
  }

  getLayout() {
    return {
      // width: 0,
      // height: 0,
      hovermode: 'x',
      paper_bgcolor: this.getColor('m-white'),
      plot_bgcolor: this.getColor('m-white'),
      font: {
        family: 'Roboto',
      },
      xaxis: {
        tickformat: this.tickFormat,
        tickmode: 'array', // || linear || auto
        tickson: 'labels',
        tickcolor: this.getColor('m-grey-130'),
        tickangle: -45,
        tickfont: {
          color: this.getColor('m-grey-130'),
        },
        showgrid: false,
        showline: true,
        linecolor: this.getColor('m-grey-300'),
        linewidth: 1,
        zeroline: false,
        fixedrange: true,
      },
      yaxis: {
        ticks: '',
        showgrid: true,
        gridcolor: this.getColor('m-grey-70'),
        zeroline: false,
        visible: true,
        side: 'right',
        tickfont: {
          color: this.getColor('m-grey-130'),
        },
        fixedrange: true,
      },
      // margin: {
      //   t: 16,
      //   b: 80,
      //   l: 24,
      //   r: 80,
      //   pad: 16,
      // },
      shapes: this.shapes,
    };
  }

  @HostListener('window:resize')
  applyDimensions() {
    // this.layout = {
    //   ...this.layout,
    //   width: this.graphDiv.clientWidth, //-16
    //   height: this.graphDiv.clientHeight, //-16
    // };
    this.setLineHeights();
    this.detectChanges();
  }

  detectChanges() {
    this.cd.markForCheck();
    this.cd.detectChanges();
  }

  ngOnDestroy() {
    this.metricSubscription.unsubscribe();
    this.timespansSubscription.unsubscribe();
    this.themeSubscription.unsubscribe();
  }
}<|MERGE_RESOLUTION|>--- conflicted
+++ resolved
@@ -234,16 +234,10 @@
         : this.segments[0].buckets[this.hoverPoint].value / 100;
 
     if (this.isComparison && this.segments[1]) {
-<<<<<<< HEAD
       this.hoverInfo['comparisonValue'] =
         this.selectedMetric.unit !== 'usd'
           ? this.segments[1].buckets[this.hoverPoint].value
           : this.segments[1].buckets[this.hoverPoint].value / 100;
-=======
-      this.hoverInfo['comparisonValue'] = this.segments[1].buckets[
-        this.hoverPoint
-      ].value;
->>>>>>> cace737e
 
       this.hoverInfo['comparisonDate'] = this.segments[1].buckets[
         this.hoverPoint
