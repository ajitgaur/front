m-analytics__dashboard {
  display: block;
  position: relative;
  width: 100%;
}

<<<<<<< HEAD
.m-analytics__spinnerContainer {
  // TODOOJM: remove display none
  display: none !important;
  height: 30%;
=======
.m-analytics__dashboard {
  padding: 16px;
  // display: flex;
  // box-sizing: border-box;
  // flex-direction: row;
>>>>>>> 9bd84a18
  width: 100%;
  display: flex;
  justify-content: center;
  align-items: center;
  @include m-theme() {
    background-color: themed($m-white);
<<<<<<< HEAD
  }
}

.m-dashboardLayout__header {
  display: flex;
  justify-content: space-between;
  align-items: flex-start;
  .m-analyticsDashboard__headerFilters {
=======
    color: themed($m-grey-800);
  }

  h3 {
    font-size: 26px;
    font-weight: 500;
    margin: 24px 16px 24px 0;
  }
}

m-sidebarMenu {
  display: inline-block;
  vertical-align: top;
  width: 29%;
}

.m-analytics__main {
  display: inline-block;
  width: 65%;
  // flex: 4 1 0px;
  padding: 16px;
  @include m-theme() {
    background-color: themed($m-white);
  }
}
.m-analytics__mainHeader {
  display: flex;
  justify-content: space-between;
  align-items: flex-start;

  m-analytics__filter {
    margin: 0;
    .m-analyticsFilter__wrapper {
      > * {
        width: 180px;
      }
    }
  }

  .m-analytics__globalFilters {
    margin: 24px 0;
>>>>>>> 9bd84a18
    display: flex;
    align-items: baseline;
    .m-analytics__channelSearch {
      margin-right: 8px;
      @include m-theme() {
        border: themed($m-grey-50);
        color: themed($m-grey-100);
      }
    }
<<<<<<< HEAD
  }
  m-analytics__filter {
    margin: 0;
  }
  .m-analyticsFilter__wrapper {
    > * {
      width: 180px;
    }
  }
  .m-analyticsDashboard__timespanFilter {
    .m-analytics__filterWrapper {
      margin-top: 0px;
    }
    .m-analytics__filterLabel {
      display: none;
    }
  }
}
.m-analyticsDashboard__description {
=======

    .m-analytics__timespanFilter {
      .m-analytics__filterWrapper {
        margin-top: 0px;
      }
      .m-analytics__filterLabel {
        display: none;
      }
    }
  }
}
.m-analytics__selectedCatDescription {
>>>>>>> 9bd84a18
  margin: 8px 16px 32px 0;
  font-weight: 400;
  @include m-theme() {
    color: themed($m-grey-300);
  }
  a {
    font-weight: 400;
    text-decoration: none;
    @include m-theme() {
      color: themed($m-blue);
    }
  }
<<<<<<< HEAD
}

@media screen and (max-width: $min-tablet) {
  .m-dashboardLayout__header {
    m-analytics__filter {
      margin: 0 16px 8px 0;
      .m-analyticsFilter__wrapper {
        > * {
          width: 160px;
=======
}
.m-analytics__layoutWrapper {
  @include m-theme() {
    box-shadow: 0px 0px 10px -3px rgba(themed($m-black-always), 0.3);
  }
}

.m-analytics__layout {
  position: relative;
  display: block;
  width: 100%;
}

@media screen and (max-width: $min-tablet) {
  m-analytics__dashboard {
    .m-analytics__dashboard {
      display: block;
      padding: 0;
      // flex-direction: column;

      .m-analytics__main {
        padding: 0;
        max-width: none;
        width: 100%;
        .m-analytics__mainHeader {
          padding-left: 24px;
          m-analytics__filter {
            margin: 0 32px 8px 0;
            .m-analyticsFilter__wrapper {
              > * {
                width: 160px;
              }
            }
          }
        }
        .m-analytics__selectedCatDescription {
          margin: 0 24px 24px 24px;
        }
        .m-analytics__layoutWrapper {
          padding: 0;
          @include m-theme() {
            box-shadow: none;
          }
>>>>>>> 9bd84a18
        }
      }
    }
  }
  .m-analyticsDashboard__description {
    margin: 0 24px 24px 24px;
  }
}

<<<<<<< HEAD
@media screen and (max-width: $max-mobile) {
  .m-dashboardLayout__header {
    .m-analyticsFilter__wrapper {
      > * {
        width: 140px;
=======
// :(
@media screen and (max-width: $max-mobile) {
  m-analytics__dashboard {
    .m-analytics__dashboard {
      .m-analytics__main {
        .m-analytics__mainHeader {
          m-analytics__filter {
            .m-analyticsFilter__wrapper {
              > * {
                width: 140px;
              }
            }
          }
        }
>>>>>>> 9bd84a18
      }
    }
  }
}<|MERGE_RESOLUTION|>--- conflicted
+++ resolved
@@ -4,25 +4,16 @@
   width: 100%;
 }
 
-<<<<<<< HEAD
 .m-analytics__spinnerContainer {
   // TODOOJM: remove display none
   display: none !important;
   height: 30%;
-=======
-.m-analytics__dashboard {
-  padding: 16px;
-  // display: flex;
-  // box-sizing: border-box;
-  // flex-direction: row;
->>>>>>> 9bd84a18
   width: 100%;
   display: flex;
   justify-content: center;
   align-items: center;
   @include m-theme() {
     background-color: themed($m-white);
-<<<<<<< HEAD
   }
 }
 
@@ -31,49 +22,6 @@
   justify-content: space-between;
   align-items: flex-start;
   .m-analyticsDashboard__headerFilters {
-=======
-    color: themed($m-grey-800);
-  }
-
-  h3 {
-    font-size: 26px;
-    font-weight: 500;
-    margin: 24px 16px 24px 0;
-  }
-}
-
-m-sidebarMenu {
-  display: inline-block;
-  vertical-align: top;
-  width: 29%;
-}
-
-.m-analytics__main {
-  display: inline-block;
-  width: 65%;
-  // flex: 4 1 0px;
-  padding: 16px;
-  @include m-theme() {
-    background-color: themed($m-white);
-  }
-}
-.m-analytics__mainHeader {
-  display: flex;
-  justify-content: space-between;
-  align-items: flex-start;
-
-  m-analytics__filter {
-    margin: 0;
-    .m-analyticsFilter__wrapper {
-      > * {
-        width: 180px;
-      }
-    }
-  }
-
-  .m-analytics__globalFilters {
-    margin: 24px 0;
->>>>>>> 9bd84a18
     display: flex;
     align-items: baseline;
     .m-analytics__channelSearch {
@@ -83,7 +31,6 @@
         color: themed($m-grey-100);
       }
     }
-<<<<<<< HEAD
   }
   m-analytics__filter {
     margin: 0;
@@ -103,20 +50,6 @@
   }
 }
 .m-analyticsDashboard__description {
-=======
-
-    .m-analytics__timespanFilter {
-      .m-analytics__filterWrapper {
-        margin-top: 0px;
-      }
-      .m-analytics__filterLabel {
-        display: none;
-      }
-    }
-  }
-}
-.m-analytics__selectedCatDescription {
->>>>>>> 9bd84a18
   margin: 8px 16px 32px 0;
   font-weight: 400;
   @include m-theme() {
@@ -129,7 +62,6 @@
       color: themed($m-blue);
     }
   }
-<<<<<<< HEAD
 }
 
 @media screen and (max-width: $min-tablet) {
@@ -139,51 +71,6 @@
       .m-analyticsFilter__wrapper {
         > * {
           width: 160px;
-=======
-}
-.m-analytics__layoutWrapper {
-  @include m-theme() {
-    box-shadow: 0px 0px 10px -3px rgba(themed($m-black-always), 0.3);
-  }
-}
-
-.m-analytics__layout {
-  position: relative;
-  display: block;
-  width: 100%;
-}
-
-@media screen and (max-width: $min-tablet) {
-  m-analytics__dashboard {
-    .m-analytics__dashboard {
-      display: block;
-      padding: 0;
-      // flex-direction: column;
-
-      .m-analytics__main {
-        padding: 0;
-        max-width: none;
-        width: 100%;
-        .m-analytics__mainHeader {
-          padding-left: 24px;
-          m-analytics__filter {
-            margin: 0 32px 8px 0;
-            .m-analyticsFilter__wrapper {
-              > * {
-                width: 160px;
-              }
-            }
-          }
-        }
-        .m-analytics__selectedCatDescription {
-          margin: 0 24px 24px 24px;
-        }
-        .m-analytics__layoutWrapper {
-          padding: 0;
-          @include m-theme() {
-            box-shadow: none;
-          }
->>>>>>> 9bd84a18
         }
       }
     }
@@ -193,28 +80,11 @@
   }
 }
 
-<<<<<<< HEAD
 @media screen and (max-width: $max-mobile) {
   .m-dashboardLayout__header {
     .m-analyticsFilter__wrapper {
       > * {
         width: 140px;
-=======
-// :(
-@media screen and (max-width: $max-mobile) {
-  m-analytics__dashboard {
-    .m-analytics__dashboard {
-      .m-analytics__main {
-        .m-analytics__mainHeader {
-          m-analytics__filter {
-            .m-analyticsFilter__wrapper {
-              > * {
-                width: 140px;
-              }
-            }
-          }
-        }
->>>>>>> 9bd84a18
       }
     }
   }
