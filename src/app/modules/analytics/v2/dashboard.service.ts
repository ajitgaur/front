import { Injectable } from '@angular/core';

import { FormControl } from '@angular/forms';
import { BehaviorSubject, Observable, combineLatest, of } from 'rxjs';
import {
  map,
  distinctUntilChanged,
  switchMap,
  startWith,
  tap,
  delay,
  debounceTime,
  throttleTime,
  catchError,
} from 'rxjs/operators';

import { Client } from '../../../services/api/client';
import fakeData from './fake-data';

// TEMPORARY
import { HttpClient, HttpHeaders } from '@angular/common/http';

export interface Category {
  id: string;
  label: string;
  metrics?: string[]; // TODO: remove this
  permissions?: string[];
}

export interface Response {
  status: string;
  dashboard: Dashboard;
}

export interface Dashboard {
  category: string;
  timespan: string;
  timespans: Timespan[];
  metric: string;
  metrics: Metric[];
  filter: string[];
  filters: Filter[];
}

export interface Filter {
  id: string;
  label: string;
  options: Option[];
  description: string;
}

export interface Option {
  id: string;
  label: string;
  available?: boolean;
  selected?: boolean;
  description?: string;
  interval?: string;
  comparison_interval?: number;
  from_ts_ms?: number;
  from_ts_iso?: string;
}

export interface Metric {
  id: string;
  label: string;
  permissions?: string[];
  summary?: Summary;
  unit?: string;
  description?: string;
  visualisation: Visualisation | null;
}

export interface Summary {
  current_value: number;
  comparison_value: number;
  comparison_interval: number;
  comparison_positive_inclination: boolean;
}

export interface Visualisation {
  type: string;
  segments?: Buckets[];
  buckets?: Bucket[];
  columns?: Array<any>;
}

export interface Buckets {
  buckets: Bucket[];
}
export interface Bucket {
  key: number | string;
  date?: string;
  value?: number;
  values?: {};
}

export interface Timespan {
  id: string;
  label: string;
  interval: string;
  comparison_interval: number;
  from_ts_ms: number;
  from_ts_iso: string;
  selected: boolean;
}

export interface UserState {
  category: string;
  timespan: string;
  timespans: Timespan[];
  metric: string;
  metrics: Metric[];
  filter?: string[];
  filters?: Filter[];
  loading: boolean;
}

// ʕ •ᴥ•ʔ
let _state: UserState = fakeData[0];
// {
//   // loading: false,
//   // filter: ['platform::browser'],
//   // filters: [],
//   // metric: 'views',
//   // metrics: [],
// };

const deepDiff = (prev, curr) => JSON.stringify(prev) === JSON.stringify(curr);

// **********************************************************************
// **********************************************************************

@Injectable()
export class AnalyticsDashboardService {
  /**
   * Initialize the state subject and make it an observable
   */
  private store = new BehaviorSubject<UserState>(_state);
  private state$ = this.store.asObservable();

  // Make all the different variables within the UserState observables
  // that are emitted only when something inside changes
  category$ = this.state$.pipe(
    map(state => state.category),
    distinctUntilChanged(deepDiff)
    //tap(category => console.log('category changed', category))
  );
  timespan$ = this.state$.pipe(
    map(state => state.timespan),
    distinctUntilChanged(deepDiff)
    //tap(timespan => console.log('timespan changed', timespan))
  );
  timespans$ = this.state$.pipe(
    map(state => state.timespans),
    distinctUntilChanged(deepDiff)
    //tap(timespans => console.log('timespans changed', timespans))
  );
  metric$ = this.state$.pipe(
    map(state => state.metric),
    distinctUntilChanged(deepDiff)
    //distinctUntilChanged((prev, curr) => {
    //  console.log('distinctUntilChanged() on metric$');
    //  console.log(JSON.stringify(prev), JSON.stringify(curr));
    //  return deepDiff(prev, curr);
    //}),
    //tap(metric => console.log('metric changed', metric))
  );
  metrics$ = this.state$.pipe(
    map(state => state.metrics),
<<<<<<< HEAD
    //distinctUntilChanged(deepDiff),
    distinctUntilChanged((prev, curr) => {
      // console.log(JSON.stringify(prev), JSON.stringify(curr));
      return deepDiff(prev, curr);
    }),
=======
    distinctUntilChanged(deepDiff),
    //distinctUntilChanged((prev, curr) => {
    //  console.log(JSON.stringify(prev), JSON.stringify(curr));
    //  return deepDiff(prev, curr);
    //}),
>>>>>>> cace737e
    tap(metrics => console.log('metrics changed', metrics))
  );
  filter$ = this.state$.pipe(
    map(state => state.filter),
    distinctUntilChanged(deepDiff)
    //tap(filter => console.log('filter changed', filter))
  );
  filters$ = this.state$.pipe(
    map(state => state.filters),
    distinctUntilChanged(deepDiff)
    //tap(filters => console.log('filters changed', filters))
  );
  loading$ = this.state$.pipe(
    map(state => state.loading),
    distinctUntilChanged()
  );
  ready$ = new BehaviorSubject<boolean>(false);

  /**
   * Viewmodel that resolves once all the data is ready (or updated)
   */
  /*vm$: Observable<UserState> = combineLatest(
    this.category$,
    this.timespan$,
    this.timespans$,
    this.metric$,
    this.metrics$,
    this.filter$,
    this.filters$,
    this.loading$
  ).pipe(
    map(
      ([
        category,
        timespan,
        timespans,
        metric,
        metrics,
        filter,
        filters,
        loading,
      ]) => {
        return {
          category,
          timespan,
          timespans,
          metric,
          metrics,
          filter,
          filters,
          loading,
        };
      }
    ),
  );*/
  vm$: Observable<UserState> = new BehaviorSubject(_state);

  /**
   * Watch 4 streams to trigger user loads and state updates
   */
  // TODO:  remove one of these clients later
  constructor(private client: Client, private httpClient: HttpClient) {
    this.loadFromRemote();
  }

  loadFromRemote() {
    combineLatest([this.category$, this.timespan$, this.metric$, this.filter$])
      .pipe(
        ///debounceTime(300),
        // tap(() => console.log('load from remote called')),
        distinctUntilChanged(deepDiff),
        catchError(_ => {
          console.log('caught error');
          return of(null);
        }),
        switchMap(([category, timespan, metric, filter]) => {
          // console.log(category, timespan, metric, filter);
          try {
            const response = this.getDashboardResponse(
              category,
              timespan,
              metric,
              filter
            );
            return response;
          } catch (err) {
            return null;
          }
        }),
        catchError(_ => of(null))
      )
      .subscribe(response => {
        if (!response) {
          return;
        }
        const dashboard = response.dashboard;
        this.ready$.next(true);

        this.updateState({
          ..._state,
          category: dashboard.category,
          timespan: dashboard.timespan,
          timespans: dashboard.timespans,
          filter: dashboard.filter,
          filters: dashboard.filters,
          metric: dashboard.metric,
          metrics: dashboard.metrics,
          loading: false,
        });
      });
  }

  // ------- Public Methods ------------------------

  // Allows quick snapshot access to data for ngOnInit() purposes
  getStateSnapshot(): UserState {
    return {
      ..._state,
      timespans: { ..._state.timespans },
      metrics: { ..._state.metrics },
      filters: { ..._state.filters },
    };
  }

  // TODO: implement channel filter
  // buildchannelSearchControl(): FormControl {
  //   const channelSearch = new FormControl();
  //   channelSearch.valueChanges
  //     .pipe(
  //       debounceTime(300),
  //       distinctUntilChanged()
  //     )
  //     .subscribe(value => this.updateSearchCriteria(value));

  //   return channelSearch;
  // }

  // TODO: this in UpdateFilter() instead
  // updateChannel(channel: string) {
  //   this.updateState({ ..._state, criteria, loading: true });
  // }

  updateCategory(category: string) {
    console.log('update category called: ' + category);
    // TODO: uncomment this
    // this.updateState({ ..._state, category, metrics: [], loading: true });
    this.updateState({ ..._state, category, metrics: [], loading: true });
  }
  updateTimespan(timespan: string) {
    console.log('update timespan called: ' + timespan);
    this.updateState({ ..._state, timespan, loading: true });
  }
  updateMetric(metric: string) {
    console.log('update metric called: ' + metric);
    this.updateState({ ..._state, metric, loading: true });
  }
  updateFilter(selectedFilterStr: string) {
    if (_state.filter.includes(selectedFilterStr)) {
      return;
    }
    const selectedFilterId = selectedFilterStr.split('::')[0];
    const filter = _state.filter;
    const activeFilterIds = filter.map(filterStr => {
      return filterStr.split('::')[0];
    });
    const filterIndex = activeFilterIds.findIndex(
      filterId => filterId === selectedFilterId
    );

    if (activeFilterIds.includes(selectedFilterId)) {
      filter.splice(filterIndex, 1, selectedFilterStr);
    } else {
      filter.push(selectedFilterStr);
    }
    console.log('update filter called: ' + selectedFilterStr);
    console.log(filter);

    this.updateState({ ..._state, filter, loading: true });
  }

  //   // ------- Private Methods ------------------------

  /** Update internal state cache and emit from store... */
  private updateState(state: UserState) {
    console.log('update state called');
    this.store.next((_state = state));
  }

  /** Dashboard REST call */
  private getDashboardResponse(
    category: string,
    timespan: string,
    metric: string,
    filter: string[]
  ): Observable<Response> {
    const url = buildQueryUrl(category, timespan, metric, filter);
    return this.httpClient.get<Response>(url).pipe(
      catchError(_ => of(null)),
      map(response => response)
    );
  }

  getData() {
    console.warn('call was made to legacy function DashboardService.getData()');
  }
}

function buildQueryUrl(
  category: string,
  timespan: string,
  metric: string,
  filter: string[]
): string {
  const url = 'https://walrus.minds.com/api/v2/analytics/dashboards/';
  const filterStr: string = filter.join();
  const metricId: string = metric;
  const queryStr = `?metric=${metricId}&timespan=${timespan}&filter=${filterStr}`;

  return `${url}${category}${queryStr}`;
}<|MERGE_RESOLUTION|>--- conflicted
+++ resolved
@@ -168,19 +168,11 @@
   );
   metrics$ = this.state$.pipe(
     map(state => state.metrics),
-<<<<<<< HEAD
-    //distinctUntilChanged(deepDiff),
-    distinctUntilChanged((prev, curr) => {
-      // console.log(JSON.stringify(prev), JSON.stringify(curr));
-      return deepDiff(prev, curr);
-    }),
-=======
     distinctUntilChanged(deepDiff),
     //distinctUntilChanged((prev, curr) => {
     //  console.log(JSON.stringify(prev), JSON.stringify(curr));
     //  return deepDiff(prev, curr);
     //}),
->>>>>>> cace737e
     tap(metrics => console.log('metrics changed', metrics))
   );
   filter$ = this.state$.pipe(
