--- conflicted
+++ resolved
@@ -3,10 +3,7 @@
     // CHART TESTS
     loading: false,
     category: 'traffic',
-<<<<<<< HEAD
     description: 'traffic description bleep bloop',
-=======
->>>>>>> 9bd84a18
     timespan: '30d',
     timespans: [
       {
