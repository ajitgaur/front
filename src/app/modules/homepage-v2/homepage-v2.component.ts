--- conflicted
+++ resolved
@@ -6,11 +6,8 @@
 import { Session } from '../../services/session';
 import { RegisterForm } from '../forms/register/register';
 import { FeaturesService } from '../../services/features.service';
-<<<<<<< HEAD
 import { ConfigsService } from '../../common/services/configs.service';
-=======
 import { OnboardingV2Service } from '../onboarding-v2/service/onboarding.service';
->>>>>>> 2809d08f
 
 @Component({
   selector: 'm-homepage__v2',
@@ -29,11 +26,8 @@
     public session: Session,
     private loginReferrer: LoginReferrerService,
     private featuresService: FeaturesService,
-<<<<<<< HEAD
-    configs: ConfigsService
-=======
+    configs: ConfigsService,
     private onboardingService: OnboardingV2Service
->>>>>>> 2809d08f
   ) {
     this.cdnAssetsUrl = configs.get('cdn_assets_url');
     this.siteUrl = configs.get('site_url');
