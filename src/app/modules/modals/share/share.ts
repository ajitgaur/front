import { Component, OnInit, OnDestroy, Input } from '@angular/core';
import { Session } from '../../../services/session';
import isMobileOrTablet from '../../../helpers/is-mobile-or-tablet';
import isMobile from '../../../helpers/is-mobile';

@Component({
  selector: 'm-modal-share',
<<<<<<< HEAD
  inputs: ['open', '_url: url', '_embed: embed'],
  outputs: ['closed'],
  template: `
    <m-modal [open]="open" (closed)="close($event)">
      <div class="mdl-card__supporting-text">
        <input class="" value="{{ url }}" (click)="copy($event)" />
      </div>

      <div class="m-social-share-buttons">
        <button
          class="mdl-button mdl-button--raised mdl-color-text--white m-social-share-fb"
          (click)="
            openWindow(
              'https://www.facebook.com/sharer/sharer.php?u=' +
                encodedUrl +
                '&display=popup&ref=plugin&src=share_button'
            )
          "
        >
          <ng-container i18n="@@MODALS__SHARE__ON_FACEBOOK"
            >Share on Facebook</ng-container
          >
        </button>
        <button
          class="mdl-button mdl-button--raised mdl-color-text--white m-social-share-twitter"
          (click)="
            openWindow(
              'https://twitter.com/intent/tweet?text=Shared%20via%20Minds.com&tw_p=tweetbutton&url=' +
                encodedUrl
            )
          "
        >
          <ng-container i18n="@@MODALS__SHARE__ON_TWITTER"
            >Share on Twitter</ng-container
          >
        </button>
      </div>

      <div class="m-modal-share-embed" *ngIf="embedCode">
        <span class="m-modal-share-embed__label mdl-color-text--blue-grey-300">
          <ng-container i18n="@@M__COMMON__EMBED_INTO_WEBSITE"
            >Embed into your website:</ng-container
          >
        </span>
        <div>
          <textarea (click)="copy($event)" readonly>{{ embedCode }}</textarea>
        </div>
      </div>
    </m-modal>
  `,
})
export class ShareModal {
  open: boolean = false;
  closed: EventEmitter<any> = new EventEmitter();
  url: string = '';
  encodedUrl: string = '';
  embedCode: string = '';

  constructor(public session: Session, public embed: EmbedService) {}
=======
  templateUrl: 'share.html',
})
export class ShareModalComponent implements OnInit, OnDestroy {
  minds = window.Minds;

  rawUrl: string = '';
  encodedRawUrl: string = '';
  referrerParam: string = '';

  shareUrl: string = '';
  encodedShareUrl: string = '';

  shareUrlRecentlyCopied: boolean = false;
  shareUrlFocused: boolean = false;
  shareUrlTimeout;
>>>>>>> 100602ee

  includeReferrerParam: boolean = true; // Include referrer param in url by default
  flashing: boolean = false;
  flashTimeout;

  @Input('url') set data(url) {
    this.rawUrl = url;
    this.encodedRawUrl = encodeURI(this.rawUrl);
  }

  constructor(public session: Session) {}

  ngOnInit() {
    if (this.session.getLoggedInUser()) {
      // Create custom referral param for current user
      this.referrerParam =
        '?referrer=' + this.session.getLoggedInUser().username;
    }

    // Include referrerParam in url by default
    this.shareUrl = this.rawUrl + this.referrerParam;
    this.encodedShareUrl = encodeURIComponent(this.shareUrl);
  }

  // Only show Messenger/Whatsapp share buttons if mobile or tablet
  isMobileOrTablet() {
    return isMobileOrTablet();
  }

  // Only show SMS share button if mobile
  isMobile() {
    return isMobile();
  }

  openWindow(url: string) {
    window.open(url, '_blank', 'width=600, height=300, left=80, top=80');
  }
<<<<<<< HEAD
=======

  openTwitter() {
    const url =
      'https://twitter.com/intent/tweet?tw_p=tweetbutton&url=' +
      this.encodedShareUrl;
    window.open(url, '_blank', 'width=620, height=220, left=80, top=80');
  }

  openFacebook() {
    this.openWindow(
      'https://www.facebook.com/sharer/sharer.php?u=' +
        this.encodedShareUrl +
        '&display=popup&ref=plugin&src=share_button'
    );
  }

  openMessenger() {
    const encodedFacebookAppId = encodeURIComponent('184865748231073');
    this.openWindow(
      'fb-messenger://share?link=' +
        this.encodedShareUrl +
        '&app_id=' +
        encodedFacebookAppId
    );
  }

  openWhatsapp() {
    this.openWindow(
      'https://api.whatsapp.com/send?text=' + this.encodedShareUrl
    );
  }

  openSMS() {
    this.openWindow('sms:?&body=' + this.encodedShareUrl);
  }

  openEmail() {
    this.openWindow('mailto:?body=' + this.encodedShareUrl);
  }

  // Add or remove referrerParam from share url based on checkbox input
  toggleReferrerParam() {
    if (!this.includeReferrerParam) {
      this.includeReferrerParam = true;
      this.shareUrl = this.rawUrl + this.referrerParam;
      this.encodedShareUrl = encodeURIComponent(this.shareUrl);
    } else {
      this.includeReferrerParam = false;
      this.shareUrl = this.rawUrl;
      this.encodedShareUrl = encodeURIComponent(this.shareUrl);
    }

    // Animate opacity of input text to indicate toggle occured
    this.flashing = true;
    clearTimeout(this.flashTimeout);
    this.flashTimeout = setTimeout(() => {
      this.flashing = false;
    }, 160);
  }

  // Receives input element whose text you want to copy
  copyToClipboard(inputElement) {
    inputElement.select();
    document.execCommand('copy');

    // Temporarily change button text from 'copy' to 'copied'
    clearTimeout(this.shareUrlTimeout);
    this.shareUrlRecentlyCopied = true;
    this.shareUrlTimeout = setTimeout(() => {
      this.shareUrlRecentlyCopied = false;
    }, 2000);
  }

  // Make copyable link container appear focused when you click on it
  // Receives the inputElement to be focused
  applyFocus(inputElement) {
    inputElement.focus();
    inputElement.select();
    this.shareUrlFocused = true;
  }

  ngOnDestroy() {
    clearTimeout(this.shareUrlTimeout);
    clearTimeout(this.flashTimeout);
  }
>>>>>>> 100602ee
}<|MERGE_RESOLUTION|>--- conflicted
+++ resolved
@@ -5,67 +5,6 @@
 
 @Component({
   selector: 'm-modal-share',
-<<<<<<< HEAD
-  inputs: ['open', '_url: url', '_embed: embed'],
-  outputs: ['closed'],
-  template: `
-    <m-modal [open]="open" (closed)="close($event)">
-      <div class="mdl-card__supporting-text">
-        <input class="" value="{{ url }}" (click)="copy($event)" />
-      </div>
-
-      <div class="m-social-share-buttons">
-        <button
-          class="mdl-button mdl-button--raised mdl-color-text--white m-social-share-fb"
-          (click)="
-            openWindow(
-              'https://www.facebook.com/sharer/sharer.php?u=' +
-                encodedUrl +
-                '&display=popup&ref=plugin&src=share_button'
-            )
-          "
-        >
-          <ng-container i18n="@@MODALS__SHARE__ON_FACEBOOK"
-            >Share on Facebook</ng-container
-          >
-        </button>
-        <button
-          class="mdl-button mdl-button--raised mdl-color-text--white m-social-share-twitter"
-          (click)="
-            openWindow(
-              'https://twitter.com/intent/tweet?text=Shared%20via%20Minds.com&tw_p=tweetbutton&url=' +
-                encodedUrl
-            )
-          "
-        >
-          <ng-container i18n="@@MODALS__SHARE__ON_TWITTER"
-            >Share on Twitter</ng-container
-          >
-        </button>
-      </div>
-
-      <div class="m-modal-share-embed" *ngIf="embedCode">
-        <span class="m-modal-share-embed__label mdl-color-text--blue-grey-300">
-          <ng-container i18n="@@M__COMMON__EMBED_INTO_WEBSITE"
-            >Embed into your website:</ng-container
-          >
-        </span>
-        <div>
-          <textarea (click)="copy($event)" readonly>{{ embedCode }}</textarea>
-        </div>
-      </div>
-    </m-modal>
-  `,
-})
-export class ShareModal {
-  open: boolean = false;
-  closed: EventEmitter<any> = new EventEmitter();
-  url: string = '';
-  encodedUrl: string = '';
-  embedCode: string = '';
-
-  constructor(public session: Session, public embed: EmbedService) {}
-=======
   templateUrl: 'share.html',
 })
 export class ShareModalComponent implements OnInit, OnDestroy {
@@ -81,7 +20,6 @@
   shareUrlRecentlyCopied: boolean = false;
   shareUrlFocused: boolean = false;
   shareUrlTimeout;
->>>>>>> 100602ee
 
   includeReferrerParam: boolean = true; // Include referrer param in url by default
   flashing: boolean = false;
@@ -119,8 +57,6 @@
   openWindow(url: string) {
     window.open(url, '_blank', 'width=600, height=300, left=80, top=80');
   }
-<<<<<<< HEAD
-=======
 
   openTwitter() {
     const url =
@@ -206,5 +142,4 @@
     clearTimeout(this.shareUrlTimeout);
     clearTimeout(this.flashTimeout);
   }
->>>>>>> 100602ee
 }