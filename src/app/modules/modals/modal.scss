@import "defaults.scss";

m-modal-signup, m-modal-signup-on-action{
  z-index:1000;

  m-modal{
    position: fixed;
    top: 0;
    left: 0;
    width: 100%;
    height: 100%;
    z-index:101;
  }

  .m-modal-container{
    max-width: 368px;
    min-width: 0;
  }

  .mdl-card__title{
    flex-wrap: wrap;
    margin-bottom: 0;

    img{
      width: 168px;
      margin: auto;
    }
    h4{
      width: 100%;
      font-size: 14px;
      margin: 0;
      text-align: center;
      font-weight: 600;
      letter-spacing: 2px;
    }
  }

  .m-signup-modal-feature-icons{
    display:flex;
    flex-flow:row nowrap;
    align-items:center;

    > div {
      text-align:center;
      flex:1;
      i{
        width:100%;
        font-size: 42px;
      }
      span{
        width:100%;
        display:block;
        font-size:9px;
        text-transform:uppercase;
      }
    }
  }

  .m-signup-modal-feature-text{
    padding: 0px 8px;
    margin: 0px 8px;
  }

  .m-signup-buttons {
    display: flex;
    align-items: baseline;
    justify-content: center;
    flex-flow: row nowrap;
    width: 100%;
    box-sizing: border-box;

    & > button {
      margin-left: $minds-padding;
    }
  }

  .m-modal-signup-apps{
    display:flex;
    flex-flow:row nowrap;
    align-items:center;
    width: 100%;
    box-sizing: border-box;
    padding: 0 40px;
    @media screen and (max-width: $max-mobile) {
      display: flex;
      flex-wrap: wrap;
      justify-content: center;
      padding: 0 30px;
    }

    .m-androidApp__download {
        margin: 0;
    }

    a{
      @media screen and (min-width: $max-mobile) {
        flex:1;
      }
      margin:$minds-margin/2;

      img{
        min-width: 130px;
      }
    }
  }

  .m-modal-signup-skip{
    cursor:pointer;
  }
<<<<<<< HEAD
=======
}

m-modal-share {
  z-index: 1000;
  position: relative;

  input {
    font-size: 28px;
    padding: $minds-padding*2;
    width: calc(100% - 34px);
    @include m-theme(){
      border: 1px solid themed($m-grey-50);
    }
  }
  .m-social-share-buttons {
    padding: $minds-padding*2;

    & > button {
      margin: 0 4px;
    }
    .m-social-share-twitter {
      @include m-theme(){
        background: themed($m-twitter) !important;
      }
    }
    .m-social-share-fb {
      @include m-theme(){
        background: themed($m-facebook) !important;
      }
    }
    .m-social-share-email {
      @include m-theme(){
        color: themed($m-grey-900) !important;
      }
    }
  }

  .mdl-card__supporting-text {
    @media screen and (max-width: 720px) {
      width: calc(90% - 20px);
    }
  }

>>>>>>> 1da91eb3
}<|MERGE_RESOLUTION|>--- conflicted
+++ resolved
@@ -107,50 +107,4 @@
   .m-modal-signup-skip{
     cursor:pointer;
   }
-<<<<<<< HEAD
-=======
-}
-
-m-modal-share {
-  z-index: 1000;
-  position: relative;
-
-  input {
-    font-size: 28px;
-    padding: $minds-padding*2;
-    width: calc(100% - 34px);
-    @include m-theme(){
-      border: 1px solid themed($m-grey-50);
-    }
-  }
-  .m-social-share-buttons {
-    padding: $minds-padding*2;
-
-    & > button {
-      margin: 0 4px;
-    }
-    .m-social-share-twitter {
-      @include m-theme(){
-        background: themed($m-twitter) !important;
-      }
-    }
-    .m-social-share-fb {
-      @include m-theme(){
-        background: themed($m-facebook) !important;
-      }
-    }
-    .m-social-share-email {
-      @include m-theme(){
-        color: themed($m-grey-900) !important;
-      }
-    }
-  }
-
-  .mdl-card__supporting-text {
-    @media screen and (max-width: 720px) {
-      width: calc(90% - 20px);
-    }
-  }
-
->>>>>>> 1da91eb3
 }