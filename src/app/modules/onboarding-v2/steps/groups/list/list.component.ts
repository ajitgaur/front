import { Component, OnInit } from '@angular/core';
import { FeedsService } from '../../../../../common/services/feeds.service';
import { first } from 'rxjs/operators';
import { ConfigsService } from '../../../../../common/services/configs.service';

@Component({
  selector: 'm-onboarding__groupList',
  templateUrl: 'list.component.html',
})
export class GroupListComponent implements OnInit {
  readonly cdnUrl: string;
  inProgress: boolean = false;
  error: string;

  entities: any[] = [];

<<<<<<< HEAD
  constructor(
    public feedsService: FeedsService,
    protected cd: ChangeDetectorRef,
    configs: ConfigsService
  ) {
    this.cdnUrl = configs.get('cdn_url');
  }
=======
  constructor(public feedsService: FeedsService) {}
>>>>>>> 1e059cec

  ngOnInit() {
    this.feedsService.feed.subscribe(async entities => {
      if (!entities.length) {
        return;
      }
      this.entities = [];
      for (const entity of entities) {
        if (entity) {
          this.entities.push(await entity.pipe(first()).toPromise());
        }
      }
    });

    this.load(true);
  }

  async load(refresh: boolean = false) {
    if (refresh) {
      this.feedsService.clear();
    }

    this.inProgress = true;

    try {
      const hashtags = '';
      const period = '1y';
      const all = '';
      const query = '';
      const nsfw = [];

      await this.feedsService
        .setEndpoint(`api/v2/feeds/global/top/groups`)
        .setParams({
          hashtags,
          period,
          all,
          query,
          nsfw,
        })
        .setLimit(3)
        .setCastToActivities(true)
        .fetch();
    } catch (e) {
      console.error('SortedComponent', e);
    }

    this.inProgress = false;
  }
}<|MERGE_RESOLUTION|>--- conflicted
+++ resolved
@@ -1,4 +1,4 @@
-import { Component, OnInit } from '@angular/core';
+import { Component, OnInit, ChangeDetectorRef } from '@angular/core';
 import { FeedsService } from '../../../../../common/services/feeds.service';
 import { first } from 'rxjs/operators';
 import { ConfigsService } from '../../../../../common/services/configs.service';
@@ -14,7 +14,6 @@
 
   entities: any[] = [];
 
-<<<<<<< HEAD
   constructor(
     public feedsService: FeedsService,
     protected cd: ChangeDetectorRef,
@@ -22,9 +21,6 @@
   ) {
     this.cdnUrl = configs.get('cdn_url');
   }
-=======
-  constructor(public feedsService: FeedsService) {}
->>>>>>> 1e059cec
 
   ngOnInit() {
     this.feedsService.feed.subscribe(async entities => {
