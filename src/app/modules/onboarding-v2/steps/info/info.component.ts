--- conflicted
+++ resolved
@@ -45,7 +45,6 @@
     this.onResize();
   }
 
-<<<<<<< HEAD
   addAvatar() {
     this.avatar.editing = true;
     setTimeout(() => {
@@ -65,7 +64,8 @@
     } catch (e) {
       console.error(e);
     }
-=======
+  }
+
   locationChange(location: string) {
     this.location = location;
     this.coordinates = null;
@@ -89,7 +89,6 @@
 
     this.location = row.address.city ? row.address.city : row.address.state;
     this.coordinates = row.lat + ',' + row.lon;
->>>>>>> 2cb1c987
   }
 
   async updateLocation() {
