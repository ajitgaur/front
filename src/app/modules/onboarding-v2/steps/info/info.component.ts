--- conflicted
+++ resolved
@@ -155,20 +155,12 @@
   }
 
   skip() {
-<<<<<<< HEAD
     this.router.navigate(['/onboarding', 'avatar']);
-=======
-    this.router.navigate(['/newsfeed']);
->>>>>>> 6822f8c9
   }
 
   continue() {
     if (this.saveData()) {
-<<<<<<< HEAD
       this.router.navigate(['/onboarding', 'avatar']);
-=======
-      this.router.navigate(['/newsfeed']);
->>>>>>> 6822f8c9
     }
   }
 
