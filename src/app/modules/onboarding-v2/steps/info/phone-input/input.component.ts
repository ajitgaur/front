import { Component, Input, ViewChild } from '@angular/core';
import { Client } from '../../../../../services/api/client';
import { Session } from '../../../../../services/session';
import { PhoneInputV2Component } from '../../../../../common/components/phone-input-v2/phone-input-v2.component';

@Component({
  selector: 'm-onboarding__phoneverification',
  templateUrl: 'input.component.html',
})
<<<<<<< HEAD
export class PhoneVerificationComponent implements OnInit {
  @Input() disabled: boolean = false;
=======
export class PhoneVerificationComponent {
>>>>>>> 29c6cb06
  @Input() tooltipAnchor: 'top' | 'left' = 'left';

  number: string;
  code: number;
  secret: string;

  @Input() error: string;

  numberError: string;
  codeError: string;

  inProgress: boolean = false;
  confirming: boolean = false;
  confirmed: boolean = false;

  @ViewChild('input', { static: false }) input: PhoneInputV2Component;

  constructor(private client: Client, private session: Session) {}

  async savePhoneNumber() {
    this.verify();
  }

  async verify() {
    this.inProgress = true;
    this.numberError = null;
    this.error = null;
    try {
      const response: any = await this.client.post(
        'api/v2/blockchain/rewards/verify',
        {
          number: this.number,
        }
      );
      this.secret = response.secret;
      this.confirming = true;
    } catch (e) {
      this.numberError = e.message;
      this.confirming = false;
    }
    this.inProgress = false;
  }

  numberChange(number: string) {
    this.number = number;
    this.error = null;
  }

  codeChange(code: number) {
    this.code = code;
    this.error = null;

    if (code.toString().length === 6) {
      this.confirm();
    }
  }

  async confirm() {
    this.inProgress = true;
    this.codeError = null;
    this.error = null;
    try {
      const response: any = await this.client.post(
        'api/v2/blockchain/rewards/confirm',
        {
          number: this.number,
          code: this.code,
          secret: this.secret,
        }
      );
      this.confirmed = true;
      this.session.getLoggedInUser().rewards = true;
    } catch (e) {
      this.codeError = e.message;
    }

    this.inProgress = false;
  }

  reset() {
    this.confirming = false;
    this.inProgress = false;
    this.code = null;
    this.secret = null;
    this.error = null;
    this.numberError = null;
    this.codeError = null;
  }
}<|MERGE_RESOLUTION|>--- conflicted
+++ resolved
@@ -7,12 +7,8 @@
   selector: 'm-onboarding__phoneverification',
   templateUrl: 'input.component.html',
 })
-<<<<<<< HEAD
-export class PhoneVerificationComponent implements OnInit {
+export class PhoneVerificationComponent {
   @Input() disabled: boolean = false;
-=======
-export class PhoneVerificationComponent {
->>>>>>> 29c6cb06
   @Input() tooltipAnchor: 'top' | 'left' = 'left';
 
   number: string;
