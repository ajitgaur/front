import { Component, HostBinding, OnDestroy } from '@angular/core';
import { Session } from '../../../services/session';
import { ActivatedRoute, Router } from '@angular/router';
import { Storage } from '../../../services/storage';
import { OnboardingV2Service } from '../service/onboarding.service';
import { V2TopbarService } from '../../../common/layout/v2-topbar/v2-topbar.service';
import { SidebarMarkersService } from '../../../common/layout/sidebar/markers.service';
import { iOSVersion } from '../../../helpers/is-safari';

@Component({
  selector: 'm-onboarding',
  templateUrl: 'onboarding.component.html',
})
export class OnboardingComponent implements OnDestroy {
  steps = [
    {
      name: 'Hashtags',
      selected: false,
    },
    {
      name: 'Info',
      selected: false,
    },
<<<<<<< HEAD
    {
      name: 'Avatar',
      selected: false,
    },
    {
      name: 'Groups',
      selected: false,
    },
    {
      name: 'Channels',
      selected: false,
    },
=======
    // {
    //   name: 'Groups',
    //   selected: false,
    // },
    // {
    //   name: 'Channels',
    //   selected: false,
    // },
>>>>>>> 6822f8c9
  ];
  showTitle: boolean = false;
  shown: boolean = false;

  @HostBinding('class.m-onboarding__iosFallback')
  iosFallback: boolean = false;

  constructor(
    private session: Session,
    private router: Router,
    private storage: Storage,
    private route: ActivatedRoute,
    private onboardingService: OnboardingV2Service,
    private topbarService: V2TopbarService,
    private sidebarMarkersService: SidebarMarkersService
  ) {
    this.iosFallback = iOSVersion() !== null;

    route.url.subscribe(() => {
      const section: string = route.snapshot.firstChild.routeConfig.path;
      if (section === 'notice') {
        this.showTitle = false;
      } else {
        if (!this.shown) {
          this.shown = true;
          this.onboardingService.shown();
        }
        this.showTitle = true;

        for (const item of this.steps) {
          item.selected = item.name.toLowerCase() === section;
        }
        this.steps = this.steps.slice(0);
      }
    });

    if (!this.session.isLoggedIn()) {
      this.router.navigate(['/register']);
      return;
    }

    this.topbarService.toggleVisibility(false);
    this.sidebarMarkersService.toggleVisibility(false);
  }

  ngOnDestroy() {
    this.topbarService.toggleVisibility(true);
    this.sidebarMarkersService.toggleVisibility(true);
  }
}<|MERGE_RESOLUTION|>--- conflicted
+++ resolved
@@ -21,20 +21,10 @@
       name: 'Info',
       selected: false,
     },
-<<<<<<< HEAD
     {
       name: 'Avatar',
       selected: false,
     },
-    {
-      name: 'Groups',
-      selected: false,
-    },
-    {
-      name: 'Channels',
-      selected: false,
-    },
-=======
     // {
     //   name: 'Groups',
     //   selected: false,
@@ -43,7 +33,6 @@
     //   name: 'Channels',
     //   selected: false,
     // },
->>>>>>> 6822f8c9
   ];
   showTitle: boolean = false;
   shown: boolean = false;
