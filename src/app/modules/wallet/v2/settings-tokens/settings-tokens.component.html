--- conflicted
+++ resolved
@@ -1,8 +1,4 @@
-<<<<<<< HEAD
-<div class="m-walletSettings" id="tokenSettings" *ngIf="wallet">
-=======
 <div class="m-walletSettings" id="tokensSettings" *ngIf="wallet">
->>>>>>> 61ac53a7
   <div class="m-walletSettingsView--setup" *ngIf="!display">
     <h4>
       On-chain address
