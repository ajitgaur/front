import {
  Component,
  OnInit,
  OnDestroy,
  ChangeDetectionStrategy,
  ChangeDetectorRef,
  ComponentFactoryResolver,
} from '@angular/core';
import { Subscription } from 'rxjs';
import { WalletDashboardService } from './dashboard.service';
import { Session } from '../../../services/session';
import { ActivatedRoute, Router, ParamMap } from '@angular/router';
import { MindsTitle } from '../../../services/ux/title';
import sidebarMenu from './sidebar-menu.default';
import { Menu } from '../../../common/components/sidebar-menu/sidebar-menu.component';
import { ShadowboxHeaderTab } from '../../../interfaces/dashboard';
import { Storage } from '../../../services/storage';

@Component({
  selector: 'm-walletDashboard',
  templateUrl: './dashboard.component.html',
  changeDetection: ChangeDetectionStrategy.OnPush,
})
export class WalletDashboardComponent implements OnInit, OnDestroy {
  menu: Menu = sidebarMenu;
  paramsSubscription: Subscription;
  wallet = {};

  activeCurrencyId: string;
  activeViewId: string;
  onboardingComplete = false;

  views: any = {
    tokens: [
      { id: 'overview', label: 'Overview' },
      { id: 'transactions', label: 'Transactions' },
      { id: 'settings', label: 'Settings' },
    ],
    usd: [
      { id: 'transactions', label: 'Transactions' },
      { id: 'settings', label: 'Settings' },
    ],
    eth: [{ id: 'settings', label: 'Settings' }],
    btc: [{ id: 'settings', label: 'Settings' }],
  };

  currencies: ShadowboxHeaderTab[] = [];

  constructor(
    protected walletService: WalletDashboardService,
    protected session: Session,
    protected router: Router,
    protected route: ActivatedRoute,
    protected cd: ChangeDetectorRef,
    protected title: MindsTitle,
    protected storage: Storage
  ) {}

  ngOnInit() {
    if (!this.session.isLoggedIn()) {
      this.router.navigate(['/login']);
      return;
    }

    if (
      this.storage.get('walletOnboardingComplete') ||
      (this.session.getLoggedInUser().rewards &&
        this.session.getLoggedInUser().eth_wallet)
    ) {
      this.onboardingComplete = true;
    }

    this.title.setTitle('Wallet');
    this.wallet = this.walletService.getWallet();

    this.route.paramMap.subscribe((params: ParamMap) => {
      this.activeCurrencyId = params.get('currency');

      if (
        params.get('view') &&
        this.views[this.activeCurrencyId].find(v => v.id === params.get('view'))
      ) {
        this.activeViewId = params.get('view');
      } else {
        this.activeViewId = this.views[this.activeCurrencyId][0].id;
        this.updateView(this.activeViewId);
      }

      this.detectChanges();
    });
    this.setCurrencies();
    this.detectChanges();
  }

  setCurrencies() {
    const headerCurrencies = ['tokens', 'usd', 'eth', 'btc'];
    headerCurrencies.forEach(currency => {
      const headerTab: ShadowboxHeaderTab = {
        id: currency,
        label: this.wallet[currency].label,
        unit: this.wallet[currency].unit,
      };
      if (currency !== 'btc') {
        headerTab.value = this.wallet[currency].balance;
      }
      this.currencies.push(headerTab);
    });
  }

  ngOnDestroy() {
    // No need for this with route params
    // if (this.paramsSubscription) {
    //   this.paramsSubscription.unsubscribe();
    // }
  }

  updateCurrency($event) {
    this.activeCurrencyId = $event.tabId;
    this.activeViewId = this.views[this.activeCurrencyId][0].id;
    this.router.navigate([
      '/v2wallet',
      this.activeCurrencyId,
      this.activeViewId,
    ]);

    this.detectChanges();
  }

  updateView(viewId) {
    this.activeViewId = viewId;
    this.router.navigate(['/v2wallet', this.activeCurrencyId, viewId]);

    this.detectChanges();
  }

  onboardingCompleted() {
    this.storage.set('walletOnboardingComplete', true);
    this.onboardingComplete = true;
    this.detectChanges();
  }

<<<<<<< HEAD
  scrollToTokenSettings() {
    // make sure tokens/settings is on the page
    if (this.activeCurrencyId !== 'tokens') {
      this.router.navigate(['/v2wallet/tokens/settings']);
      // this.router.navigateByUrl('/tokens/settings');
    } else {
      const tokenSettingsEl = document.getElementById('tokenSettings');
      if (!tokenSettingsEl) {
=======
  scrollToSettings(currency: string) {
    if (this.activeCurrencyId !== currency) {
      // TODOOJM change 'v2wallet' once url is changed in wallet module
      this.router.navigate([`/v2wallet/${currency}/settings`]);
    } else {
      const settingsEl = document.getElementById(`${currency}Settings`);
      if (!settingsEl) {
>>>>>>> 61ac53a7
        this.updateView('settings');
      }
    }

    setTimeout(
      () =>
        document.getElementById('dashboardViewsTabs').scrollIntoView({
          behavior: 'smooth',
        }),
      0
    );
  }
  detectChanges() {
    this.cd.markForCheck();
    this.cd.detectChanges();
  }
}<|MERGE_RESOLUTION|>--- conflicted
+++ resolved
@@ -139,16 +139,6 @@
     this.detectChanges();
   }
 
-<<<<<<< HEAD
-  scrollToTokenSettings() {
-    // make sure tokens/settings is on the page
-    if (this.activeCurrencyId !== 'tokens') {
-      this.router.navigate(['/v2wallet/tokens/settings']);
-      // this.router.navigateByUrl('/tokens/settings');
-    } else {
-      const tokenSettingsEl = document.getElementById('tokenSettings');
-      if (!tokenSettingsEl) {
-=======
   scrollToSettings(currency: string) {
     if (this.activeCurrencyId !== currency) {
       // TODOOJM change 'v2wallet' once url is changed in wallet module
@@ -156,7 +146,6 @@
     } else {
       const settingsEl = document.getElementById(`${currency}Settings`);
       if (!settingsEl) {
->>>>>>> 61ac53a7
         this.updateView('settings');
       }
     }
