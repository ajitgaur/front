--- conflicted
+++ resolved
@@ -25,11 +25,7 @@
               <m-walletTokenOnboarding
                 *ngIf="activeCurrencyId === 'tokens' && !onboardingComplete"
                 (onboardingCompleted)="onboardingCompleted()"
-<<<<<<< HEAD
                 (scrollToTokenSettings)="scrollToTokenSettings()"
-=======
-                (showTokenSettings)="updateView('settings')"
->>>>>>> 15255571
               ></m-walletTokenOnboarding>
               <m-walletBalance--tokens
                 [wallet]="wallet"
@@ -45,10 +41,7 @@
             <div class="m-walletDashboardViews__wrapper">
               <div
                 class="m-walletDashboardViews__tabsContainer"
-<<<<<<< HEAD
-=======
                 *ngIf="views[activeCurrencyId].length > 1"
->>>>>>> 15255571
                 id="dashboardViewsTabs"
               >
                 <div
@@ -85,11 +78,7 @@
                     <m-walletSettings--eth
                       class="m-walletDashboardViews__view"
                       *ngIf="activeCurrencyId === 'eth'"
-<<<<<<< HEAD
                       (scrollToTokenSettings)="scrollToTokenSettings()"
-=======
-                      (showTokenSettings)="updateView('settings')"
->>>>>>> 15255571
                     ></m-walletSettings--eth>
                     <m-walletSettings--btc
                       class="m-walletDashboardViews__view"
