import { Injectable } from '@angular/core';
import { Client } from '../../../common/api/client.service';
import { Session } from '../../../services/session';
import { Web3WalletService } from '../../blockchain/web3-wallet.service';
import { TokenContractService } from '../../blockchain/contracts/token-contract.service';
import toFriendlyCryptoVal from '../../../helpers/friendly-crypto';
import { BehaviorSubject, Observable, combineLatest } from 'rxjs';
import {
  map,
  distinctUntilChanged,
  switchMap,
  startWith,
  tap,
  delay,
  debounceTime,
} from 'rxjs/operators';

import fakeData from './fake-data';

@Injectable()
export class WalletDashboardService {
  walletLoaded = false;
  totalTokens = 0;
  wallet: any = {
    tokens: {
      label: 'Tokens',
      unit: 'tokens',
      balance: '0',
      address: null,
    },
    offchain: {
      label: 'Off-chain',
      unit: 'tokens',
      balance: '0',
      address: 'offchain',
    },
    onchain: {
      label: 'On-chain',
      unit: 'tokens',
      balance: '0',
      address: null,
    },
    receiver: {
      label: 'Receiver',
      unit: 'tokens',
      balance: '0',
      address: null,
    },
    usd: {
      label: 'USD',
      unit: 'usd',
      balance: '0',
      address: null,
    },
    eth: {
      label: 'Ether',
      unit: 'eth',
      balance: '0',
      address: null,
    },
    btc: {
      label: 'Bitcoin',
      unit: 'btc',
      balance: '0',
      address: null,
    },
    // loading: false,
  };

  // private store = new BehaviorSubject<WalletState>(_state);
  // private state$ = this.store.asObservable();

  // tokens$ = this.state$.pipe(
  //   map(state => state.tokens),
  //   distinctUntilChanged()
  // );
  // offchain$ = this.state$.pipe(
  //   map(state => state.offchain),
  //   distinctUntilChanged()
  // );
  // onchain$ = this.state$.pipe(
  //   map(state => state.onchain),
  //   distinctUntilChanged()
  // );
  // receiver$ = this.state$.pipe(
  //   map(state => state.receiver),
  //   distinctUntilChanged()
  // );
  // usd$ = this.state$.pipe(
  //   map(state => state.usd),
  //   distinctUntilChanged()
  // );
  // eth$ = this.state$.pipe(
  //   map(state => state.eth),
  //   distinctUntilChanged()
  // );
  // btc$ = this.state$.pipe(
  //   map(state => state.btc),
  //   distinctUntilChanged()
  // );

  // loading$ = this.state$.pipe(map(state => state.loading));

  /**
   * Viewmodel that resolves once all the data is ready (or updated)...
   */
  // wallet$: Observable<WalletState> = combineLatest([
  //   this.tokens$,
  //   this.onchain$,
  //   this.receiver$,
  //   this.offchain$,
  //   this.usd$,
  //   this.eth$,
  //   this.btc$,
  //   this.loading$,
  // ]).pipe(
  //   map(([tokens, onchain, receiver, offchain, usd, eth, btc, loading]) => {
  //     return { tokens, onchain, receiver, offchain, usd, eth, btc, loading };
  //   })
  // );

  constructor(
    private client: Client,
    protected web3Wallet: Web3WalletService,
    protected tokenContract: TokenContractService,
    protected session: Session
  ) {
    // /**
    //  * Subscribe to multiple streams to trigger state updates
    //  */
    // combineLatest([this.tokens$, this.pagination$])
    //   .pipe(
    //     switchMap(([criteria, pagination]) => {
    //       return this.findAllUsers(criteria, pagination);
    //     })
    //   )
    //   .subscribe(users => {
    //     this.updateState({ ..._state, users, loading: false });
    //   });
    // // TODOOJM make sure I unsubscribe to this
    // // WARNING if state is updating both of 'tokens' and pogination'
  }

  // TODOOJM: make wallet an observable and have the dashboard component subscribe to it
  getWallet() {
    this.getTokenAccounts();
    this.getEthAccount();
    this.getStripeAccount();

    // TODOOJM toggle me before pushing
    this.wallet = fakeData.wallet;

    // TODOOJM remove
    console.log('********');
    console.log(this.wallet);
    console.log('********');

    this.walletLoaded = true;
    return this.wallet;
  }

  async getTokenAccounts() {
    await this.loadOffchainAndReceiver();
    await this.loadOnchain();
    const tokenTypes = ['tokens', 'onchain', 'offchain', 'receiver'];

    const tokenWallet = {};
    tokenTypes.forEach(type => {
      tokenWallet[type] = this.wallet[type];
    });
    return tokenWallet;
  }

  async loadOffchainAndReceiver() {
    try {
      const response: any = await this.client.get(
        `api/v2/blockchain/wallet/balance`
      );

      if (response && response.addresses) {
        this.totalTokens = toFriendlyCryptoVal(response.balance);
        response.addresses.forEach(address => {
          if (address.label === 'Offchain') {
            this.wallet.offchain.balance = toFriendlyCryptoVal(address.balance);
          } else if (address.label === 'Receiver') {
            this.wallet.onchain.balance = toFriendlyCryptoVal(address.balance);
            this.wallet.receiver.balance = toFriendlyCryptoVal(address.balance);
            this.wallet.receiver.address = address.address;
          }
        });
        return this.wallet;
      } else {
        console.error('No data');
      }
    } catch (e) {
      console.error(e);
    }
  }

  async loadOnchain() {
    try {
      const address = await this.web3Wallet.getCurrentWallet();
      if (!address) {
        return;
      }

      this.wallet.onchain.address = address;
      if (this.wallet.receiver.address === address) {
        return; // don't re-add onchain balance to totalTokens
      }

      const onchainBalance = await this.tokenContract.balanceOf(address);
      this.wallet.onchain.balance = toFriendlyCryptoVal(
        onchainBalance[0].toString()
      );
      this.wallet.tokens.balance += toFriendlyCryptoVal(
        this.wallet.onchain.balance
      );
    } catch (e) {
      console.log(e);
    }
  }

  async getEthAccount() {
    const address = await this.web3Wallet.getCurrentWallet();
    if (!address) {
      return;
    }
    this.wallet.eth.address = address;
    const ethBalance = await this.web3Wallet.getBalance(address);
    if (ethBalance) {
      this.wallet.eth.balance = toFriendlyCryptoVal(ethBalance);
    }
    return this.wallet.eth;
  }

  async getStripeAccount() {
    const merchant = this.session.getLoggedInUser().merchant;
<<<<<<< HEAD
    if (merchant && merchant.service === 'stripe') {
      try {
        const stripeAccount = <any>(
          await this.client.get('api/v2/payments/stripe/connect')
        );
        if (stripeAccount && stripeAccount.totalBalance) {
          this.wallet.usd.balance =
            (stripeAccount.totalBalance.amount +
              stripeAccount.pendingBalance.amount) *
            100;
        }
        return stripeAccount;
      } catch (e) {
        console.error(e);
      }
    } else {
      return;
=======

    //TODOOJM toggle
    return fakeData.stripe_account.account;
    // if (merchant && merchant.service === 'stripe') {
    // try {
    //   const stripeAccount = <any>(
    //     await this.client.get('api/v2/payments/stripe/connect')
    //   ).account;
    //   if (stripeAccount && stripeAccount.totalBalance) {
    //     this.wallet.usd.balance =
    //       (stripeAccount.totalBalance.amount +
    //         stripeAccount.pendingBalance.amount) *
    //       100;
    //   }

    // return stripeAccount;
    // } catch (e) {
    //   console.error(e);
    //   return;
    // }
    // } else {
    //   return;
    // }
  }

  async updateStripeAccount() {
    try {
      const response = <any>(
        await this.client.post('api/v2/payments/stripe/connect')
      );
      return response;
    } catch (e) {
      console.error(e);
      return e;
>>>>>>> 61ac53a7
    }
  }

  async addStripeBank(form) {
    try {
      const response = <any>(
        await this.client.post('api/v2/payments/stripe/connect/bank', form)
      );
      return response;
    } catch (e) {
      console.error(e);
      return e;
    }
  }
  async removeStripeBank() {
    return true;
    // TODOOJM this endpoint doesn't exist yet.
    // try {
    //   const response = <any>(
    //     await this.client.delete('api/v2/payments/stripe/connect/bank')
    //   );
    //   return response;
    // } catch (e) {
    //   console.error(e);
    //   return e;
    // }
  }
  // async uploadDocument(fileInput: HTMLInputElement, documentType: string) {
  //   const file = fileInput ? fileInput.files[0] : null;
  //   this.editing = true;
  //   this.detectChanges();
  //   await this.upload.post(
  //     'api/v2/payments/stripe/connect/document/' + documentType,
  //     [file]
  //   );
  //   this.editing = false;
  //   this.account = null;
  //   this.getSettings();
  // }

<<<<<<< HEAD
=======
  // async updateField(fieldName: string, value: string) {
  //   this.editing = true;
  //   this.detectChanges();
  //   let body = {};
  //   body[fieldName] = value;
  //   await this.client.post('api/v2/payments/stripe/connect/update', body);
  //   this.editing = false;
  //   this.account = null;
  //   this.getSettings();
  // }

  // async acceptTos() {
  //   this.editing = true;
  //   this.detectChanges();
  //   await this.client.put('api/v2/payments/stripe/connect/terms');
  //   this.editing = false;
  //   this.account = null;
  //   this.getSettings();
  // }

  async leaveMonetization() {
    try {
      const response = <any>(
        await this.client.delete('api/v2/payments/stripe/connect')
      );
      return response;
    } catch (e) {
      console.error(e);
      return e;
    }
  }

  async cancelStripeAccount() {
    try {
      const response = <any>(
        await this.client.delete('api/v2/payments/stripe/connect')
      );
      return response;
    } catch (e) {
      console.error(e);
      return e;
    }
  }

  async getStripeTransactions() {
    try {
      // const { response } = <any>(
      //   await this.client.get('api/v2/payments/stripe/transactions')
      // );
      // TODOOJM toggle fake data
      // return response.transactions;
      return fakeData.tx_usd.transactions;
    } catch (e) {
      console.error(e);
      return;
    }
  }

  async getStripePayouts() {
    try {
      // const { response } = <any>(
      //   await this.client.get('api/v1/monetization/service/analytics/list?offset=&limit=12&type=payouts'
      // );
      // TODOOJM toggle fake data
      // return response.transactions;
      return fakeData.stripe_payouts;
    } catch (e) {
      console.error(e);
      return;
    }
  }

>>>>>>> 61ac53a7
  // TODOOJM bucket endpoint needed
  getTokenChart(activeTimespan) {
    return fakeData.visualisation;
  }

  getTokenTransactionTable() {
    // TODOOJM get this from token transactions component
    return fakeData.token_transactions;
  }

  async hasMetamask(): Promise<boolean> {
    const isLocal: any = await this.web3Wallet.isLocal();
    return Boolean(isLocal);
  }

  async canTransfer() {
    try {
<<<<<<< HEAD
      const { response } = <any>(
        await this.client.post('api/v2/blockchain/transactions/can-withdraw')
      );
=======
      const response: any = await this.client.post(
        'api/v2/blockchain/transactions/can-withdraw'
      );
      // const { response } = <any>(
      //   await this.client.post('api/v2/blockchain/transactions/can-withdraw')
      // );
>>>>>>> 61ac53a7
      if (!response) {
        return false;
      }
      return response.canWithdraw;
    } catch (e) {
      console.error(e);
      return false;
    }
  }

  async web3WalletUnlocked() {
    await this.web3Wallet.ready();
    if (await this.web3Wallet.unlock()) {
      return true;
    } else {
      return false;
    }
  }
}<|MERGE_RESOLUTION|>--- conflicted
+++ resolved
@@ -236,25 +236,6 @@
 
   async getStripeAccount() {
     const merchant = this.session.getLoggedInUser().merchant;
-<<<<<<< HEAD
-    if (merchant && merchant.service === 'stripe') {
-      try {
-        const stripeAccount = <any>(
-          await this.client.get('api/v2/payments/stripe/connect')
-        );
-        if (stripeAccount && stripeAccount.totalBalance) {
-          this.wallet.usd.balance =
-            (stripeAccount.totalBalance.amount +
-              stripeAccount.pendingBalance.amount) *
-            100;
-        }
-        return stripeAccount;
-      } catch (e) {
-        console.error(e);
-      }
-    } else {
-      return;
-=======
 
     //TODOOJM toggle
     return fakeData.stripe_account.account;
@@ -289,7 +270,6 @@
     } catch (e) {
       console.error(e);
       return e;
->>>>>>> 61ac53a7
     }
   }
 
@@ -330,8 +310,6 @@
   //   this.getSettings();
   // }
 
-<<<<<<< HEAD
-=======
   // async updateField(fieldName: string, value: string) {
   //   this.editing = true;
   //   this.detectChanges();
@@ -404,7 +382,6 @@
     }
   }
 
->>>>>>> 61ac53a7
   // TODOOJM bucket endpoint needed
   getTokenChart(activeTimespan) {
     return fakeData.visualisation;
@@ -422,18 +399,12 @@
 
   async canTransfer() {
     try {
-<<<<<<< HEAD
-      const { response } = <any>(
-        await this.client.post('api/v2/blockchain/transactions/can-withdraw')
-      );
-=======
       const response: any = await this.client.post(
         'api/v2/blockchain/transactions/can-withdraw'
       );
       // const { response } = <any>(
       //   await this.client.post('api/v2/blockchain/transactions/can-withdraw')
       // );
->>>>>>> 61ac53a7
       if (!response) {
         return false;
       }
