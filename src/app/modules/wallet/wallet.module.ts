import { NgModule } from '@angular/core';
import { CommonModule as NgCommonModule } from '@angular/common';
import { RouterModule, Routes } from '@angular/router';
import { FormsModule, ReactiveFormsModule } from '@angular/forms';

import { CommonModule } from '../../common/common.module';
import { MonetizationOverviewModule } from '../monetization/monetization.overview.module';
import { CheckoutModule } from '../checkout/checkout.module';
import { AdsModule } from '../ads/ads.module';
import { WireModule } from '../wire/wire.module';
import { BlockchainModule } from '../blockchain/blockchain.module';
import { PlusModule } from '../plus/plus.module';

import { WalletComponent } from './wallet.component';
import { PointsOverviewComponent } from './points-overview.component';
import { WalletOverviewComponent } from './overview/overview.component';
import { WalletTransactionsComponent } from './transactions/transactions.component';
import { WalletPointsTransactionsComponent } from './transactions/points.component';
import { WalletPurchaseComponent } from './purchase/purchase.component';
import { WalletWireComponent } from './wire/wire.component';
import { WalletToggleComponent } from './toggle.component';
import { WalletFlyoutComponent } from './flyout/flyout.component';
import { WalletTokensComponent } from './tokens/tokens.component';
import { WalletPointsComponent } from './points/points.component';
import { BrowserAnimationsModule } from '@angular/platform-browser/animations';
import { WalletTokenSettingsComponent } from './tokens/settings/settings.component';
import { WalletTokenTransactionsComponent } from './tokens/transactions/transactions.component';
import { WalletTokenContributionsComponent } from './tokens/contributions/contributions.component';
import { WalletTokenWithdrawComponent } from './tokens/withdraw/withdraw.component';
import { WalletTokenJoinComponent } from './tokens/join/join.component';
import { WalletBalanceUSDComponent } from './balances/usd/balance.component';
import { WalletBalanceTokensComponent } from './balances/tokens/balance.component';
import { WalletBalanceRewardsComponent } from './balances/rewards/balance.component';
import { WalletUSDComponent } from './usd/usd.component';
import { WalletUSDEarningsComponent } from './usd/earnings.component';
import { WalletUSDPayoutsComponent } from './usd/payouts.component';
import { WalletUSDSettingsComponent } from './usd/settings.component';
import { WalletUSDOnboardingComponent } from './usd/onboarding/onboarding.component';
import { WalletUSDTermsComponent } from './usd/terms.component';
import { WalletTokenWithdrawLedgerComponent } from './tokens/withdraw/ledger/ledger.component';
import { WalletTokenAddressesComponent } from './tokens/addresses/addresses.component';
import { TokenOnboardingModule } from './tokens/onboarding/onboarding.module';
import { WalletTokenContributionsOverviewComponent } from './tokens/contributions/overview.component';
import { WalletTokenContributionsChartComponent } from './tokens/contributions/chart.component';
import { WalletToken101Component } from './tokens/101/101.component';
import { ModalsModule } from '../modals/modals.module';
import { WalletTokenTestnetComponent } from './tokens/testnet/testnet.component';
import { ReferralsModule } from './tokens/referrals/referrals.module';
import { ReferralsComponent } from './tokens/referrals/referrals.component';

const walletRoutes: Routes = [
  {
    path: 'wallet',
    component: WalletComponent,
    children: [
      { path: '', redirectTo: 'tokens', pathMatch: 'full' },
      { path: 'overview', redirectTo: 'tokens', pathMatch: 'full' },
      { path: '101', redirectTo: 'tokens/101', pathMatch: 'full' },
      // { path: 'overview', component: WalletOverviewComponent },
      // { path: 'points', component: WalletPointsComponent },
      // { path: 'points/purchase', component: WalletPurchaseComponent },
      {
        path: 'tokens',
        component: WalletTokensComponent,
        children: [
          { path: '', redirectTo: 'contributions', pathMatch: 'full' },
          {
            path: 'transactions/:contract',
            component: WalletTokenTransactionsComponent,
          },
          { path: 'transactions', component: WalletTokenTransactionsComponent },
          { path: 'withdraw', component: WalletTokenWithdrawComponent },
          { path: 'contributions/join', component: WalletTokenJoinComponent },
          {
            path: 'contributions',
            component: WalletTokenContributionsComponent,
          },
          { path: 'addresses', component: WalletTokenAddressesComponent },
          { path: '101', component: WalletToken101Component },
          { path: 'testnet', component: WalletTokenTestnetComponent },
          { path: 'referrals', component: ReferralsComponent },
        ],
      },
      {
        path: 'usd',
        component: WalletUSDComponent,
        children: [
          { path: '', redirectTo: 'earnings', pathMatch: 'full' },
          { path: 'earnings', component: WalletUSDEarningsComponent },
          { path: 'payouts', component: WalletUSDPayoutsComponent },
          { path: 'settings', component: WalletUSDSettingsComponent },
<<<<<<< HEAD
=======
          { path: 'onboarding', component: WalletUSDOnboardingComponent },
>>>>>>> 100602ee
        ],
      },
      { path: 'wire', component: WalletWireComponent },
      { path: '**', component: WalletOverviewComponent },
    ],
  },
];

@NgModule({
  imports: [
    NgCommonModule,
    BrowserAnimationsModule,
    FormsModule,
    ReactiveFormsModule,
    CommonModule,
    CheckoutModule,
    MonetizationOverviewModule,
    RouterModule.forChild(walletRoutes),
    AdsModule,
    WireModule,
    BlockchainModule,
    TokenOnboardingModule,
    PlusModule,
    ModalsModule,
    ReferralsModule,
  ],
  declarations: [
    WalletComponent,
    PointsOverviewComponent,
    WalletOverviewComponent,
    WalletTransactionsComponent,
    WalletPointsTransactionsComponent,
    WalletPurchaseComponent,
    WalletWireComponent,
    WalletToggleComponent,
    WalletFlyoutComponent,
    WalletTokenTransactionsComponent,
    WalletTokenContributionsComponent,
    WalletTokenSettingsComponent,
    WalletTokenWithdrawLedgerComponent,
    WalletTokenWithdrawComponent,
    WalletTokenJoinComponent,
    WalletTokensComponent,
    WalletPointsComponent,
    WalletBalanceUSDComponent,
    WalletBalanceTokensComponent,
    WalletBalanceRewardsComponent,
    WalletUSDComponent,
    WalletUSDEarningsComponent,
    WalletUSDPayoutsComponent,
    WalletUSDSettingsComponent,
    WalletUSDOnboardingComponent,
    WalletUSDTermsComponent,
    WalletTokenAddressesComponent,
    WalletTokenContributionsOverviewComponent,
    WalletTokenContributionsChartComponent,
    WalletToken101Component,
    WalletTokenTestnetComponent,
  ],
  exports: [
    WalletComponent,
    PointsOverviewComponent,
    WalletTransactionsComponent,
    WalletPointsTransactionsComponent,
    WalletPurchaseComponent,
    WalletWireComponent,
    WalletToggleComponent,
    WalletFlyoutComponent,
    WalletBalanceUSDComponent,
    WalletBalanceTokensComponent,
  ],
<<<<<<< HEAD
  entryComponents: [WalletComponent],
=======
  entryComponents: [WalletComponent, WalletUSDTermsComponent],
>>>>>>> 100602ee
})
export class WalletModule {}<|MERGE_RESOLUTION|>--- conflicted
+++ resolved
@@ -89,10 +89,7 @@
           { path: 'earnings', component: WalletUSDEarningsComponent },
           { path: 'payouts', component: WalletUSDPayoutsComponent },
           { path: 'settings', component: WalletUSDSettingsComponent },
-<<<<<<< HEAD
-=======
           { path: 'onboarding', component: WalletUSDOnboardingComponent },
->>>>>>> 100602ee
         ],
       },
       { path: 'wire', component: WalletWireComponent },
@@ -164,10 +161,6 @@
     WalletBalanceUSDComponent,
     WalletBalanceTokensComponent,
   ],
-<<<<<<< HEAD
-  entryComponents: [WalletComponent],
-=======
   entryComponents: [WalletComponent, WalletUSDTermsComponent],
->>>>>>> 100602ee
 })
 export class WalletModule {}