import { NgModule } from '@angular/core';
import { CommonModule as NgCommonModule } from '@angular/common';
import { RouterModule, Routes } from '@angular/router';
import { FormsModule, ReactiveFormsModule } from '@angular/forms';

import { CommonModule } from '../../common/common.module';
import { MonetizationOverviewModule } from '../monetization/monetization.overview.module';
import { CheckoutModule } from '../checkout/checkout.module';
import { AdsModule } from '../ads/ads.module';
import { WireModule } from '../wire/wire.module';
import { BlockchainModule } from '../blockchain/blockchain.module';
import { PlusModule } from '../plus/plus.module';

import { WalletComponent } from './wallet.component';
import { PointsOverviewComponent } from './points-overview.component';
import { WalletOverviewComponent } from './overview/overview.component';
import { WalletTransactionsComponent } from './transactions/transactions.component';
import { WalletPointsTransactionsComponent } from './transactions/points.component';
import { WalletPurchaseComponent } from './purchase/purchase.component';
import { WalletWireComponent } from './wire/wire.component';
import { WalletToggleComponent } from './toggle.component';
import { WalletFlyoutComponent } from './flyout/flyout.component';
import { WalletTokensComponent } from './tokens/tokens.component';
import { WalletPointsComponent } from './points/points.component';
import { BrowserAnimationsModule } from '@angular/platform-browser/animations';
import { WalletTokenSettingsComponent } from './tokens/settings/settings.component';
import { WalletTokenTransactionsComponent } from './tokens/transactions/transactions.component';
import { WalletTokenContributionsComponent } from './tokens/contributions/contributions.component';
import { WalletTokenWithdrawComponent } from './tokens/withdraw/withdraw.component';
import { WalletTokenJoinComponent } from './tokens/join/join.component';
import { WalletBalanceUSDComponent } from './balances/usd/balance.component';
import { WalletBalanceTokensComponent } from './balances/tokens/balance.component';
import { WalletBalanceRewardsComponent } from './balances/rewards/balance.component';
import { WalletUSDComponent } from './usd/usd.component';
import { WalletUSDEarningsComponent } from './usd/earnings.component';
import { WalletUSDPayoutsComponent } from './usd/payouts.component';
import { WalletUSDSettingsComponent } from './usd/settings.component';
import { WalletUSDOnboardingComponent } from './usd/onboarding/onboarding.component';
import { WalletUSDTermsComponent } from './usd/terms.component';
import { WalletTokenWithdrawLedgerComponent } from './tokens/withdraw/ledger/ledger.component';
import { WalletTokenAddressesComponent } from './tokens/addresses/addresses.component';
import { TokenOnboardingModule } from './tokens/onboarding/onboarding.module';
import { WalletTokenContributionsOverviewComponent } from './tokens/contributions/overview.component';
import { WalletTokenContributionsChartComponent } from './tokens/contributions/chart.component';
import { WalletToken101Component } from './tokens/101/101.component';
import { ModalsModule } from '../modals/modals.module';
import { WalletTokenTestnetComponent } from './tokens/testnet/testnet.component';
import { ReferralsModule } from './tokens/referrals/referrals.module';
import { ReferralsComponent } from './tokens/referrals/referrals.component';
<<<<<<< HEAD
import { WalletSummaryComponent } from './wallet-summary.component';
import { WalletTabsComponent } from './tabs/wallet-tabs.component';
import { WalletSettingsComponent } from './tabs/wallet-settings.component';
import { OldWalletComponent } from './old-wallet.component';
import { VerifyMobileComponent } from './verify-mobile/verify-mobile.component';
import { OnChainOnboardingComponent } from './tabs/onchain/onchain.component';
import { OnboardingVideoComponent } from './tabs/onchain/video.component';

const walletRoutes: Routes = [
  { path: 'wallet', component: OldWalletComponent,
=======

const walletRoutes: Routes = [
  {
    path: 'wallet',
    component: WalletComponent,
>>>>>>> efca49c0
    children: [
      { path: '', redirectTo: 'tokens', pathMatch: 'full' },
      { path: 'overview', redirectTo: 'tokens', pathMatch: 'full' },
      { path: '101', redirectTo: 'tokens/101', pathMatch: 'full' },
      // { path: 'overview', component: WalletOverviewComponent },
      // { path: 'points', component: WalletPointsComponent },
      // { path: 'points/purchase', component: WalletPurchaseComponent },
      {
        path: 'tokens',
        component: WalletTokensComponent,
        children: [
          { path: '', redirectTo: 'contributions', pathMatch: 'full' },
          {
            path: 'transactions/:contract',
            component: WalletTokenTransactionsComponent,
          },
          { path: 'transactions', component: WalletTokenTransactionsComponent },
          { path: 'withdraw', component: WalletTokenWithdrawComponent },
          { path: 'contributions/join', component: WalletTokenJoinComponent },
          {
            path: 'contributions',
            component: WalletTokenContributionsComponent,
          },
          { path: 'addresses', component: WalletTokenAddressesComponent },
          { path: '101', component: WalletToken101Component },
          { path: 'testnet', component: WalletTokenTestnetComponent },
          { path: 'referrals', component: ReferralsComponent },
        ],
      },
      {
        path: 'usd',
        component: WalletUSDComponent,
        children: [
          { path: '', redirectTo: 'earnings', pathMatch: 'full' },
          { path: 'earnings', component: WalletUSDEarningsComponent },
          { path: 'payouts', component: WalletUSDPayoutsComponent },
          { path: 'settings', component: WalletUSDSettingsComponent },
          { path: 'onboarding', component: WalletUSDOnboardingComponent },
        ],
      },
      { path: 'wire', component: WalletWireComponent },
      { path: 'new', component: WalletComponent },
      { path: 'verify', component: VerifyMobileComponent },
      { path: '**', component: WalletOverviewComponent },
    ],
  },
];

@NgModule({
  imports: [
    NgCommonModule,
    BrowserAnimationsModule,
    FormsModule,
    ReactiveFormsModule,
    CommonModule,
    CheckoutModule,
    MonetizationOverviewModule,
    RouterModule.forChild(walletRoutes),
    AdsModule,
    WireModule,
    BlockchainModule,
    TokenOnboardingModule,
    PlusModule,
    ModalsModule,
    ReferralsModule,
  ],
  declarations: [
    WalletComponent,
    OldWalletComponent,
    PointsOverviewComponent,
    WalletOverviewComponent,
    WalletTransactionsComponent,
    WalletPointsTransactionsComponent,
    WalletPurchaseComponent,
    WalletWireComponent,
    WalletToggleComponent,
    WalletFlyoutComponent,
    WalletTokenTransactionsComponent,
    WalletTokenContributionsComponent,
    WalletTokenSettingsComponent,
    WalletTokenWithdrawLedgerComponent,
    WalletTokenWithdrawComponent,
    WalletTokenJoinComponent,
    WalletTokensComponent,
    WalletPointsComponent,
    WalletBalanceUSDComponent,
    WalletBalanceTokensComponent,
    WalletBalanceRewardsComponent,
    WalletUSDComponent,
    WalletUSDEarningsComponent,
    WalletUSDPayoutsComponent,
    WalletUSDSettingsComponent,
    WalletUSDOnboardingComponent,
    WalletUSDTermsComponent,
    WalletTokenAddressesComponent,
    WalletTokenContributionsOverviewComponent,
    WalletTokenContributionsChartComponent,
    WalletToken101Component,
    WalletTokenTestnetComponent,
    WalletSummaryComponent,
    WalletTabsComponent,
    VerifyMobileComponent,
    WalletSettingsComponent,
    OnChainOnboardingComponent,
    OnboardingVideoComponent
  ],
  exports: [
    WalletComponent,
    OldWalletComponent,
    PointsOverviewComponent,
    WalletTransactionsComponent,
    WalletPointsTransactionsComponent,
    WalletPurchaseComponent,
    WalletWireComponent,
    WalletToggleComponent,
    WalletFlyoutComponent,
    WalletBalanceUSDComponent,
<<<<<<< HEAD
    WalletSummaryComponent,
    WalletTabsComponent,
    VerifyMobileComponent,
    WalletSettingsComponent,
    OnChainOnboardingComponent,
    OnboardingVideoComponent
  ],
  entryComponents: [ WalletComponent, OldWalletComponent ]
=======
    WalletBalanceTokensComponent,
  ],
  entryComponents: [WalletComponent, WalletUSDTermsComponent],
>>>>>>> efca49c0
})
export class WalletModule {}<|MERGE_RESOLUTION|>--- conflicted
+++ resolved
@@ -12,6 +12,7 @@
 import { PlusModule } from '../plus/plus.module';
 
 import { WalletComponent } from './wallet.component';
+import { NewWalletComponent } from '../wallet-v2/wallet.component';
 import { PointsOverviewComponent } from './points-overview.component';
 import { WalletOverviewComponent } from './overview/overview.component';
 import { WalletTransactionsComponent } from './transactions/transactions.component';
@@ -47,24 +48,17 @@
 import { WalletTokenTestnetComponent } from './tokens/testnet/testnet.component';
 import { ReferralsModule } from './tokens/referrals/referrals.module';
 import { ReferralsComponent } from './tokens/referrals/referrals.component';
-<<<<<<< HEAD
-import { WalletSummaryComponent } from './wallet-summary.component';
-import { WalletTabsComponent } from './tabs/wallet-tabs.component';
-import { WalletSettingsComponent } from './tabs/wallet-settings.component';
-import { OldWalletComponent } from './old-wallet.component';
-import { VerifyMobileComponent } from './verify-mobile/verify-mobile.component';
-import { OnChainOnboardingComponent } from './tabs/onchain/onchain.component';
-import { OnboardingVideoComponent } from './tabs/onchain/video.component';
-
-const walletRoutes: Routes = [
-  { path: 'wallet', component: OldWalletComponent,
-=======
+import { WalletSummaryComponent } from '../wallet-v2/summary/wallet-summary.component';
+import { WalletTabsComponent } from '../wallet-v2/tabs/wallet-tabs.component';
+import { WalletSettingsComponent } from '../wallet-v2/tabs/wallet-settings.component';
+import { VerifyMobileComponent } from '../wallet-v2/onboarding/mobile/verify-mobile.component';
+import { OnChainOnboardingComponent } from '../wallet-v2/onboarding/onchain/onchain.component';
+import { OnboardingVideoComponent } from '../wallet-v2/onboarding/onchain/video.component';
 
 const walletRoutes: Routes = [
   {
     path: 'wallet',
     component: WalletComponent,
->>>>>>> efca49c0
     children: [
       { path: '', redirectTo: 'tokens', pathMatch: 'full' },
       { path: 'overview', redirectTo: 'tokens', pathMatch: 'full' },
@@ -106,8 +100,9 @@
         ],
       },
       { path: 'wire', component: WalletWireComponent },
-      { path: 'new', component: WalletComponent },
+      { path: 'new', component: NewWalletComponent },
       { path: 'verify', component: VerifyMobileComponent },
+      { path: 'onchain', component: OnChainOnboardingComponent },
       { path: '**', component: WalletOverviewComponent },
     ],
   },
@@ -133,7 +128,6 @@
   ],
   declarations: [
     WalletComponent,
-    OldWalletComponent,
     PointsOverviewComponent,
     WalletOverviewComponent,
     WalletTransactionsComponent,
@@ -169,11 +163,11 @@
     VerifyMobileComponent,
     WalletSettingsComponent,
     OnChainOnboardingComponent,
-    OnboardingVideoComponent
+    OnboardingVideoComponent,
+    NewWalletComponent,
   ],
   exports: [
     WalletComponent,
-    OldWalletComponent,
     PointsOverviewComponent,
     WalletTransactionsComponent,
     WalletPointsTransactionsComponent,
@@ -182,19 +176,15 @@
     WalletToggleComponent,
     WalletFlyoutComponent,
     WalletBalanceUSDComponent,
-<<<<<<< HEAD
+    WalletBalanceTokensComponent,
     WalletSummaryComponent,
     WalletTabsComponent,
     VerifyMobileComponent,
     WalletSettingsComponent,
     OnChainOnboardingComponent,
-    OnboardingVideoComponent
+    OnboardingVideoComponent,
+    NewWalletComponent,
   ],
-  entryComponents: [ WalletComponent, OldWalletComponent ]
-=======
-    WalletBalanceTokensComponent,
-  ],
-  entryComponents: [WalletComponent, WalletUSDTermsComponent],
->>>>>>> efca49c0
+  entryComponents: [WalletComponent, NewWalletComponent],
 })
 export class WalletModule {}