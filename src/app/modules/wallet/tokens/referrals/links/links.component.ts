--- conflicted
+++ resolved
@@ -9,11 +9,8 @@
   templateUrl: 'links.component.html',
 })
 export class ReferralsLinksComponent implements OnInit, OnDestroy {
-<<<<<<< HEAD
-=======
   minds = window.Minds;
 
->>>>>>> 100602ee
   referrerParam = '';
   registerUrl = '';
   encodedRegisterUrl = '';
@@ -35,15 +32,9 @@
   ngOnInit() {
     // Create custom referral links for current user
     this.referrerParam = '?referrer=' + this.session.getLoggedInUser().username;
-<<<<<<< HEAD
-    this.registerUrl = window.Minds.site_url + 'register' + this.referrerParam;
-    this.encodedRegisterUrl =
-      encodeURI(window.Minds.site_url) +
-=======
     this.registerUrl = this.minds.site_url + 'register' + this.referrerParam;
     this.encodedRegisterUrl =
       encodeURI(this.minds.site_url) +
->>>>>>> 100602ee
       encodeURIComponent('register' + this.referrerParam);
     this.encodedRegisterMessage = 'Join%20me%20on%20Minds%20%f0%9f%92%a1%20';
   }
