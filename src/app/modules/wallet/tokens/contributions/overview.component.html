<div class="m-token-contributions--overview m-border">
  <div class="m-token-contributions--overview--columns">
    <div class="m-token-contributions--overview--column">
      <div class="m-token-contributions--overview--row">
        <span i18n="@@WALLET__TOKENS__CONTRIBUTIONS__OVERVIEW__NEXT_PAYOUT"
          >Next Payout:</span
        >
        <ng-container *ngIf="overview.nextPayout !== null">
          {{ overview.nextPayout | timediff: true }}
        </ng-container>
      </div>

      <div class="m-token-contributions--overview--row">
        <span i18n="@@WALLET__TOKENS__CONTRIBUTIONS__OVERVIEW__ESTIMATED_REWARD"
          >Estimated Reward:</span
        >
        <ng-container *ngIf="overview.currentReward !== null">
          {{ overview.currentReward | token: 18 | number }} tokens
        </ng-container>
      </div>

      <div class="m-token-contributions--overview--row">
        <span i18n="@@WALLET__TOKENS__CONTRIBUTIONS__OVERVIEW__YOUR_SHARE"
          >Your Share:</span
        >
        <ng-container *ngIf="overview.yourShare !== null">
          {{ overview.yourShare * 100 | number: '1.2-4' }}%
        </ng-container>
      </div>
    </div>

    <div class="m-token-contributions--overview--column">
      <div class="m-token-contributions--overview--row">
        <span i18n="@@WALLET__TOKENS__CONTRIBUTIONS__OVERVIEW__YOUR_SCORE"
          >Your Score:</span
        >
        <ng-container *ngIf="overview.yourContribution !== null">
          {{ overview.yourContribution | number }}
        </ng-container>
      </div>

      <div class="m-token-contributions--overview--row">
        <span i18n="@@WALLET__TOKENS__CONTRIBUTIONS__OVERVIEW__NETWORK_SCORE"
          >Network Score:</span
        >
        <ng-container *ngIf="overview.totalNetworkContribution !== null">
          {{ overview.totalNetworkContribution | number }}
        </ng-container>
      </div>
<<<<<<< HEAD

      <div class="m-token-contributions--overview--row">
        <span i18n="@@WALLET__TOKENS__CONTRIBUTIONS__OVERVIEW__YOUR_MULTIPLIER">Reward Multiplier:</span>
        <ng-container *ngIf="overview.yourRewardFactor !== null">
          {{ overview.yourRewardFactor | number }}x
        </ng-container>
      </div>

=======
>>>>>>> d69d2bd0
    </div>
  </div>
</div><|MERGE_RESOLUTION|>--- conflicted
+++ resolved
@@ -47,7 +47,6 @@
           {{ overview.totalNetworkContribution | number }}
         </ng-container>
       </div>
-<<<<<<< HEAD
 
       <div class="m-token-contributions--overview--row">
         <span i18n="@@WALLET__TOKENS__CONTRIBUTIONS__OVERVIEW__YOUR_MULTIPLIER">Reward Multiplier:</span>
@@ -56,8 +55,6 @@
         </ng-container>
       </div>
 
-=======
->>>>>>> d69d2bd0
     </div>
   </div>
 </div>