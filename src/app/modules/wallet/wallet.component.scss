@import 'defaults';

<<<<<<< HEAD
.m-wallet-container {
  margin: 0 25%;
  padding: $minds-padding 0;
  @media only screen and (max-width: $min-desktop) {
    margin: 0 15%;
  }
  @media only screen and (max-width: $min-tablet) {
    margin: 0 5%;
=======
.m-wallet--wrapper {
  max-width: 1280px;
  margin: auto;
}

.minds-wallet-points {
  width: auto;
  min-height: 0;

  h2 {
    @include m-theme() {
      color: themed($m-white);
    }
  }
}

.minds-quote-card {
  width: 100%;
  min-height: 0;
  border-radius: 0;

  margin-bottom: $minds-margin * 2;

  .minds-boost-points-input {
    input {
      @include m-theme() {
        color: themed($m-grey-100);
        background-color: rgba(themed($m-white), 0.3);
      }
    }
    input:disabled {
      @include m-theme() {
        background-color: rgba(themed($m-white), 0.3);
      }
    }
  }
}

.m-points-balance {
  padding: $minds-padding * 4 $minds-padding;
  text-align: center;

  i {
    width: 100%;
    font-size: 100px;
    text-align: center;
  }
  h2 {
    text-align: center;
  }
}

.minds-purchase-card {
  width: 100%;
  min-height: 0;
  padding: 0;
  border-radius: 0;

  .minds-purchase-vendors {
    span {
      font-size: 13px;
      padding: 8px;
      cursor: pointer;
      text-transform: uppercase;

      &:first-child {
        padding-left: 0;
      }
    }
  }

  .mdl-grid {
    .mdl-cell {
      margin: 0;
      padding: 0;
      display: flex;
      align-items: center;
      -webkit-align-items: center;
    }
  }

  select {
    padding: 8px 16px;
    margin-right: 16px;
    font-size: 16px;
    appearance: none;
    -webkit-appearance: none;
    -moz-appearance: none;
    /* border-right: 1px solid themed($m-grey-100); */
    border-radius: 0;
    @include m-theme() {
      border: 1px solid themed($m-grey-50);
      background-color: rgba(themed($m-grey-50), 0.8);
    }
  }
}

.minds-purchase-card-confirm {
  width: 100%;
  min-height: 0;
  margin-top: $minds-margin;

  button {
    float: right;
  }
}

.minds-purchase-recurring-option {
  padding: 16px;
  label {
    font-size: 12px;
  }
  span {
    font-style: italic;
    font-size: 12px;
  }
  .minds-purchase-recurring-cancel {
    cursor: pointer;
    font-weigth: bold;
  }
}

.minds-transaction-card {
  width: auto;
  min-height: 0;
  margin-bottom: $minds-padding * 2;

  .minds-transaction-points {
    font-size: 30px;
    .positive {
      @include m-theme() {
        color: themed($m-green-dark);
      }
    }
    .negative {
      @include m-theme() {
        color: themed($m-red);
      }
    }
  }

  .minds-transaction-details {
    display: flex;
    p {
      margin: 0;
    }
    .ts {
      font-size: 11px;
      padding-left: $minds-padding;
    }
  }
}

minds-wallet-transactions {
  .mdl-tabs__tab-bar {
    margin-bottom: $minds-padding * 2;
  }
}

.m-root-other {
  font-size: 12px;
  font-weight: 400;
  text-align: center;
  @include m-theme() {
    color: themed($m-grey-200);
  }
}

.m-root-loader {
  text-align: center;
}

.m-wallet-local-settings {
  margin-top: $minds-padding;
  padding: $minds-padding;
}

.m-wallet--boost-ads {
  margin-top: $minds-padding * 2;
}

.m-wallet--wire-link {
  i {
    width: 25px;
    text-align: center;
  }
}

.m-wire--overview-hero {
  padding-bottom: 32px;

  @media only screen and (max-width: 400px) {
    padding-bottom: 0;
  }
}
.m-wire--overview-overview {
  padding: 100px 16px 75px 140px;
  margin: auto;
  max-width: 990px;
  display: flex;
  align-items: center;
  font-family: 'Roboto', Helvetica, sans-serif;

  @media only screen and (max-width: 400px) {
    padding: 0;
    text-align: center;
  }

  i {
    font-style: normal;
    font-weight: 100;
  }

  m--crypto-token-symbol {
    .m--crypto-token-symbol--stroke {
      @include m-theme() {
        stroke: themed($m-white);
      }
    }

    .m--crypto-token-symbol--fill {
      @include m-theme() {
        fill: themed($m-white);
      }
    }
  }

  > div {
    font-size: 48px;
    letter-spacing: 2px;
    line-height: 48px;
    flex: 1;
    padding: 8px 16px;
  }

  .m-wire--overview-label {
    display: block;

    > * {
      vertical-align: middle;
    }

    label {
      text-transform: uppercase;
      font-family: 'Roboto', Helvetica, sans-serif;
      letter-spacing: 1px;
      font-size: 14px;
    }
    i {
      font-size: 16px;
      opacity: 0.5;
      cursor: pointer;
    }
  }

  .m-wire--overview-breakdown {
    flex: 1;
    letter-spacing: 2px;
    font-size: 16px;

    > * {
      padding: 4px 0;
    }
  }
}

m-monetization--graph {
  margin-bottom: 32px;
}

.m-wire--overview-nav {
  padding: 0;
  text-align: center;
  text-transform: uppercase;

  display: flex;
  justify-content: center;

  @media only screen and (max-width: 400px) {
    justify-content: flex-start;
    flex-wrap: wrap;
>>>>>>> efca49c0
  }

  h1 {
    font-weight: 450;
    font-size: 21pt;
    letter-spacing: 2px;
  }
<<<<<<< HEAD

  .m-wallet-subtext {
    margin: ($minds-padding * 3) 0;
    @include m-theme(){
      color: themed($m-grey-200);
    };
=======
}

.m-wire--overview {
  m-revenue--ledger {
    display: block;
    max-width: 600px;
    margin: auto;

    table {
      width: 100%;
    }
  }

  .minds-card-navigation {
    m--crypto-token-symbol {
      font-size: 24px;

      .m--crypto-token-symbol--stroke {
        @include m-theme() {
          stroke: themed($m-blue-grey-500);
        }
      }

      .m--crypto-token-symbol--fill {
        @include m-theme() {
          fill: themed($m-blue-grey-500);
        }
      }
    }

    .selected m--crypto-token-symbol {
      .m--crypto-token-symbol--stroke {
        @include m-theme() {
          stroke: themed($m-blue);
        }
      }

      .m--crypto-token-symbol--fill {
        @include m-theme() {
          fill: themed($m-blue);
        }
      }
    }
  }
}
h2.m-wire--overview-product-header {
  margin: 0;
  padding: 16px 16px 0;
  text-transform: uppercase;
  font-size: 24px;
  line-height: 24px;
  letter-spacing: 2px;
}

.m-wallet--token {
  img {
    width: 30px;
    //margin-top: 4px;
    margin-right: 8px;

    vertical-align: middle;
    opacity: 0.75;
  }

  span {
    vertical-align: middle;
>>>>>>> efca49c0
  }
}<|MERGE_RESOLUTION|>--- conflicted
+++ resolved
@@ -1,15 +1,5 @@
 @import 'defaults';
 
-<<<<<<< HEAD
-.m-wallet-container {
-  margin: 0 25%;
-  padding: $minds-padding 0;
-  @media only screen and (max-width: $min-desktop) {
-    margin: 0 15%;
-  }
-  @media only screen and (max-width: $min-tablet) {
-    margin: 0 5%;
-=======
 .m-wallet--wrapper {
   max-width: 1280px;
   margin: auto;
@@ -291,22 +281,19 @@
   @media only screen and (max-width: 400px) {
     justify-content: flex-start;
     flex-wrap: wrap;
->>>>>>> efca49c0
-  }
-
-  h1 {
-    font-weight: 450;
-    font-size: 21pt;
+  }
+
+  .m-wire--overview-nav-item {
+    padding: 16px 32px;
+    font-family: 'Roboto', Helvetica, sans-serif;
+    font-weight: 300;
     letter-spacing: 2px;
-  }
-<<<<<<< HEAD
-
-  .m-wallet-subtext {
-    margin: ($minds-padding * 3) 0;
-    @include m-theme(){
-      color: themed($m-grey-200);
-    };
-=======
+    cursor: pointer;
+
+    @media only screen and (max-width: 400px) {
+      flex: 1;
+    }
+  }
 }
 
 .m-wire--overview {
@@ -373,6 +360,5 @@
 
   span {
     vertical-align: middle;
->>>>>>> efca49c0
   }
 }