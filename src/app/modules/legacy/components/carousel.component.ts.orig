--- conflicted
+++ resolved
@@ -3,13 +3,8 @@
 import { Client } from '../../../services/api';
 
 @Component({
-<<<<<<< a596794609983ebbce246788506c54ac2ace58a8
-  selector: 'm-channel--carousel',
-  inputs: ['_banners: banners', '_editMode: editMode'],
-=======
   selector: 'minds-carousel',
   inputs: ['_banners: banners', '_editMode: editMode', 'blurred'],
->>>>>>> (feat): mark a channel profile explicit
   outputs: ['done_event: done', 'delete_event: delete'],
   template: `
     <i class="material-icons left" (click)="prev()" [hidden]="banners.length <= 1">keyboard_arrow_left</i>
