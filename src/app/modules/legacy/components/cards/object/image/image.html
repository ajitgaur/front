<<<<<<< HEAD
<a class="mdl-card__title minds-video-thumbnail"
	style="height:200px; background-position: center center; background-size:cover;"
	[ngStyle]="{'background': 'url(' + entity.thumbnail_src + ') center center / cover'}"
  [routerLink]="['/media', entity.guid]"
  target="_blank"
	[ngClass]="{ 'm-mature-thumbnail': attachment.shouldBeBlurred(entity) }"
	>
=======
<a
  class="mdl-card__title minds-video-thumbnail"
  style="height:200px; background-position: center center; background-size:cover;"
  [ngStyle]="{'background': 'url(' + entity.thumbnail_src + ') center center / cover'}"
  [routerLink]="['/media', entity.guid]"
  [ngClass]="{ 'm-mature-thumbnail': attachment.shouldBeBlurred(entity) }"
>
>>>>>>> 3b454b5a
</a>
<span
  class="m-mature-thumbnail-overlay"
  style="height: 200px;"
  *ngIf="attachment.shouldBeBlurred(entity)"
  ><i class="material-icons">explicit</i></span
>

<!-- Owner block -->
<<<<<<< HEAD
<div class="mdl-card__supporting-text mdl-color-text--grey-600 m-title-block" *ngIf="entity.ownerObj && entity.ownerObj.username">

		<a [routerLink]="['/media', entity.guid]" target="_blank" class="mdl-color-text--blue-grey-700">
			<strong>{{ entity.title }}</strong>
		</a>

		<div class="m-inline-owner-block">
			<a [routerLink]="['/', entity.ownerObj.username]" target="_blank" class="mdl-color-text--blue-grey-300">
				<img src="/icon/{{entity.ownerObj.guid}}/small/{{entity.ownerObj.icontime}}" class="mdl-shadow--2dp"/>
				{{entity.ownerObj.username}}
			</a>
			<span>{{ entity.time_created * 1000 | date:'mediumDate' }}</span>
		</div>
=======
<div
  class="mdl-card__supporting-text mdl-color-text--grey-600 m-title-block"
  *ngIf="entity.ownerObj && entity.ownerObj.username"
>
  <a
    [routerLink]="['/media', entity.guid]"
    class="mdl-color-text--blue-grey-700"
  >
    <strong>{{ entity.title }}</strong>
  </a>
>>>>>>> 3b454b5a

  <div class="m-inline-owner-block">
    <a
      [routerLink]="['/', entity.ownerObj.username]"
      class="mdl-color-text--blue-grey-300"
    >
      <img
        src="/icon/{{entity.ownerObj.guid}}/small/{{entity.ownerObj.icontime}}"
        class="mdl-shadow--2dp"
      />
      {{entity.ownerObj.username}}
    </a>
    <span>{{ entity.time_created * 1000 | date:'mediumDate' }}</span>
  </div>
</div>

<div class="mdl-card__supporting-text m-action-tabs">
  <minds-button-thumbs-up [object]="entity"></minds-button-thumbs-up>
  <minds-button-thumbs-down [object]="entity"></minds-button-thumbs-down>
  <minds-button-comment
    [object]="entity"
    [routerLink]="['/media', entity.guid]"
  ></minds-button-comment>
</div><|MERGE_RESOLUTION|>--- conflicted
+++ resolved
@@ -1,59 +1,37 @@
-<<<<<<< HEAD
-<a class="mdl-card__title minds-video-thumbnail"
-	style="height:200px; background-position: center center; background-size:cover;"
-	[ngStyle]="{'background': 'url(' + entity.thumbnail_src + ') center center / cover'}"
-  [routerLink]="['/media', entity.guid]"
-  target="_blank"
-	[ngClass]="{ 'm-mature-thumbnail': attachment.shouldBeBlurred(entity) }"
-	>
-=======
 <a
   class="mdl-card__title minds-video-thumbnail"
   style="height:200px; background-position: center center; background-size:cover;"
   [ngStyle]="{'background': 'url(' + entity.thumbnail_src + ') center center / cover'}"
   [routerLink]="['/media', entity.guid]"
+  target="_blank"
   [ngClass]="{ 'm-mature-thumbnail': attachment.shouldBeBlurred(entity) }"
 >
->>>>>>> 3b454b5a
 </a>
 <span
   class="m-mature-thumbnail-overlay"
   style="height: 200px;"
   *ngIf="attachment.shouldBeBlurred(entity)"
-  ><i class="material-icons">explicit</i></span
 >
+  <i class="material-icons">explicit</i>
+</span>
 
 <!-- Owner block -->
-<<<<<<< HEAD
-<div class="mdl-card__supporting-text mdl-color-text--grey-600 m-title-block" *ngIf="entity.ownerObj && entity.ownerObj.username">
-
-		<a [routerLink]="['/media', entity.guid]" target="_blank" class="mdl-color-text--blue-grey-700">
-			<strong>{{ entity.title }}</strong>
-		</a>
-
-		<div class="m-inline-owner-block">
-			<a [routerLink]="['/', entity.ownerObj.username]" target="_blank" class="mdl-color-text--blue-grey-300">
-				<img src="/icon/{{entity.ownerObj.guid}}/small/{{entity.ownerObj.icontime}}" class="mdl-shadow--2dp"/>
-				{{entity.ownerObj.username}}
-			</a>
-			<span>{{ entity.time_created * 1000 | date:'mediumDate' }}</span>
-		</div>
-=======
 <div
   class="mdl-card__supporting-text mdl-color-text--grey-600 m-title-block"
   *ngIf="entity.ownerObj && entity.ownerObj.username"
 >
   <a
     [routerLink]="['/media', entity.guid]"
+    target="_blank"
     class="mdl-color-text--blue-grey-700"
   >
     <strong>{{ entity.title }}</strong>
   </a>
->>>>>>> 3b454b5a
 
   <div class="m-inline-owner-block">
     <a
       [routerLink]="['/', entity.ownerObj.username]"
+      target="_blank"
       class="mdl-color-text--blue-grey-300"
     >
       <img
