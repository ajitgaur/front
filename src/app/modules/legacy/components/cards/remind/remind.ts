--- conflicted
+++ resolved
@@ -159,32 +159,6 @@
     this.activity.custom_data[0].height = img.naturalHeight;
   }
 
-<<<<<<< HEAD
-  showMediaModal() {
-    if (this.featuresService.has('media-modal')) {
-      // Mobile (not tablet) users go to media page instead of modal
-      if (isMobile() && Math.min(screen.width, screen.height) < 768) {
-        this.router.navigate([`/media/${this.activity.entity_guid}`]);
-      }
-
-      if (this.activity.custom_type === 'video') {
-        this.activity.custom_data.dimensions = this.videoDimensions;
-      } else { // Image
-        // Set image dimensions if they're not already there
-        if (this.activity.custom_data[0].width === '0' || this.activity.custom_data[0].height === '0') {
-          this.setImageDimensions();
-        }
-      }
-
-      this.activity.modal_source_url = this.router.url;
-
-      this.overlayModal.create(MediaModalComponent, this.activity, {
-        class: 'm-overlayModal--media'
-      }).present();
-    } else {
-      this.router.navigate([`/media/${this.activity.entity_guid}`]);
-    }
-=======
   clickedImage() {
     // Check if is mobile (not tablet)
     if (isMobile() && Math.min(screen.width, screen.height) < 768) {
@@ -220,6 +194,5 @@
 
   goToMediaPage() {
     this.router.navigate([`/media/${this.activity.entity_guid}`]);
->>>>>>> 5597f068
   }
 }