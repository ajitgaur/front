import {
  Component,
  ChangeDetectionStrategy,
  ChangeDetectorRef,
  EventEmitter,
  Input,
  Output,
<<<<<<< HEAD
} from '@angular/core';
=======
  ViewChild,
  ElementRef,
} from '@angular/core';

import { Router } from '@angular/router';
>>>>>>> 100602ee

import { Client } from '../../../../../services/api';
import { Session } from '../../../../../services/session';
import { AttachmentService } from '../../../../../services/attachment';
<<<<<<< HEAD
import { ActivityService } from '../../../../../common/services/activity.service';
=======
import { OverlayModalService } from '../../../../../services/ux/overlay-modal';
import { MediaModalComponent } from '../../../../media/modal/modal.component';
import { FeaturesService } from '../../../../../services/features.service';
import isMobile from '../../../../../helpers/is-mobile';
>>>>>>> 100602ee

@Component({
  moduleId: module.id,
  selector: 'minds-remind',
  inputs: ['object', '_events: events'],
  providers: [ActivityService],
  templateUrl: '../activity/activity.html',
  changeDetection: ChangeDetectionStrategy.OnPush,
})
export class Remind {
  minds = window.Minds;

  activity: any;
  @Input() boosted: boolean = false;
  hideTabs: boolean;

  events: EventEmitter<any>;
  eventsSubscription: any;

  editing: boolean = false;
  commentsToggle: boolean = false;
  showBoostOptions: boolean = false;
  translateToggle: any;
  translateEvent: EventEmitter<any> = new EventEmitter();
  childEventsEmitter: EventEmitter<any> = new EventEmitter();
  isTranslatable: boolean = false;
  menuOptions: any = [];
  canDelete: boolean = false;
  videoDimensions: Array<any> = null;

  @Output('matureVisibilityChange') onMatureVisibilityChange: EventEmitter<
    any
  > = new EventEmitter<any>();

<<<<<<< HEAD
  @Output('matureVisibilityChange') onMatureVisibilityChange: EventEmitter<
    any
  > = new EventEmitter<any>();
=======
  @ViewChild('batchImage', { static: false }) batchImage: ElementRef;
>>>>>>> 100602ee

  constructor(
    public session: Session,
    public client: Client,
    public attachment: AttachmentService,
    private changeDetectorRef: ChangeDetectorRef,
    private overlayModal: OverlayModalService,
    private router: Router,
    protected featuresService: FeaturesService
  ) {
    this.hideTabs = true;
  }

  set _events(value: any) {
    if (this.eventsSubscription) {
      this.eventsSubscription.unsubscribe();
    }

    this.events = value;

    this.eventsSubscription = this.events.subscribe(({ action, args = [] }) => {
      switch (action) {
        case 'translate':
          this.translate.apply(this, args);
          break;
      }

      this.changeDetectorRef.markForCheck();
    });
  }

  set object(value: any) {
    this.activity = value;
    this.activity.boosted = this.boosted;

    if (
      this.activity.custom_type == 'batch' &&
      this.activity.custom_data &&
      this.activity.custom_data[0].src
    ) {
      this.activity.custom_data[0].src = this.activity.custom_data[0].src.replace(
        this.minds.site_url,
        this.minds.cdn_url
      );
    }
  }

  getOwnerIconTime() {
    let session = this.session.getLoggedInUser();
    if (session && session.guid === this.activity.ownerObj.guid) {
      return session.icontime;
    } else {
      return this.activity.ownerObj.icontime;
    }
  }

  isUnlisted(entity: any) {
    return entity && (entity.access_id === '0' || entity.access_id === 0);
  }

  ngOnDestroy() {
    if (this.eventsSubscription) {
      this.eventsSubscription.unsubscribe();
    }
  }

  toDate(timestamp) {
    return new Date(timestamp * 1000);
  }

  translate($event: any) {
    this.translateEvent.emit($event);
  }

  propagateTranslation(e?) {
    return;
  }

  save() {
    /* NOOP */
  }

  isPending(activity) {
    return activity && activity.pending && activity.pending !== '0';
  }

  openComments() {
    /* NOOP */
  }

  showBoost() {
    /* NOOP */
  }

  showWire() {
    /* NOOP */
  }

  togglePin() {
    /* NOOP */
  }

  menuOptionSelected(e) {
    /* NOOP */
  }

  toggleMatureVisibility() {
    this.activity.mature_visibility = !this.activity.mature_visibility;

    this.onMatureVisibilityChange.emit();
  }

  setVideoDimensions($event) {
    this.videoDimensions = $event.dimensions;
    this.activity.custom_data.dimensions = this.videoDimensions;
  }

  setImageDimensions() {
    const img: HTMLImageElement = this.batchImage.nativeElement;
    this.activity.custom_data[0].width = img.naturalWidth;
    this.activity.custom_data[0].height = img.naturalHeight;
  }

  clickedImage() {
    const isNotTablet = Math.min(screen.width, screen.height) < 768;
    const pageUrl = `/media/${this.activity.entity_guid}`;

    if (isMobile() && isNotTablet) {
      this.router.navigate([pageUrl]);
    }

    if (!this.featuresService.has('media-modal')) {
      this.router.navigate([pageUrl]);
    } else {
      // Canary
      if (
        this.activity.custom_data[0].width === '0' ||
        this.activity.custom_data[0].height === '0'
      ) {
        this.setImageDimensions();
      }
      this.openModal();
    }
  }

  openModal() {
    this.activity.modal_source_url = this.router.url;

    this.overlayModal
      .create(MediaModalComponent, this.activity, {
        class: 'm-overlayModal--media',
      })
      .present();
  }
}<|MERGE_RESOLUTION|>--- conflicted
+++ resolved
@@ -5,27 +5,20 @@
   EventEmitter,
   Input,
   Output,
-<<<<<<< HEAD
-} from '@angular/core';
-=======
   ViewChild,
   ElementRef,
 } from '@angular/core';
 
 import { Router } from '@angular/router';
->>>>>>> 100602ee
 
 import { Client } from '../../../../../services/api';
 import { Session } from '../../../../../services/session';
 import { AttachmentService } from '../../../../../services/attachment';
-<<<<<<< HEAD
 import { ActivityService } from '../../../../../common/services/activity.service';
-=======
 import { OverlayModalService } from '../../../../../services/ux/overlay-modal';
 import { MediaModalComponent } from '../../../../media/modal/modal.component';
 import { FeaturesService } from '../../../../../services/features.service';
 import isMobile from '../../../../../helpers/is-mobile';
->>>>>>> 100602ee
 
 @Component({
   moduleId: module.id,
@@ -60,13 +53,7 @@
     any
   > = new EventEmitter<any>();
 
-<<<<<<< HEAD
-  @Output('matureVisibilityChange') onMatureVisibilityChange: EventEmitter<
-    any
-  > = new EventEmitter<any>();
-=======
   @ViewChild('batchImage', { static: false }) batchImage: ElementRef;
->>>>>>> 100602ee
 
   constructor(
     public session: Session,
