<!-- Owner block -->
<div class="mdl-card__supporting-text mdl-color-text--grey-600 m-owner-block" [class.m-owner-block--remind]="activity.remind_object" *ngIf="activity.ownerObj && activity.ownerObj.username">

   <i class="material-icons selected" *ngIf="activity.remind_object">repeat</i>

	<div class="avatar" [hovercard]="activity.ownerObj.guid">
		<a [routerLink]="['/', activity.ownerObj.username]">
			<img [src]="minds.cdn_url + 'icon/' + activity.ownerObj.guid + '/medium/' + getOwnerIconTime()" class="mdl-shadow--2dp"/>
		</a>
	</div>

  <div class="body">
    <a [routerLink]="['/', activity.ownerObj.username]">
      <strong title={{activity.ownerObj.name}}>{{activity.ownerObj.name}}</strong>
      <m-channel--badges class="m-channel--badges-activity" [user]="activity.ownerObj" badges="[ 'admin', 'verified' ]"></m-channel--badges>
    </a>
    <a *ngIf="activity.containerObj && activity.containerObj.type == 'group'"
      [routerLink]="['/groups/profile', activity.containerObj.guid]"
      class="mdl-color-text--blue-grey-300">
      <strong>({{activity.containerObj.name}})</strong>
    </a>
    <a [routerLink]="['/newsfeed', activity.guid]" class="permalink" *ngIf="activity.guid && !activity.remind_object">
      <span>{{activity.time_created * 1000 | date:'medium'}}</span>
      <span *ngIf="activity.edited" class="m-edited-text" i18n="@@M__COMMON__EDITED">edited</span>
      <div
        class="mdl-card__supporting-text is-boosted"
        *ngIf="boosted"
        [class.is-onchain]="activity.boosted_onchain"
        >
        <i class="material-icons">trending_up</i>
        <a i18n="@@MINDS__CARDS__ACTIVITY__BOOSTED_LABEL" [hidden]="activity.boosted_onchain">Boosted</a>
        <a i18n="@@MINDS__CARDS__ACTIVITY__BOOSTED_LABEL_ONCHAIN" [hidden]="!activity.boosted_onchain" [routerLink]="['/token']">Boosted Onchain</a>
      </div>
      <div class="mdl-card__supporting-text is-boosted" *ngIf="isUnlisted()">
        <i class="material-icons unlisted">visibility_off</i>
        <a i18n>Unlisted</a>
      </div>
    </a>
    <a [routerLink]="['/newsfeed/', activity.entity_guid]" class="permalink"
      *ngIf="!activity.guid && activity.entity_guid && !activity.remind_object">
      <span>{{activity.time_created * 1000 | date:'medium'}}</span>
      <span *ngIf="activity.edited" class="m-edited-text" i18n="@@M__COMMON__EDITED">edited</span>
      <div class="mdl-card__supporting-text is-boosted" *ngIf="boosted">
        <i class="material-icons">trending_up</i>
        <a i18n="@@MINDS__CARDS__ACTIVITY__BOOSTED_LABEL">Boosted</a>
      </div>
      <div class="mdl-card__supporting-text is-boosted" *ngIf="isUnlisted()">
        <i class="material-icons unlisted">visibility_off</i>
        <a i18n>Unlisted</a>
       </div>
     </a>
  </div>

</div>

<m-wire--lock-screen [(entity)]="activity" *ngIf="activity.paywall && !editing"></m-wire--lock-screen>

<ng-container *ngIf="!activity.paywall || editing">

  <!-- Messages -->

  <div m-read-more class="mdl-card__supporting-text message m-mature-message" [class.m-activity--message-remind]="activity.remind_object"
    [hidden]="!activity.message || editing">
    <a class="m-mature-text-toggle" (click)="toggleMatureVisibility()"
      *ngIf="attachment.shouldBeBlurred(activity) || attachment.isForcefullyShown(activity)"
      [ngClass]="{ 'mdl-color-text--red-500': attachment.isForcefullyShown(activity) }">
      <i class="material-icons m-material-icons-inline">explicit</i>
    </a>

    <span class="m-mature-message-content" [innerHtml]="activity.message | tags" [ngClass]="{ 'm-mature-text': attachment.shouldBeBlurred(activity) }"
      (click)="activity.mature && !activity.mature_visibility ? toggleMatureVisibility(): null">
    </span>
    <m-read-more--button></m-read-more--button>
  </div>

  <m-translate
    [open]="translateToggle"
    [entity]="activity"
    [translateEvent]="translateEvent"
    (onTranslateInit)="propagateTranslation($event)"
    (onTranslate)="translateToggle = false"
    (onTranslateError)="translateToggle = false"
    #translate
  ></m-translate>

  <div class="minds-editable-container" *ngIf="editing && (!activity.custom_type || (activity.custom_type && !activity.title))">
    <ng-template #itemTemplate let-choice="choice" let-selectChoice="selectChoice">
      <m-post-autocomplete-item-renderer
        [choice]="choice"
        [selectChoice]="selectChoice"
      ></m-post-autocomplete-item-renderer>
    </ng-template>

    <m-text-input--autocomplete-container>
      <!-- Please note the intentional single way binding for ngModel, we want to be able to cancel our changes -->
      <textarea
        class="mdl-card__supporting-text message"
        name="message"
        [ngModel]="activity.message"
        #messageEdit
        [autoGrow]
        mTextInputAutocomplete
        [findChoices]="suggestions.findSuggestions"
        [getChoiceLabel]="suggestions.getChoiceLabel"
        [itemTemplate]="itemTemplate"
        [triggerCharacters]="['#', '@']"
      ></textarea>
    </m-text-input--autocomplete-container>


    <ng-container *mIfFeature="'top-feeds'; else oldNSFW">
        <m-nsfw-selector
          service="editing"
          [selected]="activity.nsfw"
          [locked]="activity.ownerObj.nsfw_lock"
          (selected)="onNSWFSelections($event)"
        >
      </m-nsfw-selector>
    </ng-container>

    <m-wire-threshold-input [(threshold)]="activity.wire_threshold" [(enabled)]="activity.paywall"></m-wire-threshold-input>
    <button class="mdl-button mdl-button--raised mdl-color--blue-grey-100" (click)="messageEdit.value = activity.message; editing=false;" i18n="@@M__ACTION__CANCEL">Cancel</button>
    <button class="mdl-button mdl-button--colored mdl-button--raised" (click)="activity.message = messageEdit.value; save();" i18n="@@M__ACTION__SAVE">Save</button>
  </div>

  <!-- Rich content -->
  <div class="m-rich-embed"
    *ngIf="activity.perma_url && activity.title"
    [ngClass]="{ 'm-mature-content': attachment.shouldBeBlurred(activity), 'm-mature-content-shown': attachment.isForcefullyShown(activity) }">
    <div class="m-mature-overlay" (click)="toggleMatureVisibility()">
      <span class="m-mature-overlay-note">
        <i class="material-icons" title="Mature content" i18n-title="@@M__COMMON__MATURE_CONTENT">explicit</i>
        <span i18n="@@M__COMMON__CONFIRM_18">Click to confirm your are 18+</span>
      </span>
    </div>
    <minds-rich-embed [src]="activity" [maxheight]="480"></minds-rich-embed>
  </div>

  <div class="mdl-card__supporting-text message" [hidden]="!activity.title || activity.perma_url || editing" [innerHtml]="activity.title | tags"></div>
  <!-- Translation -->
  <div *ngIf="translate && translate.translation && translate.translation.translated && translate.translation.title" class="m-translation-wrapper">
    <div class="mdl-card__supporting-text message" [hidden]="!translate.translation.title">
      <span [innerHtml]="translate.translation.title | tags"></span>
    </div>
  </div>
  <!-- End translation -->

  <div class="minds-editable-container" *ngIf="editing && activity.custom_type && activity.title">
    <!-- Please not the intentional single way binding for ngModel, we want to be able to cancel our changes -->
    <textarea class="mdl-card__supporting-text message" name="title" [ngModel]="activity.title" #titleEdit [autoGrow]></textarea>
    <m-wire-threshold-input [(threshold)]="activity.wire_threshold" [(enabled)]="activity.paywall"></m-wire-threshold-input>
    <button class="mdl-button mdl-button--raised mdl-color--blue-grey-100" (click)="titleEdit.value = activity.title; editing=false;" i18n="@@M__ACTION__CANCEL">Cancel</button>
    <button class="mdl-button mdl-button--colored mdl-button--raised" (click)="activity.title = titleEdit.value; save();" i18n="@@M__ACTION__SAVE">Save</button>
  </div>

  <!-- Video -->
  <div class="item item-image item-image-video m-activity--video"
    [ngClass]="{ 'm-mature-content': attachment.shouldBeBlurred(activity), 'm-mature-content-shown': attachment.isForcefullyShown(activity) }"
    *ngIf="activity.custom_type == 'video'">
      <div class="m-mature-overlay" (click)="toggleMatureVisibility()">
        <span class="m-mature-overlay-note">
          <i class="material-icons" title="Mature content" i18n-title="@@M__COMMON__MATURE_CONTENT">explicit</i>
          <span i18n="@@M__COMMON__CONFIRM_18">Click to confirm your are 18+</span>
        </span>
      </div>

       <m-video
          width="100%"
          height="300px"
          [muted]="false"
          [poster]="activity.custom_data.thumbnail_src"
          [src]="[{ 'res': '360', 'uri': 'api/v1/media/' + activity.custom_data.guid + '/play', 'type': 'video/mp4' }]"
          [guid]="activity.custom_data.guid"
          [playCount]="activity['play:count']"
          [torrent]="[{ res: '360', key: activity.custom_data.guid + '/360.mp4' }]"
          [isActivity]="true"
          (videoMetadataLoaded)="setVideoDimensions($event)"
<<<<<<< HEAD
          (mediaModalRequested)="showMediaModal()"
=======
          (mediaModalRequested)="clickedVideo()"
>>>>>>> 5597f068
          #player>
          <video-ads [player]="player" *ngIf="activity.monetized"></video-ads>
      </m-video>
   </div>

  <!-- Images -->
  <div class="item item-image allow-select m-activity--image"
   [ngClass]="{ 'm-mature-content': attachment.shouldBeBlurred(activity), 'm-mature-content-shown': attachment.isForcefullyShown(activity) }"
   *ngIf="activity.thumbnail_src && !activity.perma_url">
    <div class="m-mature-overlay" (click)="toggleMatureVisibility()">
      <span class="m-mature-overlay-note">
        <i class="material-icons" title="Mature content" i18n-title="@@M__COMMON__MATURE_CONTENT">explicit</i>
        <span i18n="@@M__COMMON__CONFIRM_18">Click to confirm your are 18+</span>
      </span>
    </div>

    <a class="m-activity--image-link">
      <img [src]="activity.thumbnail_src" (error)="activity.thumbnail_src = null">
    </a>
  </div>

  <!-- Custom type:: batch -->
  <div class="item item-image allow-select"
   [ngClass]="{ 'm-mature-content': attachment.shouldBeBlurred(activity), 'm-mature-content-shown': attachment.isForcefullyShown(activity) }"
   *ngIf="activity.custom_type == 'batch'">
    <div class="m-mature-overlay" (click)="toggleMatureVisibility()">
      <span class="m-mature-overlay-note">
        <i class="material-icons" title="Mature content" i18n-title="@@M__COMMON__MATURE_CONTENT">explicit</i>
        <span i18n="@@M__COMMON__CONFIRM_18">Click to confirm your are 18+</span>
      </span>
    </div>
    <a class="m-activity--image-link">
      <img [src]="activity.custom_data[0].src"
        style="width:100%"
        (error)="activity.custom_data[0].src = minds.cdn_assets_url + 'assets/logos/placeholder-bulb.jpg'"
        *ngIf="activity.custom_data"
<<<<<<< HEAD
        (click)="showMediaModal()"
=======
        (click)="clickedImage()"
>>>>>>> 5597f068
        #batchImage
      >
    </a>
  </div>
  <!-- Reminds -->
  <div *ngIf="activity.remind_object">
    <ng-container *ngIf="!isOwnerBlocked(activity.remind_object); else blockedRemindTemplate">
      <minds-remind
        [object]="activity.remind_object"
        [events]="childEventsEmitter"
        [boosted]="activity.boosted"
        (matureVisibilityChange)="onRemindMatureVisibilityChange()"
        (videoMetadataLoaded)="setVideoDimensions($event)"
      ></minds-remind>
    </ng-container>
    <ng-template #blockedRemindTemplate>
      <div class="m-activity__blockedRemind">
        <div class="m-activityBlockedRemind__description" i18n>
          This remind is not available because you blocked <a target="_blank" [routerLink]="['/', activity.remind_object.ownerObj.username]">@{{activity.remind_object.ownerObj.username}}</a>.
        </div>
      </div>
    </ng-template>
  </div>
</ng-container>

<ng-content select="[bottom-content]"></ng-content>

<!-- Action buttons -->
<div class="tabs" *ngIf="!hideTabs && !isPending(activity)">
	<minds-button-thumbs-up [object]="activity"></minds-button-thumbs-up>
	<minds-button-thumbs-down [object]="activity"></minds-button-thumbs-down>
  <m-wire-button *ngIf="session.getLoggedInUser().guid != (activity.remind_object ? activity.remind_object.owner_guid : activity.owner_guid)"
    [object]="activity.remind_object ? activity.remind_object : activity"
    (done)="wireSubmitted($event)"
  ></m-wire-button>
	<minds-button-comment [object]="activity" (click)="openComments()"></minds-button-comment>
	<minds-button-remind [object]="activity"></minds-button-remind>
  <a class="mdl-button mdl-color-text--white mdl-button--colored minds-boost-button"
    *ngIf ="session.getLoggedInUser().guid == activity.owner_guid"
    id="boost-actions"
    (click)="showBoost()">
    <ng-container i18n="verb|@@M__ACTION__BOOST">Boost</ng-container>
  </a>
</div>
<!-- Activity metrics -->
<div class="impressions-tag m-activity--metrics" [class.m-activity--metrics-wire]="!session.getLoggedInUser() || session.getLoggedInUser().guid != activity.owner_guid" *ngIf="!activity.hide_impressions && !hideTabs">
  <div class="m-activity--metrics-inner m-border">
    <div class="m-activity--metrics-metric" (click)="showWire()">
  		<i class="ion-icon ion-flash"></i>
        <span *ngIf="activity.wire_totals">{{ activity.wire_totals.tokens | token:18 | abbr }}</span>
  	</div>
  	<div class="m-activity--metrics-metric">
  		<i class="material-icons">remove_red_eye</i>
        <span>{{ activity.impressions | number }}</span>
  	</div>
  </div>
</div>

<m-comments__tree
  *ngIf="commentsToggle"
  [entity]="activity"
  [canDelete]="canDelete"
  >
</m-comments__tree>

<div class="m-activity--boost-notice mdl-card__supporting-text mdl-color--blue-grey-50" *ngIf="showBoostOptions" i18n="@@MINDS__CARDS__ACTIVITY__BOOST_NOTICE">
  Boost this post to reach more people!
</div>

<div class="mdl-card__menu mdl-color-text--blue-grey-300" #toggle *ngIf="!hideTabs">
	<button
      class="mdl-button m-pin-button mdl-button--icon mdl-color-text--blue-grey-300"
      (click)="togglePin()"
      [disabled]="session.getLoggedInUser().guid != activity.owner_guid || activity.dontPin"
      *ngIf="!activity?.ephemeral"
    >
      <m-tooltip
        icon="turned_in"
        *ngIf="activity.pinned"
        i18n="@@MINDS__CARDS__ACTIVITY__PINNED_POST"
        >
        This post is pinned
      </m-tooltip>
      <m-tooltip
        icon="turned_in_not"
        *ngIf="session.getLoggedInUser().guid == activity.owner_guid && !activity.pinned && !activity.dontPin"
        i18n="@@MINDS__CARDS__ACTIVITY__CLICK_TO_PIN"
        >
        Click to pin this post to the top of your channel feed
      </m-tooltip>
    </button>
    <m-safe-toggle *ngIf="showRatingToggle && session.isAdmin()" [(entity)]="activity"></m-safe-toggle>
	<button class="mdl-button m-translate-button mdl-button--icon mdl-color-text--blue-grey-300" *ngIf="isTranslatable" (click)="translateToggle = true;">
			<i class="material-icons">public</i>
	</button>
	<m-post-menu [entity]="activity" [canDelete]="canDelete" [isTranslatable]="isTranslatable" [options]="menuOptions" (optionSelected)="menuOptionSelected($event)">
		<ng-container post-menu><ng-content select="[post-menu]"></ng-content></ng-container>
	</m-post-menu>
</div>

<!-- Pending block -->
<div class="mdl-card__supporting-text m-activity--pending" *ngIf="isPending(activity)" i18n="@@MINDS__CARDS__ACTIVITY__AWAITING_MODERATION">
  This post is awaiting moderation.
</div><|MERGE_RESOLUTION|>--- conflicted
+++ resolved
@@ -175,11 +175,7 @@
           [torrent]="[{ res: '360', key: activity.custom_data.guid + '/360.mp4' }]"
           [isActivity]="true"
           (videoMetadataLoaded)="setVideoDimensions($event)"
-<<<<<<< HEAD
-          (mediaModalRequested)="showMediaModal()"
-=======
           (mediaModalRequested)="clickedVideo()"
->>>>>>> 5597f068
           #player>
           <video-ads [player]="player" *ngIf="activity.monetized"></video-ads>
       </m-video>
@@ -216,11 +212,7 @@
         style="width:100%"
         (error)="activity.custom_data[0].src = minds.cdn_assets_url + 'assets/logos/placeholder-bulb.jpg'"
         *ngIf="activity.custom_data"
-<<<<<<< HEAD
-        (click)="showMediaModal()"
-=======
         (click)="clickedImage()"
->>>>>>> 5597f068
         #batchImage
       >
     </a>
