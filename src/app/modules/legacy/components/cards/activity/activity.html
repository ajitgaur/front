<!-- Owner block -->
<div
  class="mdl-card__supporting-text mdl-color-text--grey-600 m-owner-block"
  [class.m-owner-block--remind]="activity.remind_object"
  *ngIf="activity.ownerObj && activity.ownerObj.username"
>
  <i class="material-icons selected" *ngIf="activity.remind_object">repeat</i>

  <div class="avatar" [hovercard]="activity.ownerObj.guid">
    <a [routerLink]="['/', activity.ownerObj.username]">
      <img
        [src]="minds.cdn_url + 'icon/' + activity.ownerObj.guid + '/medium/' + getOwnerIconTime()"
        class="mdl-shadow--2dp"
      />
    </a>
  </div>

  <div class="body">
    <a [routerLink]="['/', activity.ownerObj.username]">
      <strong title="{{activity.ownerObj.name}}"
        >{{activity.ownerObj.name}}</strong
      >
      <m-channel--badges
        class="m-channel--badges-activity"
        [user]="activity.ownerObj"
        badges="[ 'admin', 'verified' ]"
      ></m-channel--badges>
    </a>
    <a
      *ngIf="activity.containerObj && activity.containerObj.type == 'group'"
      [routerLink]="['/groups/profile', activity.containerObj.guid]"
      class="mdl-color-text--blue-grey-300"
    >
      <strong>({{activity.containerObj.name}})</strong>
    </a>
    <a
      [routerLink]="['/newsfeed', activity.guid]"
      class="permalink"
      *ngIf="activity.guid && !activity.remind_object"
    >
      <span>{{activity.time_created * 1000 | date:'medium'}}</span>
      <span
        *ngIf="activity.edited"
        class="m-edited-text"
        i18n="@@M__COMMON__EDITED"
        >edited</span
      >
      <div
        class="mdl-card__supporting-text is-boosted"
        *ngIf="boosted"
        [class.is-onchain]="activity.boosted_onchain"
      >
        <i class="material-icons">trending_up</i>
<<<<<<< HEAD
        <a i18n="@@MINDS__CARDS__ACTIVITY__BOOSTED_LABEL" [hidden]="activity.boosted_onchain">Boosted</a>
        <a i18n="@@MINDS__CARDS__ACTIVITY__BOOSTED_LABEL_ONCHAIN" [hidden]="!activity.boosted_onchain">Boosted Onchain</a>
=======
        <a
          i18n="@@MINDS__CARDS__ACTIVITY__BOOSTED_LABEL"
          [hidden]="activity.boosted_onchain"
          >Boosted</a
        >
        <a
          i18n="@@MINDS__CARDS__ACTIVITY__BOOSTED_LABEL_ONCHAIN"
          [hidden]="!activity.boosted_onchain"
          [routerLink]="['/token']"
          >Boosted Onchain</a
        >
>>>>>>> 1c8ddd09
      </div>
      <div class="mdl-card__supporting-text is-boosted" *ngIf="isUnlisted()">
        <i class="material-icons unlisted">visibility_off</i>
        <a i18n>Unlisted</a>
      </div>
    </a>
    <a
      [routerLink]="['/newsfeed/', activity.entity_guid]"
      class="permalink"
      *ngIf="!activity.guid && activity.entity_guid && !activity.remind_object"
    >
      <span>{{activity.time_created * 1000 | date:'medium'}}</span>
      <span
        *ngIf="activity.edited"
        class="m-edited-text"
        i18n="@@M__COMMON__EDITED"
        >edited</span
      >
      <div class="mdl-card__supporting-text is-boosted" *ngIf="boosted">
        <i class="material-icons">trending_up</i>
        <a i18n="@@MINDS__CARDS__ACTIVITY__BOOSTED_LABEL">Boosted</a>
      </div>
      <div class="mdl-card__supporting-text is-boosted" *ngIf="isUnlisted()">
        <i class="material-icons unlisted">visibility_off</i>
        <a i18n>Unlisted</a>
      </div>
    </a>
  </div>
</div>

<<<<<<< HEAD
<div class="mdl-card mdl-color--red-500 mdl-color-text--blue-grey-50  mdl-shadow--2dp" style="min-height:0;" *ngIf="errorString && editing">
  <div class="mdl-card__supporting-text mdl-color-text--blue-grey-50"> 
    {{errorString}}    
  </div>
</div> 

<m-wire--lock-screen [(entity)]="activity" *ngIf="activity.paywall && !editing"></m-wire--lock-screen>
=======
<m-wire--lock-screen
  [(entity)]="activity"
  *ngIf="activity.paywall && !editing"
></m-wire--lock-screen>
>>>>>>> 1c8ddd09

<ng-container *ngIf="!activity.paywall || editing">
  <!-- Messages -->

  <div
    m-read-more
    class="mdl-card__supporting-text message m-mature-message"
    [class.m-activity--message-remind]="activity.remind_object"
    [hidden]="!activity.message || editing"
  >
    <a
      class="m-mature-text-toggle"
      (click)="toggleMatureVisibility()"
      *ngIf="attachment.shouldBeBlurred(activity) || attachment.isForcefullyShown(activity)"
      [ngClass]="{ 'mdl-color-text--red-500': attachment.isForcefullyShown(activity) }"
    >
      <i class="material-icons m-material-icons-inline">explicit</i>
    </a>

    <span
      class="m-mature-message-content"
      [innerHtml]="activity.message | tags"
      [ngClass]="{ 'm-mature-text': attachment.shouldBeBlurred(activity) }"
      (click)="activity.mature && !activity.mature_visibility ? toggleMatureVisibility(): null"
    >
    </span>
    <m-read-more--button></m-read-more--button>
  </div>

  <m-translate
    [open]="translateToggle"
    [entity]="activity"
    [translateEvent]="translateEvent"
    (onTranslateInit)="propagateTranslation($event)"
    (onTranslate)="translateToggle = false"
    (onTranslateError)="translateToggle = false"
    #translate
  ></m-translate>

  <div
    class="minds-editable-container"
    *ngIf="editing && (!activity.custom_type || (activity.custom_type && !activity.title))"
  >
    <ng-template
      #itemTemplate
      let-choice="choice"
      let-selectChoice="selectChoice"
    >
      <m-post-autocomplete-item-renderer
        [choice]="choice"
        [selectChoice]="selectChoice"
      ></m-post-autocomplete-item-renderer>
    </ng-template>

    <m-text-input--autocomplete-container>
      <!-- Please note the intentional single way binding for ngModel, we want to be able to cancel our changes -->
      <textarea
        class="mdl-card__supporting-text message"
        name="message"
        [ngModel]="activity.message"
        #messageEdit
        [autoGrow]
        mTextInputAutocomplete
        [findChoices]="suggestions.findSuggestions"
        [getChoiceLabel]="suggestions.getChoiceLabel"
        [itemTemplate]="itemTemplate"
        [triggerCharacters]="['#', '@']"
      ></textarea>
    </m-text-input--autocomplete-container>

    <ng-container *mIfFeature="'top-feeds'; else oldNSFW">
      <m-nsfw-selector
        service="editing"
        [selected]="activity.nsfw"
        [locked]="activity.ownerObj.nsfw_lock"
        (selected)="onNSWFSelections($event)"
      >
      </m-nsfw-selector>
    </ng-container>

    <m-wire-threshold-input
      [(threshold)]="activity.wire_threshold"
      [(enabled)]="activity.paywall"
    ></m-wire-threshold-input>
    <button
      class="mdl-button mdl-button--raised mdl-color--blue-grey-100"
      (click)="messageEdit.value = activity.message; editing=false;"
      i18n="@@M__ACTION__CANCEL"
    >
      Cancel
    </button>
    <button
      class="mdl-button mdl-button--colored mdl-button--raised"
      (click)="activity.message = messageEdit.value; save();"
      i18n="@@M__ACTION__SAVE"
    >
      Save
    </button>
  </div>

  <!-- Rich content -->
  <div
    class="m-rich-embed"
    *ngIf="activity.perma_url && activity.title"
    [ngClass]="{ 'm-mature-content': attachment.shouldBeBlurred(activity), 'm-mature-content-shown': attachment.isForcefullyShown(activity) }"
  >
    <div class="m-mature-overlay" (click)="toggleMatureVisibility()">
      <span class="m-mature-overlay-note">
        <i
          class="material-icons"
          title="Mature content"
          i18n-title="@@M__COMMON__MATURE_CONTENT"
          >explicit</i
        >
        <span i18n="@@M__COMMON__CONFIRM_18">Click to confirm you are 18+</span>
      </span>
    </div>
    <minds-rich-embed [src]="activity" [maxheight]="480"></minds-rich-embed>
  </div>

  <div
    class="mdl-card__supporting-text message"
    [hidden]="!activity.title || activity.perma_url || editing"
    [innerHtml]="activity.title | tags"
  ></div>
  <!-- Translation -->
  <div
    *ngIf="translate && translate.translation && translate.translation.translated && translate.translation.title"
    class="m-translation-wrapper"
  >
    <div
      class="mdl-card__supporting-text message"
      [hidden]="!translate.translation.title"
    >
      <span [innerHtml]="translate.translation.title | tags"></span>
    </div>
  </div>
  <!-- End translation -->

  <div
    class="minds-editable-container"
    *ngIf="editing && activity.custom_type && activity.title"
  >
    <!-- Please not the intentional single way binding for ngModel, we want to be able to cancel our changes -->
    <textarea
      class="mdl-card__supporting-text message"
      name="title"
      [ngModel]="activity.title"
      #titleEdit
      [autoGrow]
    ></textarea>
    <m-wire-threshold-input
      [(threshold)]="activity.wire_threshold"
      [(enabled)]="activity.paywall"
    ></m-wire-threshold-input>
    <button
      class="mdl-button mdl-button--raised mdl-color--blue-grey-100"
      (click)="titleEdit.value = activity.title; editing=false;"
      i18n="@@M__ACTION__CANCEL"
    >
      Cancel
    </button>
    <button
      class="mdl-button mdl-button--colored mdl-button--raised"
      (click)="activity.title = titleEdit.value; save();"
      i18n="@@M__ACTION__SAVE"
    >
      Save
    </button>
  </div>

  <!-- Video -->
  <div
    class="item item-image item-image-video m-activity--video"
    [ngClass]="{ 'm-mature-content': attachment.shouldBeBlurred(activity), 'm-mature-content-shown': attachment.isForcefullyShown(activity) }"
    *ngIf="activity.custom_type == 'video'"
  >
    <div class="m-mature-overlay" (click)="toggleMatureVisibility()">
      <span class="m-mature-overlay-note">
        <i
          class="material-icons"
          title="Mature content"
          i18n-title="@@M__COMMON__MATURE_CONTENT"
          >explicit</i
        >
        <span i18n="@@M__COMMON__CONFIRM_18">Click to confirm you are 18+</span>
      </span>
    </div>

    <m-video
      width="100%"
      height="300px"
      [muted]="false"
      [poster]="activity.custom_data.thumbnail_src"
      [src]="[{ 'res': '360', 'uri': 'api/v1/media/' + activity.custom_data.guid + '/play', 'type': 'video/mp4' }]"
      [guid]="activity.custom_data.guid"
      [playCount]="activity['play:count']"
      [torrent]="[{ res: '360', key: activity.custom_data.guid + '/360.mp4' }]"
      [shouldPlayInModal]="true"
      (videoMetadataLoaded)="setVideoDimensions($event)"
      (mediaModalRequested)="openModal()"
      #player
    >
      <video-ads [player]="player" *ngIf="activity.monetized"></video-ads>
    </m-video>
  </div>

  <!-- Images -->
  <div
    class="item item-image allow-select m-activity--image"
    [ngClass]="{ 'm-mature-content': attachment.shouldBeBlurred(activity), 'm-mature-content-shown': attachment.isForcefullyShown(activity) }"
    *ngIf="activity.thumbnail_src && !activity.perma_url"
  >
    <div class="m-mature-overlay" (click)="toggleMatureVisibility()">
      <span class="m-mature-overlay-note">
        <i
          class="material-icons"
          title="Mature content"
          i18n-title="@@M__COMMON__MATURE_CONTENT"
          >explicit</i
        >
        <span i18n="@@M__COMMON__CONFIRM_18">Click to confirm you are 18+</span>
      </span>
    </div>

    <a class="m-activity--image-link">
      <img
        [src]="activity.thumbnail_src"
        (error)="activity.thumbnail_src = null"
      />
    </a>
  </div>

  <!-- Custom type:: batch -->
  <div
    class="item item-image allow-select"
    [ngClass]="{ 'm-mature-content': attachment.shouldBeBlurred(activity), 'm-mature-content-shown': attachment.isForcefullyShown(activity) }"
    *ngIf="activity.custom_type == 'batch'"
  >
    <div class="m-mature-overlay" (click)="toggleMatureVisibility()">
      <span class="m-mature-overlay-note">
        <i
          class="material-icons"
          title="Mature content"
          i18n-title="@@M__COMMON__MATURE_CONTENT"
          >explicit</i
        >
        <span i18n="@@M__COMMON__CONFIRM_18">Click to confirm you are 18+</span>
      </span>
    </div>
    <a class="m-activity--image-link">
      <img
        [src]="activity.custom_data[0].src"
        style="width:100%"
        (error)="activity.custom_data[0].src = minds.cdn_assets_url + 'assets/logos/placeholder-bulb.jpg'"
        *ngIf="activity.custom_data"
        (click)="clickedImage()"
        #batchImage
      />
    </a>
  </div>
  <!-- Reminds -->
  <div *ngIf="activity.remind_object">
    <ng-container
      *ngIf="!isOwnerBlocked(activity.remind_object); else blockedRemindTemplate"
    >
      <minds-remind
        [object]="activity.remind_object"
        [events]="childEventsEmitter"
        [boosted]="activity.boosted"
        (matureVisibilityChange)="onRemindMatureVisibilityChange()"
        (videoMetadataLoaded)="setVideoDimensions($event)"
      ></minds-remind>
    </ng-container>
    <ng-template #blockedRemindTemplate>
      <div class="m-activity__blockedRemind">
        <div class="m-activityBlockedRemind__description" i18n>
          This remind is not available because you blocked
          <a
            target="_blank"
            [routerLink]="['/', activity.remind_object.ownerObj.username]"
            >@{{activity.remind_object.ownerObj.username}}</a
          >.
        </div>
      </div>
    </ng-template>
  </div>
</ng-container>

<ng-content select="[bottom-content]"></ng-content>

<!-- Action buttons -->
<div class="tabs" *ngIf="!hideTabs && !isPending(activity)">
  <minds-button-thumbs-up [object]="activity"></minds-button-thumbs-up>
  <minds-button-thumbs-down [object]="activity"></minds-button-thumbs-down>
  <m-wire-button
    *ngIf="session.getLoggedInUser().guid != activity.owner_guid"
    [object]="activity"
    (done)="wireSubmitted($event)"
  ></m-wire-button>
  <button
    class="m-btn m-btn--action m-btn--slim minds-boost-button"
    *ngIf="session.getLoggedInUser().guid == activity.owner_guid"
    id="boost-actions"
    (click)="showBoost()"
  >
    <span i18n="verb|@@M__ACTION__BOOST">Boost</span>
  </button>
  <minds-button-comment
    [object]="activity"
    (click)="openComments()"
  ></minds-button-comment>
  <minds-button-remind [object]="activity"></minds-button-remind>
</div>

<!-- Activity metrics -->
<div
  class="impressions-tag m-activity--metrics m-activity--metrics-wire"
  *ngIf="!activity.hide_impressions && !hideTabs"
>
  <div class="m-activity--metrics-inner m-border">
    <div class="m-activity--metrics-metric" (click)="showWire()">
      <i class="ion-icon ion-flash"></i>
      <span *ngIf="activity.wire_totals"
        >{{ activity.wire_totals.tokens | token:18 | abbr }}</span
      >
    </div>
    <div class="m-activity--metrics-metric">
      <i class="material-icons">remove_red_eye</i>
      <span>{{ activity.impressions | number }}</span>
    </div>
  </div>
</div>

<m-comments__tree
  *ngIf="commentsToggle"
  [entity]="activity"
  [canDelete]="canDelete"
>
</m-comments__tree>

<div
  class="m-activity--boost-notice mdl-card__supporting-text mdl-color--blue-grey-50"
  *ngIf="showBoostOptions"
  i18n="@@MINDS__CARDS__ACTIVITY__BOOST_NOTICE"
>
  Boost this post to reach more people!
</div>

<div
  class="mdl-card__menu mdl-color-text--blue-grey-300"
  #toggle
  *ngIf="!hideTabs"
>
  <button
    class="mdl-button m-pin-button mdl-button--icon mdl-color-text--blue-grey-300"
    (click)="togglePin()"
    [disabled]="session.getLoggedInUser().guid != activity.owner_guid || activity.dontPin"
    *ngIf="!activity?.ephemeral"
  >
    <m-tooltip
      icon="turned_in"
      *ngIf="activity.pinned"
      i18n="@@MINDS__CARDS__ACTIVITY__PINNED_POST"
    >
      This post is pinned
    </m-tooltip>
    <m-tooltip
      icon="turned_in_not"
      *ngIf="session.getLoggedInUser().guid == activity.owner_guid && !activity.pinned && !activity.dontPin"
      i18n="@@MINDS__CARDS__ACTIVITY__CLICK_TO_PIN"
    >
      Click to pin this post to the top of your channel feed
    </m-tooltip>
  </button>
  <m-safe-toggle
    *ngIf="showRatingToggle && session.isAdmin()"
    [(entity)]="activity"
  ></m-safe-toggle>
  <button
    class="mdl-button m-translate-button mdl-button--icon mdl-color-text--blue-grey-300"
    *ngIf="isTranslatable"
    (click)="translateToggle = true;"
  >
    <i class="material-icons">public</i>
  </button>
  <m-post-menu
    [entity]="activity"
    [canDelete]="canDelete"
    [isTranslatable]="isTranslatable"
    [options]="menuOptions"
    (optionSelected)="menuOptionSelected($event)"
  >
    <ng-container post-menu
      ><ng-content select="[post-menu]"></ng-content
    ></ng-container>
  </m-post-menu>
</div>

<!-- Pending block -->
<div
  class="mdl-card__supporting-text m-activity--pending"
  *ngIf="isPending(activity)"
  i18n="@@MINDS__CARDS__ACTIVITY__AWAITING_MODERATION"
>
  This post is awaiting moderation.
</div><|MERGE_RESOLUTION|>--- conflicted
+++ resolved
@@ -51,10 +51,6 @@
         [class.is-onchain]="activity.boosted_onchain"
       >
         <i class="material-icons">trending_up</i>
-<<<<<<< HEAD
-        <a i18n="@@MINDS__CARDS__ACTIVITY__BOOSTED_LABEL" [hidden]="activity.boosted_onchain">Boosted</a>
-        <a i18n="@@MINDS__CARDS__ACTIVITY__BOOSTED_LABEL_ONCHAIN" [hidden]="!activity.boosted_onchain">Boosted Onchain</a>
-=======
         <a
           i18n="@@MINDS__CARDS__ACTIVITY__BOOSTED_LABEL"
           [hidden]="activity.boosted_onchain"
@@ -66,7 +62,6 @@
           [routerLink]="['/token']"
           >Boosted Onchain</a
         >
->>>>>>> 1c8ddd09
       </div>
       <div class="mdl-card__supporting-text is-boosted" *ngIf="isUnlisted()">
         <i class="material-icons unlisted">visibility_off</i>
@@ -97,20 +92,16 @@
   </div>
 </div>
 
-<<<<<<< HEAD
 <div class="mdl-card mdl-color--red-500 mdl-color-text--blue-grey-50  mdl-shadow--2dp" style="min-height:0;" *ngIf="errorString && editing">
   <div class="mdl-card__supporting-text mdl-color-text--blue-grey-50"> 
     {{errorString}}    
   </div>
 </div> 
 
-<m-wire--lock-screen [(entity)]="activity" *ngIf="activity.paywall && !editing"></m-wire--lock-screen>
-=======
 <m-wire--lock-screen
   [(entity)]="activity"
   *ngIf="activity.paywall && !editing"
 ></m-wire--lock-screen>
->>>>>>> 1c8ddd09
 
 <ng-container *ngIf="!activity.paywall || editing">
   <!-- Messages -->
