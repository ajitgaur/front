import {
  Component,
  ChangeDetectionStrategy,
  ChangeDetectorRef,
  EventEmitter,
  ElementRef,
  Input,
  ViewChild,
  OnInit,
  SkipSelf,
  Injector,
} from '@angular/core';

import { Client } from '../../../../../services/api';
import { Session } from '../../../../../services/session';
import { AttachmentService } from '../../../../../services/attachment';
import { TranslationService } from '../../../../../services/translation';
import { OverlayModalService } from '../../../../../services/ux/overlay-modal';
import { MediaModalComponent } from '../../../../media/modal/modal.component';
import { BoostCreatorComponent } from '../../../../boost/creator/creator.component';
import { WireCreatorComponent } from '../../../../wire/creator/creator.component';
import { MindsVideoComponent } from '../../../../media/components/video/video.component';
import { EntitiesService } from '../../../../../common/services/entities.service';
import { Router } from '@angular/router';
import { BlockListService } from '../../../../../common/services/block-list.service';
import { ActivityAnalyticsOnViewService } from './activity-analytics-on-view.service';
import { NewsfeedService } from '../../../../newsfeed/services/newsfeed.service';
import { ClientMetaService } from '../../../../../common/services/client-meta.service';
import { AutocompleteSuggestionsService } from '../../../../suggestions/services/autocomplete-suggestions.service';
<<<<<<< HEAD
import { ActivityService } from '../../../../../common/services/activity.service';
=======
import { FeaturesService } from '../../../../../services/features.service';
import isMobile from '../../../../../helpers/is-mobile';
>>>>>>> 100602ee

@Component({
  moduleId: module.id,
  selector: 'minds-activity',
  host: {
    class: 'mdl-card m-border',
  },
  inputs: [
    'object',
    'commentsToggle',
    'focusedCommentGuid',
    'visible',
    'canDelete',
    'showRatingToggle',
  ],
  outputs: ['_delete: delete', 'commentsOpened', 'onViewed'],
<<<<<<< HEAD
  providers: [
    ClientMetaService,
    ActivityAnalyticsOnViewService,
    ActivityService,
  ],
=======
  providers: [ClientMetaService, ActivityAnalyticsOnViewService],
>>>>>>> 100602ee
  templateUrl: 'activity.html',
  changeDetection: ChangeDetectionStrategy.OnPush,
})
export class Activity implements OnInit {
  minds = window.Minds;

  activity: any;
  boosted: boolean = false;
  commentsToggle: boolean = false;
  shareToggle: boolean = false;
  deleteToggle: boolean = false;
  translateToggle: boolean = false;
  translateEvent: EventEmitter<any> = new EventEmitter();
  showBoostOptions: boolean = false;
  allowComments = true;
  @Input() boost: boolean = false;
  @Input('boost-toggle')
  @Input()
  showBoostMenuOptions: boolean = false;
  @Input() slot: number = -1;

  visibilityEvents: boolean = true;
  @Input('visibilityEvents') set _visibilityEvents(visibilityEvents: boolean) {
    this.visibilityEvents = visibilityEvents;

    if (this.activityAnalyticsOnViewService) {
      this.activityAnalyticsOnViewService.setEnabled(this.visibilityEvents);
    }
  }

  type: string;
  element: any;
  visible: boolean = false;

  editing: boolean = false;
  @Input() hideTabs: boolean;

  _delete: EventEmitter<any> = new EventEmitter();
  commentsOpened: EventEmitter<any> = new EventEmitter();
  @Input() focusedCommentGuid: string;

  childEventsEmitter: EventEmitter<any> = new EventEmitter();
  onViewed: EventEmitter<{ activity; visible }> = new EventEmitter<{
    activity;
    visible;
  }>();

  isTranslatable: boolean;
  canDelete: boolean = false;
  showRatingToggle: boolean = false;

  blockedUsers: string[] = [];

  videoDimensions: Array<any> = null;

  get menuOptions(): Array<string> {
    if (!this.activity || !this.activity.ephemeral) {
      if (this.showBoostMenuOptions) {
        return [
          'edit',
          'translate',
          'share',
          'follow',
          'feature',
          'delete',
          'report',
          'set-explicit',
          'block',
          'rating',
<<<<<<< HEAD
          'allow-comments',
=======
>>>>>>> 100602ee
        ];
      } else {
        return [
          'edit',
          'translate',
          'share',
          'follow',
          'feature',
          'delete',
          'report',
          'set-explicit',
          'block',
          'rating',
<<<<<<< HEAD
          'allow-comments',
=======
>>>>>>> 100602ee
        ];
      }
    } else {
      return [
        'view',
        'translate',
        'share',
        'follow',
        'feature',
        'report',
        'set-explicit',
        'block',
        'rating',
<<<<<<< HEAD
        'allow-comments',
=======
>>>>>>> 100602ee
      ];
    }
  }

  @ViewChild('player', { static: false }) player: MindsVideoComponent;
  @ViewChild('batchImage', { static: false }) batchImage: ElementRef;

  constructor(
    public session: Session,
    public client: Client,
    public attachment: AttachmentService,
    public translationService: TranslationService,
    private overlayModal: OverlayModalService,
    private cd: ChangeDetectorRef,
    private entitiesService: EntitiesService,
    private router: Router,
    protected blockListService: BlockListService,
    protected activityAnalyticsOnViewService: ActivityAnalyticsOnViewService,
    protected newsfeedService: NewsfeedService,
    protected clientMetaService: ClientMetaService,
    protected featuresService: FeaturesService,
    public suggestions: AutocompleteSuggestionsService,
    protected activityService: ActivityService,
    @SkipSelf() injector: Injector,
    elementRef: ElementRef
  ) {
    this.clientMetaService.inherit(injector);

    this.activityAnalyticsOnViewService
      .setElementRef(elementRef)
      .onView(activity => {
        this.newsfeedService.recordView(
          activity,
          true,
          null,
          this.clientMetaService.build({
            campaign: activity.boosted_guid ? activity.urn : '',
            position: this.slot,
          })
        );

        this.onViewed.emit({ activity: activity, visible: true });
      });
  }

  ngOnInit() {
    this.activityAnalyticsOnViewService.setEnabled(this.visibilityEvents);

    this.loadBlockedUsers();
  }

  set object(value: any) {
    if (!value) return;
    this.activity = value;
    this.activity.url = window.Minds.site_url + 'newsfeed/' + value.guid;

    this.activityAnalyticsOnViewService.setEntity(this.activity);

    if (
<<<<<<< HEAD
      this.activity.custom_type == 'batch' &&
=======
      this.activity.custom_type === 'batch' &&
>>>>>>> 100602ee
      this.activity.custom_data &&
      this.activity.custom_data[0].src
    ) {
      this.activity.custom_data[0].src = this.activity.custom_data[0].src.replace(
        this.minds.site_url,
        this.minds.cdn_url
      );
    }

    if (!this.activity.message) {
      this.activity.message = '';
    }

    if (!this.activity.title) {
      this.activity.title = '';
    }

    this.boosted = this.activity.boosted || this.activity.p2p_boosted;

    this.isTranslatable =
      this.translationService.isTranslatable(this.activity) ||
      (this.activity.remind_object &&
        this.translationService.isTranslatable(this.activity.remind_object));
<<<<<<< HEAD

    this.allowComments = this.activity.allow_comments;
=======
>>>>>>> 100602ee
  }

  getOwnerIconTime() {
    let session = this.session.getLoggedInUser();
    if (session && session.guid === this.activity.ownerObj.guid) {
      return session.icontime;
    } else {
      return this.activity.ownerObj.icontime;
    }
  }

  @Input() set boostToggle(toggle: boolean) {
    //if(toggle)
    //  this.showBoost();
    return;
  }

  save() {
    console.log('trying to save your changes to the server', this.activity);
    this.editing = false;
    this.activity.edited = true;

    let data = this.activity;
    if (this.attachment.has()) {
      data = Object.assign(this.activity, this.attachment.exportMeta());
    }
    this.client.post('api/v1/newsfeed/' + this.activity.guid, data);
  }

  delete($event: any = {}) {
    if ($event.inProgress) {
      $event.inProgress.emit(true);
    }
    this.client
      .delete(`api/v1/newsfeed/${this.activity.guid}`)
      .then((response: any) => {
        if ($event.inProgress) {
          $event.inProgress.emit(false);
          $event.completed.emit(0);
        }
        this._delete.next(this.activity);
      })
      .catch(e => {
        if ($event.inProgress) {
          $event.inProgress.emit(false);
          $event.completed.emit(1);
        }
      });
  }

  /*async setSpam(value: boolean) {
    this.activity['spam'] = value;

    try {
      if (value) {
        await this.client.put(`api/v1/admin/spam/${this.activity.guid}`);
      } else {
        await this.client.delete(`api/v1/admin/spam/${this.activity.guid}`);
      }
    } catch (e) {
      this.activity['spam'] = !value;
    }
  }

  async setDeleted(value: boolean) {
    this.activity['deleted'] = value;

    try {
      if (value) {
        await this.client.put(`api/v1/admin/delete/${this.activity.guid}`);
      } else {
        await this.client.delete(`api/v1/admin/delete/${this.activity.guid}`);
      }
    } catch (e) {
      this.activity['delete'] = !value;
    }
  }*/

  openComments() {
    if (!this.shouldShowComments()) {
      return;
    }
    this.commentsToggle = !this.commentsToggle;
    this.commentsOpened.emit(this.commentsToggle);
  }

  async togglePin() {
    if (this.session.getLoggedInUser().guid != this.activity.owner_guid) {
      return;
    }

    this.activity.pinned = !this.activity.pinned;
    const url: string = `api/v2/newsfeed/pin/${this.activity.guid}`;
    try {
      if (this.activity.pinned) {
        await this.client.post(url);
      } else {
        await this.client.delete(url);
      }
    } catch (e) {
      this.activity.pinned = !this.activity.pinned;
    }
  }

  async showBoost() {
    let activity = this.activity;

    if (activity.ephemeral) {
      activity = await this.entitiesService.single(activity.entity_guid);

      if (!activity) {
        throw new Error('Invalid entity');
      }
    }

    const boostModal = this.overlayModal.create(
      BoostCreatorComponent,
      activity
    );

    boostModal.onDidDismiss(() => {
      this.showBoostOptions = false;
    });

    boostModal.present();
  }

  async showWire() {
    if (this.session.getLoggedInUser().guid !== this.activity.owner_guid) {
      let activity = this.activity;

      if (activity.ephemeral) {
        activity = await this.entitiesService.single(activity.entity_guid);

        if (!activity) {
          throw new Error('Invalid entity');
        }
      }

      this.overlayModal
        .create(
          WireCreatorComponent,
          activity.remind_object ? activity.remind_object : activity,
          { onComplete: wire => this.wireSubmitted(wire) }
        )
        .present();
    }
  }

  async wireSubmitted(wire?) {
    if (wire && this.activity.wire_totals) {
      this.activity.wire_totals.tokens =
        parseFloat(this.activity.wire_totals.tokens) +
        wire.amount * Math.pow(10, 18);

      this.detectChanges();
    }
  }

  menuOptionSelected(option: string) {
    switch (option) {
      case 'view':
        this.router.navigate(['/newsfeed', this.activity.guid]);
        break;
      case 'edit':
        this.editing = true;
        break;
      case 'delete':
        this.delete();
        break;
      case 'set-explicit':
        this.setExplicit(true);
        break;
      case 'remove-explicit':
        this.setExplicit(false);
        break;
      case 'translate':
        this.translateToggle = true;
        break;
    }
    this.detectChanges();
  }

  setExplicit(value: boolean) {
    const oldValue = this.activity.mature,
      oldMatureVisibility = this.activity.mature_visibility;

    this.activity.mature = value;
    this.activity.mature_visibility = void 0;

    if (this.activity.custom_data && this.activity.custom_data[0]) {
      this.activity.custom_data[0].mature = value;
    } else if (this.activity.custom_data) {
      this.activity.custom_data.mature = value;
    }

    this.client
      .post(`api/v1/entities/explicit/${this.activity.guid}`, {
        value: value ? '1' : '0',
      })
      .catch(e => {
        this.activity.mature = oldValue;
        this.activity.mature_visibility = oldMatureVisibility;

        if (this.activity.custom_data && this.activity.custom_data[0]) {
          this.activity.custom_data[0].mature = oldValue;
        } else if (this.activity.custom_data) {
          this.activity.custom_data.mature = oldValue;
        }
      });
  }

  onNSWFSelections(reasons: Array<{ value; label; selected }>) {
    if (this.attachment.has()) {
      this.attachment.setNSFW(reasons);
    }
    this.activity.nsfw = reasons.map(reason => reason.value);
  }

  isUnlisted() {
    return this.activity.access_id === '0' || this.activity.access_id === 0;
  }

  propagateTranslation($event) {
    if (
      this.activity.remind_object &&
      this.translationService.isTranslatable(this.activity.remind_object)
    ) {
      this.childEventsEmitter.emit({
        action: 'translate',
        args: [$event],
      });
    }
  }

  hide() {
    if (this.player) {
      this.player.pause();
    }
  }

  async loadBlockedUsers() {
    try {
      this.blockedUsers = (await this.blockListService.getList()) || [];
      this.detectChanges();
    } catch (e) {
      console.warn('Activity.loadBlockedUsers', e);
    }

    return true;
  }

  isOwnerBlocked(activity) {
    return activity && this.blockedUsers.indexOf(activity.owner_guid) > -1;
  }

  isPending(activity) {
    return activity && activity.pending && activity.pending !== '0';
  }

  toggleMatureVisibility() {
    this.activity.mature_visibility = !this.activity.mature_visibility;

    if (this.activity.remind_object) {
      // this.activity.remind_object.mature_visibility = !this.activity.remind_object.mature_visibility;

      this.activity.remind_object = Object.assign(
        {},
        {
          ...this.activity.remind_object,
          mature_visibility: !this.activity.remind_object.mature_visibility,
        }
      );
    }

    this.detectChanges();
  }

  onRemindMatureVisibilityChange() {
    this.activity.mature_visibility = !this.activity.mature_visibility;
  }

<<<<<<< HEAD
  shouldShowComments() {
    return this.activity.allow_comments || this.activity['comments:count'] >= 0;
=======
  setVideoDimensions($event) {
    this.videoDimensions = $event.dimensions;
    this.activity.custom_data.dimensions = this.videoDimensions;
  }

  setImageDimensions() {
    const img: HTMLImageElement = this.batchImage.nativeElement;
    this.activity.custom_data[0].width = img.naturalWidth;
    this.activity.custom_data[0].height = img.naturalHeight;
  }

  clickedImage() {
    const isNotTablet = Math.min(screen.width, screen.height) < 768;
    const pageUrl = `/media/${this.activity.entity_guid}`;

    if (isMobile() && isNotTablet) {
      this.router.navigate([pageUrl]);
      return;
    }

    if (!this.featuresService.has('media-modal')) {
      this.router.navigate([pageUrl]);
      return;
    } else {
      if (
        this.activity.custom_data[0].width === '0' ||
        this.activity.custom_data[0].height === '0'
      ) {
        this.setImageDimensions();
      }
      this.openModal();
    }
  }

  openModal() {
    this.activity.modal_source_url = this.router.url;

    this.overlayModal
      .create(MediaModalComponent, this.activity, {
        class: 'm-overlayModal--media',
      })
      .present();
>>>>>>> 100602ee
  }

  detectChanges() {
    this.cd.markForCheck();
    this.cd.detectChanges();
  }
}<|MERGE_RESOLUTION|>--- conflicted
+++ resolved
@@ -27,12 +27,9 @@
 import { NewsfeedService } from '../../../../newsfeed/services/newsfeed.service';
 import { ClientMetaService } from '../../../../../common/services/client-meta.service';
 import { AutocompleteSuggestionsService } from '../../../../suggestions/services/autocomplete-suggestions.service';
-<<<<<<< HEAD
 import { ActivityService } from '../../../../../common/services/activity.service';
-=======
 import { FeaturesService } from '../../../../../services/features.service';
 import isMobile from '../../../../../helpers/is-mobile';
->>>>>>> 100602ee
 
 @Component({
   moduleId: module.id,
@@ -49,15 +46,11 @@
     'showRatingToggle',
   ],
   outputs: ['_delete: delete', 'commentsOpened', 'onViewed'],
-<<<<<<< HEAD
   providers: [
     ClientMetaService,
     ActivityAnalyticsOnViewService,
     ActivityService,
   ],
-=======
-  providers: [ClientMetaService, ActivityAnalyticsOnViewService],
->>>>>>> 100602ee
   templateUrl: 'activity.html',
   changeDetection: ChangeDetectionStrategy.OnPush,
 })
@@ -127,10 +120,7 @@
           'set-explicit',
           'block',
           'rating',
-<<<<<<< HEAD
           'allow-comments',
-=======
->>>>>>> 100602ee
         ];
       } else {
         return [
@@ -144,10 +134,7 @@
           'set-explicit',
           'block',
           'rating',
-<<<<<<< HEAD
           'allow-comments',
-=======
->>>>>>> 100602ee
         ];
       }
     } else {
@@ -161,10 +148,7 @@
         'set-explicit',
         'block',
         'rating',
-<<<<<<< HEAD
         'allow-comments',
-=======
->>>>>>> 100602ee
       ];
     }
   }
@@ -224,11 +208,7 @@
     this.activityAnalyticsOnViewService.setEntity(this.activity);
 
     if (
-<<<<<<< HEAD
-      this.activity.custom_type == 'batch' &&
-=======
       this.activity.custom_type === 'batch' &&
->>>>>>> 100602ee
       this.activity.custom_data &&
       this.activity.custom_data[0].src
     ) {
@@ -252,11 +232,8 @@
       this.translationService.isTranslatable(this.activity) ||
       (this.activity.remind_object &&
         this.translationService.isTranslatable(this.activity.remind_object));
-<<<<<<< HEAD
 
     this.allowComments = this.activity.allow_comments;
-=======
->>>>>>> 100602ee
   }
 
   getOwnerIconTime() {
@@ -539,10 +516,10 @@
     this.activity.mature_visibility = !this.activity.mature_visibility;
   }
 
-<<<<<<< HEAD
   shouldShowComments() {
     return this.activity.allow_comments || this.activity['comments:count'] >= 0;
-=======
+  }
+
   setVideoDimensions($event) {
     this.videoDimensions = $event.dimensions;
     this.activity.custom_data.dimensions = this.videoDimensions;
@@ -585,7 +562,6 @@
         class: 'm-overlayModal--media',
       })
       .present();
->>>>>>> 100602ee
   }
 
   detectChanges() {
