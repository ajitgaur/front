import {
  ChangeDetectionStrategy,
  ChangeDetectorRef,
  Component,
  ElementRef,
  EventEmitter,
  Injector,
  Input,
  OnInit,
  Output,
  SkipSelf,
  ViewChild,
} from '@angular/core';
import { Subscription } from 'rxjs';
import { Client } from '../../../../../services/api';
import { Session } from '../../../../../services/session';
import { AttachmentService } from '../../../../../services/attachment';
import { TranslationService } from '../../../../../services/translation';
import { OverlayModalService } from '../../../../../services/ux/overlay-modal';
import { MediaModalComponent } from '../../../../media/modal/modal.component';
import { BoostCreatorComponent } from '../../../../boost/creator/creator.component';
import { EntitiesService } from '../../../../../common/services/entities.service';
import { Router } from '@angular/router';
import { BlockListService } from '../../../../../common/services/block-list.service';
import { ElementVisibilityService } from '../../../../../common/services/element-visibility.service';
import { NewsfeedService } from '../../../../newsfeed/services/newsfeed.service';
import { ClientMetaService } from '../../../../../common/services/client-meta.service';
import { AutocompleteSuggestionsService } from '../../../../suggestions/services/autocomplete-suggestions.service';
import { ActivityService } from '../../../../../common/services/activity.service';
import { FeaturesService } from '../../../../../services/features.service';
import isMobile from '../../../../../helpers/is-mobile';
<<<<<<< HEAD
import { PermissionsService } from '../../../../../common/services/permissions/permissions.service';
import { Flags } from '../../../../../common/services/permissions/flags';
=======
import { MindsVideoPlayerComponent } from '../../../../media/components/video-player/player.component';
import { ConfigsService } from '../../../../../common/services/configs.service';
import { RedirectService } from '../../../../../common/services/redirect.service';
import { ComposerService } from '../../../../composer/services/composer.service';
import { ModalService } from '../../../../composer/components/modal/modal.service';
import { WireModalService } from '../../../../wire/wire-modal.service';
import { WireEventType } from '../../../../wire/v2/wire-v2.service';
>>>>>>> ca4ab8bd

@Component({
  selector: 'minds-activity',
  host: {
    class: 'mdl-card m-border',
  },
  inputs: [
    'object',
    'commentsToggle',
    'focusedCommentGuid',
    'visible',
    'canDelete',
    'showRatingToggle',
  ],
  providers: [
    ClientMetaService,
    ElementVisibilityService,
    ActivityService,
    ComposerService,
    ModalService,
  ],
  templateUrl: 'activity.html',
  changeDetection: ChangeDetectionStrategy.OnPush,
})
export class Activity implements OnInit {
  readonly cdnUrl: string;
  readonly cdnAssetsUrl: string;
  readonly siteUrl: string;

  activity: any;
  boosted: boolean = false;
  commentsToggle: boolean = false;
  shareToggle: boolean = false;
  deleteToggle: boolean = false;
  translateToggle: boolean = false;
  translateEvent: EventEmitter<any> = new EventEmitter();
  showBoostOptions: boolean = false;
  allowComments = true;
  @Input() boost: boolean = false;
  @Input() disableBoosting: boolean = false;
  @Input() disableReminding: boolean = false;
  @Input('boost-toggle')
  @Input()
  showBoostMenuOptions: boolean = false;
  @Input() slot: number = -1;

  visibilityEvents: boolean = true;

  /**
   * Whether or not we allow autoplay on scroll
   */
  @Input() allowAutoplayOnScroll: boolean = false;

  /**
   * Whether or not autoplay is allowed (this is used for single entity view, media modal and media view)
   */
  @Input() autoplayVideo: boolean = false;

  @Input('visibilityEvents') set _visibilityEvents(visibilityEvents: boolean) {
    this.visibilityEvents = visibilityEvents;

    if (this.activityAnalyticsOnViewService) {
      this.activityAnalyticsOnViewService.setEnabled(this.visibilityEvents);
    }
  }

  type: string;
  element: any;
  visible: boolean = false;

  @Input() editing: boolean = false;
  @Input() hideTabs: boolean;

  @Output() deleted: EventEmitter<any> = new EventEmitter();
  @Output() commentsOpened: EventEmitter<any> = new EventEmitter();
  @Input() focusedCommentGuid: string;

  childEventsEmitter: EventEmitter<any> = new EventEmitter();
  @Output()
  onViewed: EventEmitter<{ activity; visible }> = new EventEmitter<{
    activity;
    visible;
  }>();

  isTranslatable: boolean;
  canDelete: boolean = false;
  showRatingToggle: boolean = false;

  blockedUsers: string[] = [];

  videoDimensions: Array<any> = null;

  protected payModalEventSubscription: Subscription;

  get menuOptions(): Array<string> {
    if (!this.activity || !this.activity.ephemeral) {
      if (this.showBoostMenuOptions) {
        return [
          'edit',
          'translate',
          'share',
          'follow',
          'feature',
          'delete',
          'report',
          'set-explicit',
          'block',
          'rating',
          'allow-comments',
        ];
      } else {
        return [
          'edit',
          'translate',
          'share',
          'follow',
          'feature',
          'delete',
          'report',
          'set-explicit',
          'block',
          'rating',
          'allow-comments',
        ];
      }
    } else {
      return [
        'view',
        'translate',
        'share',
        'follow',
        'feature',
        'report',
        'set-explicit',
        'block',
        'rating',
        'allow-comments',
      ];
    }
  }

  player: MindsVideoPlayerComponent;

  @ViewChild('player', { static: false }) set _player(
    player: MindsVideoPlayerComponent
  ) {
    this.player = player;
  }

  @ViewChild('batchImage', { static: false }) batchImage: ElementRef;

  protected time_created: any;

  constructor(
    public session: Session,
    public client: Client,
    public attachment: AttachmentService,
    public translationService: TranslationService,
    private overlayModal: OverlayModalService,
    private cd: ChangeDetectorRef,
    private entitiesService: EntitiesService,
    private router: Router,
    protected blockListService: BlockListService,
    protected activityAnalyticsOnViewService: ElementVisibilityService,
    protected newsfeedService: NewsfeedService,
    protected clientMetaService: ClientMetaService,
    protected featuresService: FeaturesService,
    public suggestions: AutocompleteSuggestionsService,
    protected activityService: ActivityService,
    protected permissionsService: PermissionsService,
    @SkipSelf() injector: Injector,
    private elementRef: ElementRef,
    private configs: ConfigsService,
    private redirectService: RedirectService,
    protected composer: ComposerService,
    protected composerModal: ModalService,
    protected payModal: WireModalService,
    protected selfInjector: Injector
  ) {
    this.clientMetaService.inherit(injector);

    this.activityAnalyticsOnViewService
      .setElementRef(elementRef)
      .onView(activity => {
        this.newsfeedService.recordView(
          activity,
          true,
          null,
          this.clientMetaService.build({
            campaign: activity.boosted_guid ? activity.urn : '',
            position: this.slot,
          })
        );

        this.onViewed.emit({ activity: activity, visible: true });
      });

    this.cdnUrl = configs.get('cdn_url');
    this.cdnAssetsUrl = configs.get('cdn_assets_url');
    this.siteUrl = configs.get('site_url');
  }

  ngOnInit() {
    this.activityAnalyticsOnViewService.setEnabled(this.visibilityEvents);

    this.loadBlockedUsers();
  }

  ngOnDestroy() {
    if (this.payModalEventSubscription) {
      this.payModalEventSubscription.unsubscribe();
    }
  }

  set object(value: any) {
    if (!value) return;
    this.activity = value;
    this.activity.url = this.siteUrl + 'newsfeed/' + value.guid;

    this.activityAnalyticsOnViewService.setEntity(this.activity);

    if (
      this.activity.custom_type === 'batch' &&
      this.activity.custom_data &&
      this.activity.custom_data[0].src
    ) {
      this.activity.custom_data[0].src = this.activity.custom_data[0].src.replace(
        this.configs.get('site_url'),
        this.configs.get('cdn_url')
      );
    }

    if (!this.activity.message) {
      this.activity.message = '';
    }

    if (!this.activity.title) {
      this.activity.title = '';
    }

    this.boosted = this.activity.boosted || this.activity.p2p_boosted;

    this.isTranslatable =
      this.translationService.isTranslatable(this.activity) ||
      (this.activity.remind_object &&
        this.translationService.isTranslatable(this.activity.remind_object));

    this.activity.time_created =
      this.activity.time_created || Math.floor(Date.now() / 1000);

    this.allowComments = this.activity.allow_comments;

    this.activityAnalyticsOnViewService.checkVisibility(); // perform check
    this.detectChanges();
  }

  getOwnerIconTime() {
    const session = this.session.getLoggedInUser();
    if (session && session.guid === this.activity.ownerObj.guid) {
      return session.icontime;
    } else {
      return this.activity.ownerObj.icontime;
    }
  }

  @Input() set boostToggle(toggle: boolean) {
    //if(toggle)
    //  this.showBoost();
    return;
  }

  save() {
    console.log('trying to save your changes to the server', this.activity);
    this.editing = false;
    this.activity.edited = true;
    this.activity.time_created =
      this.activity.time_created || Math.floor(Date.now() / 1000);

    let data = this.activity;
    if (this.attachment.has()) {
      data = Object.assign(this.activity, this.attachment.exportMeta());
    }
    this.client.post('api/v1/newsfeed/' + this.activity.guid, data);
  }

  delete($event: any = {}) {
    if (
      this.featuresService.has('permissions') &&
      !this.permissionsService.canInteract(this.activity, Flags.DELETE_POST)
    ) {
      return;
    }
    if ($event.inProgress) {
      $event.inProgress.emit(true);
    }
    this.client
      .delete(`api/v1/newsfeed/${this.activity.guid}`)
      .then((response: any) => {
        if ($event.inProgress) {
          $event.inProgress.emit(false);
          $event.completed.emit(0);
        }
        this.deleted.emit(this.activity);
      })
      .catch(e => {
        if ($event.inProgress) {
          $event.inProgress.emit(false);
          $event.completed.emit(1);
        }
      });
  }

  /*async setSpam(value: boolean) {
    this.activity['spam'] = value;

    try {
      if (value) {
        await this.client.put(`api/v1/admin/spam/${this.activity.guid}`);
      } else {
        await this.client.delete(`api/v1/admin/spam/${this.activity.guid}`);
      }
    } catch (e) {
      this.activity['spam'] = !value;
    }
  }

  async setDeleted(value: boolean) {
    this.activity['deleted'] = value;

    try {
      if (value) {
        await this.client.put(`api/v1/admin/delete/${this.activity.guid}`);
      } else {
        await this.client.delete(`api/v1/admin/delete/${this.activity.guid}`);
      }
    } catch (e) {
      this.activity['delete'] = !value;
    }
  }*/

  openComments() {
    if (!this.shouldShowComments()) {
      return;
    }
    this.commentsToggle = !this.commentsToggle;
    this.commentsOpened.emit(this.commentsToggle);
  }

  async togglePin() {
    if (this.session.getLoggedInUser().guid != this.activity.owner_guid) {
      return;
    }

    this.activity.pinned = !this.activity.pinned;
    const url: string = `api/v2/newsfeed/pin/${this.activity.guid}`;
    try {
      if (this.activity.pinned) {
        await this.client.post(url);
      } else {
        await this.client.delete(url);
      }
    } catch (e) {
      this.activity.pinned = !this.activity.pinned;
    }
  }

  async showBoost() {
    let activity = this.activity;

    if (activity.ephemeral) {
      activity = await this.entitiesService.single(activity.entity_guid);

      if (!activity) {
        throw new Error('Invalid entity');
      }
    }

    const boostModal = this.overlayModal.create(
      BoostCreatorComponent,
      activity
    );

    boostModal.onDidDismiss(() => {
      this.showBoostOptions = false;
    });

    boostModal.present();
  }

  async showWire() {
    if (this.session.getLoggedInUser().guid !== this.activity.owner_guid) {
      let activity = this.activity;

      if (activity.ephemeral) {
        activity = await this.entitiesService.single(activity.entity_guid);

        if (!activity) {
          throw new Error('Invalid entity');
        }
      }

      const entity = activity.remind_object ? activity.remind_object : activity;

      this.payModalEventSubscription = this.payModal
        .present(entity)
        .subscribe(payEvent => {
          if (payEvent.type === WireEventType.Completed) {
            this.wireSubmitted(payEvent.payload);
          }
        });
    }
  }

  async wireSubmitted(wire?) {
    if (wire && this.activity.wire_totals) {
      this.activity.wire_totals.tokens =
        parseFloat(this.activity.wire_totals.tokens) +
        wire.amount * Math.pow(10, 18);

      this.detectChanges();
    }
  }

  menuOptionSelected(option: string) {
    switch (option) {
      case 'view':
        this.router.navigate(['/newsfeed', this.activity.guid]);
        break;
      case 'edit':
<<<<<<< HEAD
        if (
          this.featuresService.has('permissions') &&
          !this.permissionsService.canInteract(this.activity, Flags.EDIT_POST)
        ) {
          return;
        }
        this.editing = true;
=======
        if (this.featuresService.has('activity-composer')) {
          this.composer.load(this.activity);

          this.composerModal
            .setInjector(this.selfInjector)
            .present()
            .toPromise()
            .then(activity => {
              if (activity) {
                this.activity = activity;
                this.detectChanges();
              }
            });
        } else {
          this.editing = true;
        }
>>>>>>> ca4ab8bd
        break;
      case 'delete':
        this.delete();
        break;
      case 'set-explicit':
        this.setExplicit(true);
        break;
      case 'remove-explicit':
        this.setExplicit(false);
        break;
      case 'translate':
        this.translateToggle = true;
        break;
    }
    this.detectChanges();
  }

  setExplicit(value: boolean) {
    const oldValue = this.activity.mature,
      oldMatureVisibility = this.activity.mature_visibility;

    this.activity.mature = value;
    this.activity.mature_visibility = void 0;

    if (this.activity.custom_data && this.activity.custom_data[0]) {
      this.activity.custom_data[0].mature = value;
    } else if (this.activity.custom_data) {
      this.activity.custom_data.mature = value;
    }

    this.client
      .post(`api/v1/entities/explicit/${this.activity.guid}`, {
        value: value ? '1' : '0',
      })
      .catch(e => {
        this.activity.mature = oldValue;
        this.activity.mature_visibility = oldMatureVisibility;

        if (this.activity.custom_data && this.activity.custom_data[0]) {
          this.activity.custom_data[0].mature = oldValue;
        } else if (this.activity.custom_data) {
          this.activity.custom_data.mature = oldValue;
        }
      });
  }

  onNSWFSelections(reasons: Array<{ value; label; selected }>) {
    if (this.attachment.has()) {
      this.attachment.setNSFW(reasons);
    }
    this.activity.nsfw = reasons.map(reason => reason.value);
  }

  isUnlisted() {
    return this.activity.access_id === '0' || this.activity.access_id === 0;
  }

  propagateTranslation($event) {
    if (
      this.activity.remind_object &&
      this.translationService.isTranslatable(this.activity.remind_object)
    ) {
      this.childEventsEmitter.emit({
        action: 'translate',
        args: [$event],
      });
    }
  }

  hide() {
    if (this.player) {
      this.player.pause();
    }
  }

  async loadBlockedUsers() {
    try {
      this.blockedUsers = (await this.blockListService.getList()) || [];
      this.detectChanges();
    } catch (e) {
      console.warn('Activity.loadBlockedUsers', e);
    }

    return true;
  }

  isOwnerBlocked(activity) {
    return activity && this.blockedUsers.indexOf(activity.owner_guid) > -1;
  }

  isPending(activity) {
    return activity && activity.pending && activity.pending !== '0';
  }

  isScheduled(time_created, deviation = 5000) {
    // Scheduled when time_created is more than 5 (default) seconds in the
    // future, to account minimal client computer deviation.

    return time_created && time_created * 1000 > Date.now() + deviation;
  }

  toggleMatureVisibility() {
    this.activity.mature_visibility = !this.activity.mature_visibility;

    if (this.activity.remind_object) {
      // this.activity.remind_object.mature_visibility = !this.activity.remind_object.mature_visibility;

      this.activity.remind_object = Object.assign(
        {},
        {
          ...this.activity.remind_object,
          mature_visibility: !this.activity.remind_object.mature_visibility,
        }
      );
    }

    this.detectChanges();
  }

  onRemindMatureVisibilityChange() {
    this.activity.mature_visibility = !this.activity.mature_visibility;
  }

  shouldShowComments() {
    return this.activity.allow_comments || this.activity['comments:count'] >= 0;
  }

  setVideoDimensions($event) {
    this.videoDimensions = $event.dimensions;
    this.activity.custom_data.dimensions = this.videoDimensions;
  }

  setImageDimensions() {
    const img: HTMLImageElement = this.batchImage.nativeElement;
    this.activity.custom_data[0].width = img.naturalWidth;
    this.activity.custom_data[0].height = img.naturalHeight;
  }

  clickedImage() {
    const isNotTablet = Math.min(screen.width, screen.height) < 768;
    const pageUrl = `/media/${this.activity.entity_guid}`;

    if (isMobile() && isNotTablet) {
      this.router.navigate([pageUrl]);
      return;
    }

    if (!this.featuresService.has('media-modal')) {
      this.router.navigate([pageUrl]);
      return;
    } else {
      if (
        this.activity.custom_data[0].width === '0' ||
        this.activity.custom_data[0].height === '0'
      ) {
        this.setImageDimensions();
      }
      this.openModal();
    }
  }

  onRichEmbedClick(e: Event): void {
    if (
      this.activity.perma_url &&
      this.activity.perma_url.indexOf(this.configs.get('site_url')) === 0
    ) {
      this.redirectService.redirect(this.activity.perma_url);
      return; // Don't open modal for minds links
    }

    this.openModal();
  }

  openModal() {
    this.activity.modal_source_url = this.router.url;

    this.overlayModal
      .create(
        MediaModalComponent,
        { entity: this.activity },
        {
          class: 'm-overlayModal--media',
        }
      )
      .present();
  }

  detectChanges() {
    this.cd.markForCheck();
    this.cd.detectChanges();
  }

  onTimeCreatedChange(newDate) {
    this.activity.time_created = newDate;
  }

  posterDateSelectorError(msg) {
    throw new Error(msg);
  }

  getTimeCreated() {
    return this.activity.time_created > Math.floor(Date.now() / 1000)
      ? this.activity.time_created
      : null;
  }

  checkCreated() {
    return this.activity.time_created > Math.floor(Date.now() / 1000)
      ? true
      : false;
  }

  /**
   * Determined whether boost button should be shown.
   * @returns { boolean } true if boost button should be shown.
   */
  showBoostButton(): boolean {
    return (
      this.session.getLoggedInUser().guid == this.activity.owner_guid &&
      !this.isScheduled(this.activity.time_created) &&
      !this.disableBoosting
    );
  }

  /**
   * Determined whether remind button should be shown.
   * @returns { boolean } true if remind button should be shown.
   */
  showRemindButton(): boolean {
    return (
      !this.isScheduled(this.activity.time_created) && !this.disableReminding
    );
  }
}<|MERGE_RESOLUTION|>--- conflicted
+++ resolved
@@ -29,10 +29,6 @@
 import { ActivityService } from '../../../../../common/services/activity.service';
 import { FeaturesService } from '../../../../../services/features.service';
 import isMobile from '../../../../../helpers/is-mobile';
-<<<<<<< HEAD
-import { PermissionsService } from '../../../../../common/services/permissions/permissions.service';
-import { Flags } from '../../../../../common/services/permissions/flags';
-=======
 import { MindsVideoPlayerComponent } from '../../../../media/components/video-player/player.component';
 import { ConfigsService } from '../../../../../common/services/configs.service';
 import { RedirectService } from '../../../../../common/services/redirect.service';
@@ -40,7 +36,6 @@
 import { ModalService } from '../../../../composer/components/modal/modal.service';
 import { WireModalService } from '../../../../wire/wire-modal.service';
 import { WireEventType } from '../../../../wire/v2/wire-v2.service';
->>>>>>> ca4ab8bd
 
 @Component({
   selector: 'minds-activity',
@@ -210,7 +205,6 @@
     protected featuresService: FeaturesService,
     public suggestions: AutocompleteSuggestionsService,
     protected activityService: ActivityService,
-    protected permissionsService: PermissionsService,
     @SkipSelf() injector: Injector,
     private elementRef: ElementRef,
     private configs: ConfigsService,
@@ -327,12 +321,6 @@
   }
 
   delete($event: any = {}) {
-    if (
-      this.featuresService.has('permissions') &&
-      !this.permissionsService.canInteract(this.activity, Flags.DELETE_POST)
-    ) {
-      return;
-    }
     if ($event.inProgress) {
       $event.inProgress.emit(true);
     }
@@ -470,15 +458,6 @@
         this.router.navigate(['/newsfeed', this.activity.guid]);
         break;
       case 'edit':
-<<<<<<< HEAD
-        if (
-          this.featuresService.has('permissions') &&
-          !this.permissionsService.canInteract(this.activity, Flags.EDIT_POST)
-        ) {
-          return;
-        }
-        this.editing = true;
-=======
         if (this.featuresService.has('activity-composer')) {
           this.composer.load(this.activity);
 
@@ -495,7 +474,6 @@
         } else {
           this.editing = true;
         }
->>>>>>> ca4ab8bd
         break;
       case 'delete':
         this.delete();
