import {
  Component,
  ChangeDetectionStrategy,
  ChangeDetectorRef,
  EventEmitter,
  ElementRef,
  Input,
  ViewChild,
  OnInit,
  SkipSelf,
  Injector,
} from '@angular/core';

import { Client } from '../../../../../services/api';
import { Session } from '../../../../../services/session';
import { AttachmentService } from '../../../../../services/attachment';
import { TranslationService } from '../../../../../services/translation';
import { OverlayModalService } from '../../../../../services/ux/overlay-modal';
import { BoostCreatorComponent } from '../../../../boost/creator/creator.component';
import { WireCreatorComponent } from '../../../../wire/creator/creator.component';
import { MindsVideoComponent } from '../../../../media/components/video/video.component';
import { EntitiesService } from "../../../../../common/services/entities.service";
import { Router } from "@angular/router";
import { BlockListService } from "../../../../../common/services/block-list.service";
import { ActivityAnalyticsOnViewService } from "./activity-analytics-on-view.service";
import { NewsfeedService } from "../../../../newsfeed/services/newsfeed.service";
import { ClientMetaService } from "../../../../../common/services/client-meta.service";
<<<<<<< HEAD
import { ActivityService } from '../../../../../common/services/activity.service';
=======
import { AutocompleteSuggestionsService } from "../../../../suggestions/services/autocomplete-suggestions.service";
>>>>>>> 0d5fd361

@Component({
  moduleId: module.id,
  selector: 'minds-activity',
  host: {
    'class': 'mdl-card m-border'
  },
  inputs: ['object', 'commentsToggle', 'focusedCommentGuid', 'visible', 'canDelete', 'showRatingToggle'],
  outputs: ['_delete: delete', 'commentsOpened', 'onViewed'],
  providers: [ ClientMetaService, ActivityAnalyticsOnViewService, ActivityService ],
  templateUrl: 'activity.html',
  changeDetection: ChangeDetectionStrategy.OnPush,
})

export class Activity implements OnInit {

  minds = window.Minds;

  activity: any;
  boosted: boolean = false;
  commentsToggle: boolean = false;
  shareToggle: boolean = false;
  deleteToggle: boolean = false;
  translateToggle: boolean = false;
  translateEvent: EventEmitter<any> = new EventEmitter();
  showBoostOptions: boolean = false;
  allowComments = true;
  @Input() boost: boolean = false;
  @Input('boost-toggle')
  @Input() showBoostMenuOptions: boolean = false;
  @Input() slot: number = -1;

  visibilityEvents: boolean = true;
  @Input('visibilityEvents') set _visibilityEvents(visibilityEvents: boolean) {
    this.visibilityEvents = visibilityEvents;

    if (this.activityAnalyticsOnViewService) {
      this.activityAnalyticsOnViewService
        .setEnabled(this.visibilityEvents);
    }
  }

  type: string;
  element: any;
  visible: boolean = false;

  editing: boolean = false;
  @Input() hideTabs: boolean;

  _delete: EventEmitter<any> = new EventEmitter();
  commentsOpened: EventEmitter<any> = new EventEmitter();
  @Input() focusedCommentGuid: string;

  childEventsEmitter: EventEmitter<any> = new EventEmitter();
  onViewed: EventEmitter<{activity, visible}> = new EventEmitter<{activity, visible}>();

  isTranslatable: boolean;
  canDelete: boolean = false;
  showRatingToggle: boolean = false;

  blockedUsers: string[] = [];

  get menuOptions(): Array<string> {
    if (!this.activity || !this.activity.ephemeral) {
      if (this.showBoostMenuOptions)  {
        return ['edit', 'translate', 'share',
          'follow', 'feature', 'delete',
          'report', 'set-explicit', 'block',
          'rating', 'allow-comments'];
      } else {
        return ['edit', 'translate', 'share',
          'follow', 'feature', 'delete',
          'report', 'set-explicit', 'block',
          'rating', 'allow-comments'];
      }
    } else {
      return ['view', 'translate', 'share',
        'follow', 'feature', 'report',
        'set-explicit', 'block', 'rating',
        'allow-comments'];
    }
  }

  @ViewChild('player', { static: false }) player: MindsVideoComponent;

  constructor(
    public session: Session,
    public client: Client,
    public attachment: AttachmentService,
    public translationService: TranslationService,
    private overlayModal: OverlayModalService,
    private cd: ChangeDetectorRef,
    private entitiesService: EntitiesService,
    private router: Router,
    protected blockListService: BlockListService,
    protected activityAnalyticsOnViewService: ActivityAnalyticsOnViewService,
    protected newsfeedService: NewsfeedService,
    protected clientMetaService: ClientMetaService,
<<<<<<< HEAD
    protected activityService: ActivityService,
=======
    public suggestions: AutocompleteSuggestionsService,
>>>>>>> 0d5fd361
    @SkipSelf() injector: Injector,
    elementRef: ElementRef,
  ) {
    this.clientMetaService
      .inherit(injector);

    this.activityAnalyticsOnViewService
      .setElementRef(elementRef)
      .onView(activity => {
        this.newsfeedService.recordView(activity, true, null, this.clientMetaService.build({
          campaign: activity.boosted_guid ? activity.urn : '',
          position: this.slot,
        }));

        this.onViewed.emit({ activity: activity, visible: true });
      });
  }

  ngOnInit() {
    this.activityAnalyticsOnViewService
      .setEnabled(this.visibilityEvents);

    this.loadBlockedUsers();
  }

  set object(value: any) {
    if (!value)
      return;
    this.activity = value;
    this.activity.url = window.Minds.site_url + 'newsfeed/' + value.guid;

    this.activityAnalyticsOnViewService.setEntity(this.activity);

    if (
      this.activity.custom_type == 'batch' 
      && this.activity.custom_data 
      && this.activity.custom_data[0].src
    ) {
      this.activity.custom_data[0].src = this.activity.custom_data[0].src.replace(this.minds.site_url, this.minds.cdn_url);
    }
    
    if (!this.activity.message) {
      this.activity.message = '';
    }

    if (!this.activity.title) {
      this.activity.title = '';
    }

    this.boosted = this.activity.boosted || this.activity.p2p_boosted;

    this.isTranslatable = (
      this.translationService.isTranslatable(this.activity) ||
      (this.activity.remind_object && this.translationService.isTranslatable(this.activity.remind_object))
    );

    this.allowComments = this.activity.allow_comments;
  }

  getOwnerIconTime() {
    let session = this.session.getLoggedInUser();
    if(session && session.guid === this.activity.ownerObj.guid) {
      return session.icontime;
    } else {
      return this.activity.ownerObj.icontime;
    }
  }

  @Input() set boostToggle(toggle: boolean) {
    //if(toggle)
    //  this.showBoost();
    return;
  }

  save() {
    console.log('trying to save your changes to the server', this.activity);
    this.editing = false;
    this.activity.edited = true;

    let data = this.activity;
    if (this.attachment.has()) {
      data = Object.assign(this.activity, this.attachment.exportMeta());
    }
    this.client.post('api/v1/newsfeed/' + this.activity.guid, data);
  }

  delete($event: any = {}) {
    if ($event.inProgress) {
      $event.inProgress.emit(true);
    }
    this.client.delete(`api/v1/newsfeed/${this.activity.guid}`)
      .then((response: any) => {
        if ($event.inProgress) {
          $event.inProgress.emit(false);
          $event.completed.emit(0);
        }
        this._delete.next(this.activity);
      })
      .catch(e => {
        if ($event.inProgress) {
          $event.inProgress.emit(false);
          $event.completed.emit(1);
        }
      });
  }

  /*async setSpam(value: boolean) {
    this.activity['spam'] = value;

    try {
      if (value) {
        await this.client.put(`api/v1/admin/spam/${this.activity.guid}`);
      } else {
        await this.client.delete(`api/v1/admin/spam/${this.activity.guid}`);
      }
    } catch (e) {
      this.activity['spam'] = !value;
    }
  }

  async setDeleted(value: boolean) {
    this.activity['deleted'] = value;

    try {
      if (value) {
        await this.client.put(`api/v1/admin/delete/${this.activity.guid}`);
      } else {
        await this.client.delete(`api/v1/admin/delete/${this.activity.guid}`);
      }
    } catch (e) {
      this.activity['delete'] = !value;
    }
  }*/

  openComments() {
    if (!this.shouldShowComments()) {
      return;
    }
    this.commentsToggle = !this.commentsToggle;
    this.commentsOpened.emit(this.commentsToggle);
  }

  async togglePin() {

    if (this.session.getLoggedInUser().guid != this.activity.owner_guid) {
      return;
    }

    this.activity.pinned = !this.activity.pinned;
    const url: string = `api/v2/newsfeed/pin/${this.activity.guid}`;
    try {
      if (this.activity.pinned) {
        await this.client.post(url);
      } else {
        await this.client.delete(url);
      }
    } catch (e) {
      this.activity.pinned = !this.activity.pinned;
    }
  }

  async showBoost() {
    let activity = this.activity;

    if (activity.ephemeral) {
      activity = await this.entitiesService.single(activity.entity_guid);

      if (!activity) {
        throw new Error('Invalid entity');
      }
    }

    const boostModal = this.overlayModal.create(BoostCreatorComponent, activity);

    boostModal.onDidDismiss(() => {
      this.showBoostOptions = false;
    });

    boostModal.present();
  }

  async showWire() {
    if(this.session.getLoggedInUser().guid !== this.activity.owner_guid) {
      let activity = this.activity;

      if (activity.ephemeral) {
        activity = await this.entitiesService.single(activity.entity_guid);

        if (!activity) {
          throw new Error('Invalid entity');
        }
      }

      this.overlayModal.create(WireCreatorComponent,
        activity.remind_object ? activity.remind_object : activity,
        { onComplete: wire => this.wireSubmitted(wire) })
          .present();
    }
  }

  async wireSubmitted(wire?) {
    if (wire && this.activity.wire_totals) {
      this.activity.wire_totals.tokens =
        parseFloat(this.activity.wire_totals.tokens) + (wire.amount * Math.pow(10, 18));

      this.detectChanges();
    }
  }

  menuOptionSelected(option: string) {
    switch (option) {
      case 'view':
        this.router.navigate(['/newsfeed', this.activity.guid ]);
        break;
      case 'edit':
        this.editing = true;
        break;
      case 'delete':
        this.delete();
        break;
      case 'set-explicit':
        this.setExplicit(true);
        break;
      case 'remove-explicit':
        this.setExplicit(false);
        break;
      case 'translate':
        this.translateToggle = true;
        break;
    }
    this.detectChanges();
  }

  setExplicit(value: boolean) {
    const oldValue = this.activity.mature,
      oldMatureVisibility = this.activity.mature_visibility;

    this.activity.mature = value;
    this.activity.mature_visibility = void 0;

    if (this.activity.custom_data && this.activity.custom_data[0]) {
      this.activity.custom_data[0].mature = value;
    } else if (this.activity.custom_data) {
      this.activity.custom_data.mature = value;
    }

    this.client.post(`api/v1/entities/explicit/${this.activity.guid}`, { value: value ? '1' : '0' })
      .catch(e => {
        this.activity.mature = oldValue;
        this.activity.mature_visibility = oldMatureVisibility;

        if (this.activity.custom_data && this.activity.custom_data[0]) {
          this.activity.custom_data[0].mature = oldValue;
        } else if (this.activity.custom_data) {
          this.activity.custom_data.mature = oldValue;
        }
      });
  }

  onNSWFSelections(reasons: Array<{ value, label, selected}>) {
    if (this.attachment.has()) {
      this.attachment.setNSFW(reasons);
    }
    this.activity.nsfw = reasons.map(reason => reason.value);
  }

  isUnlisted() {
    return this.activity.access_id === '0' || this.activity.access_id === 0;
  }

  propagateTranslation($event) {
    if (this.activity.remind_object && this.translationService.isTranslatable(this.activity.remind_object)) {
      this.childEventsEmitter.emit({
        action: 'translate',
        args: [$event]
      });
    }
  }

  hide() {
    if (this.player) {
      this.player.pause();
    }
  }

  async loadBlockedUsers() {
    try {
      this.blockedUsers = (await this.blockListService.getList()) || [];
      this.detectChanges();
    } catch (e) {
      console.warn('Activity.loadBlockedUsers', e);
    }

    return true;
  }

  isOwnerBlocked(activity) {
    return activity && this.blockedUsers.indexOf(activity.owner_guid) > -1;
  }

  isPending(activity) {
    return activity && activity.pending && activity.pending !== '0';
  }

  /**
   * If an activity allow
   */
  shouldShowComments() {
    return (
      this.activity.allow_comments
      || this.activity['comments:count'] >= 0
    );
  }

  detectChanges() {
    this.cd.markForCheck();
    this.cd.detectChanges();
  }
}<|MERGE_RESOLUTION|>--- conflicted
+++ resolved
@@ -25,11 +25,8 @@
 import { ActivityAnalyticsOnViewService } from "./activity-analytics-on-view.service";
 import { NewsfeedService } from "../../../../newsfeed/services/newsfeed.service";
 import { ClientMetaService } from "../../../../../common/services/client-meta.service";
-<<<<<<< HEAD
+import { AutocompleteSuggestionsService } from "../../../../suggestions/services/autocomplete-suggestions.service";
 import { ActivityService } from '../../../../../common/services/activity.service';
-=======
-import { AutocompleteSuggestionsService } from "../../../../suggestions/services/autocomplete-suggestions.service";
->>>>>>> 0d5fd361
 
 @Component({
   moduleId: module.id,
@@ -128,11 +125,8 @@
     protected activityAnalyticsOnViewService: ActivityAnalyticsOnViewService,
     protected newsfeedService: NewsfeedService,
     protected clientMetaService: ClientMetaService,
-<<<<<<< HEAD
+    public suggestions: AutocompleteSuggestionsService,
     protected activityService: ActivityService,
-=======
-    public suggestions: AutocompleteSuggestionsService,
->>>>>>> 0d5fd361
     @SkipSelf() injector: Injector,
     elementRef: ElementRef,
   ) {
