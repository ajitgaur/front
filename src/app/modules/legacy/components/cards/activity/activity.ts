--- conflicted
+++ resolved
@@ -235,12 +235,10 @@
       (this.activity.remind_object &&
         this.translationService.isTranslatable(this.activity.remind_object));
 
-<<<<<<< HEAD
     this.activity.time_created =
       this.activity.time_created || Math.floor(Date.now() / 1000);
-=======
+
     this.allowComments = this.activity.allow_comments;
->>>>>>> 5018532b
   }
 
   getOwnerIconTime() {
