--- conflicted
+++ resolved
@@ -20,7 +20,6 @@
 import { BoostCreatorComponent } from '../../../../boost/creator/creator.component';
 import { WireCreatorComponent } from '../../../../wire/creator/creator.component';
 import { MindsVideoComponent } from '../../../../media/components/video/video.component';
-<<<<<<< HEAD
 import { EntitiesService } from "../../../../../common/services/entities.service";
 import { Router } from "@angular/router";
 import { BlockListService } from "../../../../../common/services/block-list.service";
@@ -28,17 +27,9 @@
 import { NewsfeedService } from "../../../../newsfeed/services/newsfeed.service";
 import { ClientMetaService } from "../../../../../common/services/client-meta.service";
 import { TopbarHashtagsService } from "../../../../hashtags/service/topbar.service";
-=======
-import { EntitiesService } from '../../../../../common/services/entities.service';
-import { Router } from '@angular/router';
-import { BlockListService } from '../../../../../common/services/block-list.service';
-import { ActivityAnalyticsOnViewService } from './activity-analytics-on-view.service';
-import { NewsfeedService } from '../../../../newsfeed/services/newsfeed.service';
-import { ClientMetaService } from '../../../../../common/services/client-meta.service';
 import { AutocompleteSuggestionsService } from '../../../../suggestions/services/autocomplete-suggestions.service';
 import { FeaturesService } from '../../../../../services/features.service';
 import isMobile from '../../../../../helpers/is-mobile';
->>>>>>> 1c8ddd09
 
 @Component({
   moduleId: module.id,
@@ -55,11 +46,7 @@
     'showRatingToggle',
   ],
   outputs: ['_delete: delete', 'commentsOpened', 'onViewed'],
-<<<<<<< HEAD
   providers: [ ClientMetaService, ActivityAnalyticsOnViewService, TopbarHashtagsService ],
-=======
-  providers: [ClientMetaService, ActivityAnalyticsOnViewService],
->>>>>>> 1c8ddd09
   templateUrl: 'activity.html',
   changeDetection: ChangeDetectionStrategy.OnPush,
 })
@@ -85,12 +72,7 @@
     this.visibilityEvents = visibilityEvents;
     
     if (this.activityAnalyticsOnViewService) {
-<<<<<<< HEAD
-      this.activityAnalyticsOnViewService
-      .setEnabled(this.visibilityEvents);
-=======
       this.activityAnalyticsOnViewService.setEnabled(this.visibilityEvents);
->>>>>>> 1c8ddd09
     }
   }
   
@@ -180,12 +162,9 @@
     protected activityAnalyticsOnViewService: ActivityAnalyticsOnViewService,
     protected newsfeedService: NewsfeedService,
     protected clientMetaService: ClientMetaService,
-<<<<<<< HEAD
     private hashtagsService: TopbarHashtagsService,
-=======
     protected featuresService: FeaturesService,
     public suggestions: AutocompleteSuggestionsService,
->>>>>>> 1c8ddd09
     @SkipSelf() injector: Injector,
     elementRef: ElementRef
   ) {
