///<reference path="../../../../../node_modules/@types/jasmine/index.d.ts"/>
import {
  async,
  ComponentFixture,
  fakeAsync,
  TestBed,
  tick,
} from '@angular/core/testing';
import {
  Component,
  DebugElement,
  EventEmitter,
  Input,
  Output,
} from '@angular/core';
import { By } from '@angular/platform-browser';
import { FormsModule } from '@angular/forms';
import { RouterTestingModule } from '@angular/router/testing';

import {
  VisibleWireError,
  WireCreatorComponent,
  WireStruc,
} from './creator.component';
import { Client } from '../../../services/api/client';
import { clientMock } from '../../../../tests/client-mock.spec';
import { AbbrPipe } from '../../../common/pipes/abbr';
import { MaterialMock } from '../../../../tests/material-mock.spec';
import { MaterialSwitchMock } from '../../../../tests/material-switch-mock.spec';
import { overlayModalServiceMock } from '../../../../tests/overlay-modal-service-mock.spec';
import { OverlayModalService } from '../../../services/ux/overlay-modal';
import { WireService } from '../wire.service';
import { WireContractService } from '../../blockchain/contracts/wire-contract.service';
import { wireContractServiceMock } from '../../../../tests/wire-contract-service-mock.spec';
import { TokenContractService } from '../../blockchain/contracts/token-contract.service';
import { Web3WalletService } from '../../blockchain/web3-wallet.service';
import { tokenContractServiceMock } from '../../../../tests/token-contract-service-mock.spec';
import { LocalWalletService } from '../../blockchain/local-wallet.service';
import { localWalletServiceMock } from '../../../../tests/local-wallet-service-mock.spec';
import { TransactionOverlayService } from '../../blockchain/transaction-overlay/transaction-overlay.service';
import { transactionOverlayServiceMock } from '../../../../tests/transaction-overlay-service-mock.spec';
import { TooltipComponent } from '../../../common/components/tooltip/tooltip.component';
import { AddressExcerptPipe } from '../../../common/pipes/address-excerpt';
import { TokenPipe } from '../../../common/pipes/token.pipe';
import { Session } from '../../../services/session';
import { sessionMock } from '../../../../tests/session-mock.spec';
import { web3WalletServiceMock } from '../../../../tests/web3-wallet-service-mock.spec';
import { IfFeatureDirective } from '../../../common/directives/if-feature.directive';
import { FeaturesService } from '../../../services/features.service';
import { MockComponent } from '../../../utils/mock';

/* tslint:disable */
@Component({
  selector: 'm-wire--creator-rewards',
  template: '',
})
export class WireCreatorRewardsComponentMock {
  @Input() rewards: any;
  @Input() type: any | null;
  @Input() amount: string | number;
  @Input() channel: any;
  @Input() sums: any;
  @Output() selectAmount: EventEmitter<any> = new EventEmitter(true);
}

@Component({
  selector: 'minds-payments-stripe-checkout',
  outputs: ['inputed', 'done'],
  template: '',
})
export class StripeCheckoutMock {
  inputed: EventEmitter<any> = new EventEmitter();
  done: EventEmitter<any> = new EventEmitter();

  @Input() amount: number = 0;
  @Input() merchant_guid;
  @Input() gateway: string = 'merchants';

  @Input('useMDLStyling') useMDLStyling: boolean = true;

  @Input() useCreditCard: boolean = true;
  @Input() useBitcoin: boolean = false;
}

@Component({
  selector: 'm--crypto-token-symbol',
  template: '',
})
class WireCreatorCryptoTokenSymbolMock {}

@Component({
  selector: 'm-checkout--blockchain',
  template: '',
})
class WireCreatorBlockchainCheckoutMock {
  @Input() autoselect;
}

let wireServiceMock = new (function() {
  this.wireSent = new EventEmitter<any>();
  this.submitWire = jasmine
    .createSpy('submitWire')
    .and.callFake(async (wireStruc: WireStruc) => {
      return { success: true };
    });
})();

describe('WireCreatorComponent', () => {
  let comp: WireCreatorComponent;
  let fixture: ComponentFixture<WireCreatorComponent>;
  let submitSection: DebugElement;
  let sendButton: DebugElement;

  const owner: any = {
    guid: '123',
    type: 'user',
    subtype: false,
    time_created: '1500037446',
    time_updated: false,
    container_guid: '0',
    owner_guid: '0',
    site_guid: false,
    access_id: '2',
    name: 'minds',
    username: 'minds',
    eth_wallet: '0x1234',
    language: 'en',
    icontime: false,
    legacy_guid: false,
    featured_id: false,
    banned: 'no',
    website: '',
    briefdescription: 'test',
    dob: '',
    gender: '',
    city: '',
    merchant: {
      service: 'stripe',
      id: 'acct_1ApIzEA26BgQpK9C',
      exclusive: { background: 1502453050, intro: '' },
    },
    boostProPlus: false,
    fb: false,
    mature: 0,
    monetized: '',
    signup_method: false,
    social_profiles: [],
    feature_flags: false,
    programs: ['affiliate'],
    plus: false,
    verified: false,
    disabled_boost: false,
    categories: ['news', 'film', 'spirituality'],
    wire_rewards: null,
    subscribed: false,
    subscriber: false,
    subscribers_count: 1,
    subscriptions_count: 1,
    impressions: 337,
    boost_rating: '2',
  };

  function getPaymentMethodItem(i: number): DebugElement {
    return fixture.debugElement.query(
      By.css(`.m-wire--creator-selector > li:nth-child(${i})`)
    );
  }

  function getAmountInput(): DebugElement {
    return fixture.debugElement.query(
      By.css('input.m-wire--creator-wide-input--edit')
    );
  }

  function getAmountLabel(): DebugElement {
    return fixture.debugElement.query(
<<<<<<< HEAD
      By.css('span.m-wire--creator-wide-input--label')
=======
      By.css('.m-wire--creator-wide-input--label')
>>>>>>> 100602ee
    );
  }

  function getRecurringCheckbox(): DebugElement {
    return fixture.debugElement.query(
      By.css('.m-wire--creator--recurring input[type=checkbox]')
    );
  }

  function getErrorLabel(): DebugElement {
    return fixture.debugElement.query(By.css('.m-wire--creator--submit-error'));
  }

  beforeEach(async(() => {
    TestBed.configureTestingModule({
      declarations: [
        MaterialMock,
        MaterialSwitchMock,
        AbbrPipe,
        WireCreatorRewardsComponentMock,
        StripeCheckoutMock,
        WireCreatorCryptoTokenSymbolMock,
        WireCreatorBlockchainCheckoutMock,
        WireCreatorComponent,
        TooltipComponent,
        AddressExcerptPipe,
        TokenPipe,
        IfFeatureDirective,
        MockComponent({
          selector: 'm-wireCreator__rewards',
          inputs: ['rewards', 'amount', 'currency', 'channel', 'sums'],
          outputs: ['selectReward'],
        }),
        MockComponent({
          selector: 'm-payments__selectCard',
        }),
      ], // declare the test component
      imports: [FormsModule, RouterTestingModule],
      providers: [
        { provide: Session, useValue: sessionMock },
        { provide: Client, useValue: clientMock },
        { provide: WireContractService, useValue: wireContractServiceMock },
        { provide: WireService, useValue: wireServiceMock },
        Web3WalletService,
        FeaturesService,
        { provide: Web3WalletService, useValue: web3WalletServiceMock },
        { provide: OverlayModalService, useValue: overlayModalServiceMock },
        { provide: TokenContractService, useValue: tokenContractServiceMock },
        { provide: LocalWalletService, useValue: localWalletServiceMock },
        {
          provide: TransactionOverlayService,
          useValue: transactionOverlayServiceMock,
        },
      ],
    }).compileComponents(); // compile template and css
  }));

  // synchronous beforeEach
  beforeEach(done => {
    jasmine.MAX_PRETTY_PRINT_DEPTH = 10;
    jasmine.clock().uninstall();
    jasmine.clock().install();
    fixture = TestBed.createComponent(WireCreatorComponent);

    comp = fixture.componentInstance; // LoginForm test instance
    clientMock.response = {};
    clientMock.response[`api/v2/boost/rates`] = {
      status: 'success',
      balance: 301529,
      hasPaymentMethod: false,
      rate: 1,
      cap: 5000,
      min: 100,
      priority: 1,
      usd: 1000,
      minUsd: 1,
    };
    clientMock.response[`api/v1/wire/rewards/${owner.guid}`] = {
      status: 'success',
      username: 'minds',
      wire_rewards: {
        description: 'description',
        rewards: {
          points: [
            { amount: 10, description: 'description' },
            {
              amount: 100,
              description: 'description',
            },
          ],
          money: [
            { amount: 1, description: 'description' },
            {
              amount: 10,
              description: ':)',
            },
            { amount: 1000, description: 'description' },
          ],
        },
      },
      merchant: {
        service: 'stripe',
        id: 'acct_123',
        exclusive: { background: 1502474954, intro: 'Support me!' },
      },
      eth_wallet: '0x1234',
      sums: { points: '40', money: '3096' },
    };
    clientMock.response[`api/v2/blockchain/wallet/balance`] = {
      status: 'success',
      addresses: [
        {
          address: '0xMOCK',
          balance: 500 * Math.pow(10, 18),
          label: 'Receiver',
        },
        {
          address: 'offchain',
          balance: 500 * Math.pow(10, 18),
          label: 'OffChain',
        },
      ],
      balance: 1000 * Math.pow(10, 18),
      wireCap: 100 * Math.pow(10, 18),
    };
    clientMock.response[`api/v2/blockchain/rate/tokens`] = {
      status: 'success',
      rate: 10,
    };

    submitSection = fixture.debugElement.query(
      By.css('.m-wire--creator-section--last')
    );
    sendButton = fixture.debugElement.query(
      By.css('.m-wire--creator--submit > button.m-wire--creator-button')
    );

    comp.owner = owner;
    fixture.detectChanges();

    if (fixture.isStable()) {
      done();
    } else {
      fixture.whenStable().then(() => {
        done();
      });
    }
  });

  afterEach(() => {
    jasmine.clock().uninstall();
  });

<<<<<<< HEAD
  it('should have a title', () => {
    const title = fixture.debugElement.query(
      By.css('.m-wire--creator--header span')
    );
    expect(title).not.toBeNull();
    expect(title.nativeElement.textContent).toContain('Wire');
  });

=======
>>>>>>> 100602ee
  it("should have the target user's avatar", () => {
    const avatar = fixture.debugElement.query(
      By.css('.m-wire--creator--header-text .m-wire--avatar')
    );
    expect(avatar).not.toBeNull();

    const avatarAnchor = avatar.query(By.css('a'));
    expect(avatarAnchor).not.toBeNull();
    expect(avatarAnchor.nativeElement.href).toContain(
      '/' + comp.owner.username
    );

    const avatarImage = avatarAnchor.query(By.css('img'));
    expect(avatarImage).not.toBeNull();
    expect(avatarImage.nativeElement.src).toContain('icon/' + comp.owner.guid);
  });

  it('should have subtext', () => {
    const subtitle = fixture.debugElement.query(
      By.css('.m-wire--creator--header .m-wire-creator--subtext')
    );
    expect(subtitle).not.toBeNull();

    expect(subtitle.nativeElement.textContent).toContain(
<<<<<<< HEAD
      'Support @' +
        comp.owner.username +
        " by sending them tokens. Once you send them the amount listed in the tiers, you can receive rewards if they are offered. Otherwise, it's a donation."
=======
      'Support @' + comp.owner.username + ' by'
>>>>>>> 100602ee
    );
  });

  it('should have a payment section', () => {
    const section = fixture.debugElement.query(
      By.css('section.m-wire--creator-payment-section')
    );
    expect(section).not.toBeNull();
  });

  it("payment section should have a title that says 'Payment Method'", () => {
    const title = fixture.debugElement.query(
      By.css(
        'section.m-wire--creator-payment-section > .m-wire--creator-section-title--small'
      )
    );
    expect(title).not.toBeNull();
    expect(title.nativeElement.textContent).toContain('Payment Method');
  });

<<<<<<< HEAD
  it('should have payment method list (onchain, offchain)', () => {
=======
  it('should have payment method list (tokens, eth, usd, btc)', () => {
>>>>>>> 100602ee
    const list = fixture.debugElement.query(
      By.css(
        'section.m-wire--creator-payment-section > ul.m-wire--creator-selector'
      )
    );
    expect(list).not.toBeNull();

<<<<<<< HEAD
    expect(list.nativeElement.children.length).toBe(3);
=======
    expect(list.nativeElement.children.length).toBe(4);
>>>>>>> 100602ee

    expect(
      fixture.debugElement.query(
        By.css(
          '.m-wire--creator-selector > li:first-child > .m-wire--creator-selector-type > h5 > span'
        )
      ).nativeElement.textContent
<<<<<<< HEAD
    ).toContain('OnChain');
=======
    ).toContain('Tokens');
>>>>>>> 100602ee
    expect(
      fixture.debugElement.query(
        By.css(
          '.m-wire--creator-selector > li:nth-child(2) > .m-wire--creator-selector-type > h5 > span'
        )
      ).nativeElement.textContent
<<<<<<< HEAD
    ).toContain('OffChain');
=======
    ).toContain('USD');
    expect(
      fixture.debugElement.query(
        By.css(
          '.m-wire--creator-selector > li:nth-child(3) > .m-wire--creator-selector-type > h5 > span'
        )
      ).nativeElement.textContent
    ).toContain('ETH');
    expect(
      fixture.debugElement.query(
        By.css(
          '.m-wire--creator-selector > li:nth-child(4) > .m-wire--creator-selector-type > h5 > span'
        )
      ).nativeElement.textContent
    ).toContain('BTC');
>>>>>>> 100602ee
  });

  it('clicking on a payment option should highlight it', fakeAsync(() => {
    comp.setPayloadType('usd'); // Select other

    fixture.detectChanges();
    tick();

    const onchainOption = getPaymentMethodItem(1);

    expect(
      onchainOption.nativeElement.classList.contains(
        'm-wire--creator-selector--highlight'
      )
    ).toBeFalsy();
    onchainOption.nativeElement.click();

    fixture.detectChanges();
    tick();

    expect(
      onchainOption.nativeElement.classList.contains(
        'm-wire--creator-selector--highlight'
      )
    ).toBeTruthy();
  }));

  it('should have an amount section', () => {
    expect(
      fixture.debugElement.query(By.css('.m-wire--creator--amount'))
    ).not.toBeNull();
  });

  it('amount section should have an input and a label', () => {
    expect(getAmountInput()).not.toBeNull();

    expect(getAmountLabel()).not.toBeNull();
  });

  it(`changing amount input should change the wire's amount`, () => {
    const amountInput: DebugElement = getAmountInput();

    amountInput.nativeElement.value = '10';
    amountInput.nativeElement.dispatchEvent(new Event('input'));

    fixture.detectChanges();

    expect(comp.wire.amount).toBe(10);
  });

  it(`changing amount input should change the wire's cost`, () => {
    const amountInput: DebugElement = getAmountInput();

    amountInput.nativeElement.value = '10';
    amountInput.nativeElement.dispatchEvent(new Event('input'));

    fixture.detectChanges();

    expect(
      fixture.debugElement
        .query(By.css('.m-wire--creator-wide-input--cost-value'))
        .nativeElement.textContent.replace(/[^0-9.,]/g, '')
    ).toBe('100.00');
  });

  it(`should have OnChain balance`, () => {
    fixture.detectChanges();

    const onchainOption = getPaymentMethodItem(1),
      subtext = onchainOption
        .query(By.css('.m-wire--creator-selector-subtext'))
        .nativeElement.textContent.trim(),
      balance = subtext.substr(subtext.lastIndexOf(' ')).trim();

    expect(balance).toBe('500');
  });

  it(`should have token balance`, () => {
    fixture.detectChanges();

<<<<<<< HEAD
    const onchainOption = getPaymentMethodItem(2),
=======
    const onchainOption = getPaymentMethodItem(1),
>>>>>>> 100602ee
      subtext = onchainOption
        .query(By.css('.m-wire--creator-selector-subtext'))
        .nativeElement.textContent.trim(),
      balance = subtext.substr(subtext.lastIndexOf(' ')).trim();

    expect(balance).toBe('500');
  });

  it(`should have credit card payment method`, () => {
    fixture.detectChanges();

    const creditCardOption = getPaymentMethodItem(3);
    expect(creditCardOption).not.toBeNull();
  });

  it(`recurring checkbox should toggle wire's recurring property`, () => {
<<<<<<< HEAD
    comp.setPayloadType('onchain');
=======
    comp.setPayloadType('offchain');
>>>>>>> 100602ee
    fixture.detectChanges();

    expect(comp.wire.recurring).toBe(true);
    const checkbox: DebugElement = getRecurringCheckbox();

    checkbox.nativeElement.click();
    checkbox.nativeElement.dispatchEvent(new Event('input'));

    fixture.detectChanges();

    expect(checkbox).not.toBeNull();
    expect(comp.wire.recurring).toBe(false);
  });

<<<<<<< HEAD
  it('should show creator rewards', () => {
    expect(
      fixture.debugElement.query(By.css('m-wire--creator-rewards'))
=======
  it('should show creator tiers', () => {
    expect(
      fixture.debugElement.query(By.css('m-wireCreator__rewards'))
>>>>>>> 100602ee
    ).not.toBeNull();
  });

  it('should have a submit section', () => {
    expect(submitSection).not.toBeNull();
  });

  it('if there are any errors, hovering over the submit section should show them', fakeAsync(() => {
    spyOn(comp, 'showErrors').and.callThrough();
    spyOn(comp, 'validate').and.callFake(() => {
      throw new VisibleWireError("I'm an error");
    });
    submitSection.nativeElement.dispatchEvent(new Event('mouseenter'));
    fixture.detectChanges();
    tick();

    expect(comp.showErrors).toHaveBeenCalled();

    expect(getErrorLabel().nativeElement.textContent).toContain("I'm an error");
  }));

  it('should have a send button', () => {
    expect(sendButton).not.toBeNull();
  });

  it("send button should be disabled either if the user hasn't entered data, there's an error, the component's loading something or just saved the wire", () => {
    spyOn(comp, 'canSubmit').and.returnValue(true);

    fixture.detectChanges();

    expect(sendButton.nativeElement.disabled).toBeFalsy();

    comp.criticalError = true;
    fixture.detectChanges();

    expect(sendButton.nativeElement.disabled).toBeTruthy();

    comp.criticalError = false;
    comp.inProgress = true;
    fixture.detectChanges();

    expect(sendButton.nativeElement.disabled).toBeTruthy();

    comp.inProgress = false;
    comp.success = true;
    fixture.detectChanges();

    expect(sendButton.nativeElement.disabled).toBeTruthy();

    comp.success = false;
    (<jasmine.Spy>comp.canSubmit).and.returnValue(false);
    fixture.detectChanges();

    expect(sendButton.nativeElement.disabled).toBeTruthy();
  });

  it('send button should call submit()', () => {
    spyOn(comp, 'submit').and.callThrough();
    spyOn(comp, 'canSubmit').and.returnValue(true);

    fixture.detectChanges();

    sendButton.nativeElement.click();

    fixture.detectChanges();

    expect(comp.submit).toHaveBeenCalled();
  });

  it('should send a correct onchain wire', fakeAsync(() => {
    spyOn(comp, 'submit').and.callThrough();
    spyOn(comp, 'canSubmit').and.returnValue(true);

    // Select tokens
    const selectTokens = getPaymentMethodItem(1);
    selectTokens.nativeElement.click();
    fixture.detectChanges();

    // Select onchain method
    const select = fixture.debugElement.query(
      By.css('.m-wireCreator__tokenMethod .m-selector select')
    ).nativeElement;
    select.value = select.options[0].value;
    select.dispatchEvent(new Event('change'));
    fixture.detectChanges();

    const amountInput: DebugElement = getAmountInput();

    amountInput.nativeElement.value = '10';
    amountInput.nativeElement.dispatchEvent(new Event('input'));

    fixture.detectChanges();

    //getRecurringCheckbox().nativeElement.click();

    fixture.detectChanges();

    sendButton.nativeElement.click();

    fixture.detectChanges();
    tick();

    expect(wireServiceMock.submitWire).toHaveBeenCalled();
    expect(wireServiceMock.submitWire.calls.mostRecent().args[0]).toEqual({
      amount: 10,
      guid: null,
      payload: { receiver: '0x1234', address: '' },
      payloadType: 'onchain',
      recurring: false,
<<<<<<< HEAD
=======
    });
  }));

  it('should open usd payments when selected', fakeAsync(() => {
    // Select usd
    const selectTokens = getPaymentMethodItem(2);
    selectTokens.nativeElement.click();
    fixture.detectChanges();

    expect(comp.wire.payloadType).toBe('usd');

    const ccSelector = fixture.debugElement.query(
      By.css('m-payments__selectCard')
    );
    expect(ccSelector).not.toBeNull();
  }));

  it('should update amount and method on tier/reward selection events', fakeAsync(() => {
    // selectReward calls the function
    comp.setTier({
      amount: 5,
      currency: 'tokens',
    });
    fixture.detectChanges();
    tick();

    // Amount input changes to 5 Tokens
    const amountInput: DebugElement = getAmountInput();
    expect(amountInput.nativeElement.value).toBe('5');

    // Payment method changes to tokens
    const tokenOptions = getPaymentMethodItem(1);
    expect(
      tokenOptions.nativeElement.classList.contains(
        'm-wire--creator-selector--highlight'
      )
    ).toBeTruthy();

    // selectReward calls the function
    comp.setTier({
      amount: 15,
      currency: 'usd',
>>>>>>> 100602ee
    });
    fixture.detectChanges();
    tick();

    // Amount input changes to 15 USD
    expect(amountInput.nativeElement.value).toBe('15');

    // Payment method changes to tokens
    const usdOptions = getPaymentMethodItem(2);
    expect(
      usdOptions.nativeElement.classList.contains(
        'm-wire--creator-selector--highlight'
      )
    ).toBeTruthy();
  }));
});<|MERGE_RESOLUTION|>--- conflicted
+++ resolved
@@ -174,11 +174,7 @@
 
   function getAmountLabel(): DebugElement {
     return fixture.debugElement.query(
-<<<<<<< HEAD
-      By.css('span.m-wire--creator-wide-input--label')
-=======
       By.css('.m-wire--creator-wide-input--label')
->>>>>>> 100602ee
     );
   }
 
@@ -332,17 +328,6 @@
     jasmine.clock().uninstall();
   });
 
-<<<<<<< HEAD
-  it('should have a title', () => {
-    const title = fixture.debugElement.query(
-      By.css('.m-wire--creator--header span')
-    );
-    expect(title).not.toBeNull();
-    expect(title.nativeElement.textContent).toContain('Wire');
-  });
-
-=======
->>>>>>> 100602ee
   it("should have the target user's avatar", () => {
     const avatar = fixture.debugElement.query(
       By.css('.m-wire--creator--header-text .m-wire--avatar')
@@ -367,13 +352,7 @@
     expect(subtitle).not.toBeNull();
 
     expect(subtitle.nativeElement.textContent).toContain(
-<<<<<<< HEAD
-      'Support @' +
-        comp.owner.username +
-        " by sending them tokens. Once you send them the amount listed in the tiers, you can receive rewards if they are offered. Otherwise, it's a donation."
-=======
       'Support @' + comp.owner.username + ' by'
->>>>>>> 100602ee
     );
   });
 
@@ -394,11 +373,7 @@
     expect(title.nativeElement.textContent).toContain('Payment Method');
   });
 
-<<<<<<< HEAD
-  it('should have payment method list (onchain, offchain)', () => {
-=======
   it('should have payment method list (tokens, eth, usd, btc)', () => {
->>>>>>> 100602ee
     const list = fixture.debugElement.query(
       By.css(
         'section.m-wire--creator-payment-section > ul.m-wire--creator-selector'
@@ -406,11 +381,7 @@
     );
     expect(list).not.toBeNull();
 
-<<<<<<< HEAD
-    expect(list.nativeElement.children.length).toBe(3);
-=======
     expect(list.nativeElement.children.length).toBe(4);
->>>>>>> 100602ee
 
     expect(
       fixture.debugElement.query(
@@ -418,20 +389,13 @@
           '.m-wire--creator-selector > li:first-child > .m-wire--creator-selector-type > h5 > span'
         )
       ).nativeElement.textContent
-<<<<<<< HEAD
-    ).toContain('OnChain');
-=======
     ).toContain('Tokens');
->>>>>>> 100602ee
     expect(
       fixture.debugElement.query(
         By.css(
           '.m-wire--creator-selector > li:nth-child(2) > .m-wire--creator-selector-type > h5 > span'
         )
       ).nativeElement.textContent
-<<<<<<< HEAD
-    ).toContain('OffChain');
-=======
     ).toContain('USD');
     expect(
       fixture.debugElement.query(
@@ -447,7 +411,6 @@
         )
       ).nativeElement.textContent
     ).toContain('BTC');
->>>>>>> 100602ee
   });
 
   it('clicking on a payment option should highlight it', fakeAsync(() => {
@@ -528,11 +491,7 @@
   it(`should have token balance`, () => {
     fixture.detectChanges();
 
-<<<<<<< HEAD
-    const onchainOption = getPaymentMethodItem(2),
-=======
     const onchainOption = getPaymentMethodItem(1),
->>>>>>> 100602ee
       subtext = onchainOption
         .query(By.css('.m-wire--creator-selector-subtext'))
         .nativeElement.textContent.trim(),
@@ -549,11 +508,7 @@
   });
 
   it(`recurring checkbox should toggle wire's recurring property`, () => {
-<<<<<<< HEAD
-    comp.setPayloadType('onchain');
-=======
     comp.setPayloadType('offchain');
->>>>>>> 100602ee
     fixture.detectChanges();
 
     expect(comp.wire.recurring).toBe(true);
@@ -568,15 +523,9 @@
     expect(comp.wire.recurring).toBe(false);
   });
 
-<<<<<<< HEAD
-  it('should show creator rewards', () => {
-    expect(
-      fixture.debugElement.query(By.css('m-wire--creator-rewards'))
-=======
   it('should show creator tiers', () => {
     expect(
       fixture.debugElement.query(By.css('m-wireCreator__rewards'))
->>>>>>> 100602ee
     ).not.toBeNull();
   });
 
@@ -686,8 +635,6 @@
       payload: { receiver: '0x1234', address: '' },
       payloadType: 'onchain',
       recurring: false,
-<<<<<<< HEAD
-=======
     });
   }));
 
@@ -730,7 +677,6 @@
     comp.setTier({
       amount: 15,
       currency: 'usd',
->>>>>>> 100602ee
     });
     fixture.detectChanges();
     tick();
