--- conflicted
+++ resolved
@@ -9,13 +9,14 @@
   list-style: none;
   margin: 0;
 
-<<<<<<< HEAD
   .m-reportCreatorSubjects__subject{
     padding: 8px 16px;
     margin: 3px;
     display: inline-flex;
     /* width: 100%; */
-    border: 1px solid #dadada;
+    @include m-theme() {
+      border-bottom: 1px solid themed($m-grey-100);
+    }
     border-radius: 24px;
     font-weight: 600;
     /* background: #fafafa; */
@@ -25,13 +26,6 @@
       span {
         color: #4690D6;
       }
-=======
-  .m-report-creator--subjects-subject{
-    padding: 12px 0;
-    letter-spacing: 1.5px;
-    @include m-theme(){
-       border-bottom: 1px solid themed($m-grey-100);
->>>>>>> 6d5ab06f
     }
 
     span, i {
@@ -93,10 +87,7 @@
   justify-content: flex-start;
   align-items: center;
 
-<<<<<<< HEAD
   .m-reportCreator__button {
-=======
-  .m-report-creator--button {
     font-size: 14px;
     letter-spacing: 2.33px;
     appearance: none;
@@ -112,7 +103,6 @@
       border: 1px solid themed($m-grey-700);
       color: themed($m-grey-700);
     }
->>>>>>> 6d5ab06f
 
     &[disabled] {
       cursor: default;
