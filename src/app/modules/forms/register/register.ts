import {
  Component,
  EventEmitter,
  ViewChild,
  Input,
  Output,
  NgZone,
} from '@angular/core';
import { FormGroup, FormBuilder, Validators } from '@angular/forms';

import { Client } from '../../../services/api';
import { Session } from '../../../services/session';
import { ReCaptchaComponent } from '../../../modules/captcha/recaptcha/recaptcha.component';
import { ExperimentsService } from '../../experiments/experiments.service';
<<<<<<< HEAD
=======
import { RouterHistoryService } from '../../../common/services/router-history.service';
>>>>>>> 28450eb8

@Component({
  moduleId: module.id,
  selector: 'minds-form-register',
  templateUrl: 'register.html',
})
export class RegisterForm {
<<<<<<< HEAD
=======
  @Input() referrer: string;

  @Output() done: EventEmitter<any> = new EventEmitter();

>>>>>>> 28450eb8
  errorMessage: string = '';
  twofactorToken: string = '';
  hideLogin: boolean = false;
  inProgress: boolean = false;
  @Input() referrer: string;
  captcha: string;
  takenUsername: boolean = false;
  usernameValidationTimeout: any;

  showFbForm: boolean = false;

  form: FormGroup;
  fbForm: FormGroup;
  minds = window.Minds;

  @Output() done: EventEmitter<any> = new EventEmitter();

  @ViewChild('reCaptcha', { static: false }) reCaptcha: ReCaptchaComponent;

  constructor(
    public session: Session,
    public client: Client,
    fb: FormBuilder,
    public zone: NgZone,
    private experiments: ExperimentsService
  ) {
    this.form = fb.group({
      username: ['', Validators.required],
      email: ['', Validators.required],
      password: ['', Validators.required],
      password2: ['', Validators.required],
      tos: [false],
      exclusive_promotions: [false],
      captcha: [''],
    });
  }

  ngOnInit() {
    if (this.reCaptcha) {
      this.reCaptcha.reset();
    }
  }

  register(e) {
    e.preventDefault();
    this.errorMessage = '';
    if (!this.form.value.tos) {
      this.errorMessage =
        'To create an account you need to accept terms and conditions.';
      return;
    }

    //re-enable cookies
    document.cookie =
      'disabled_cookies=; expires=Thu, 01 Jan 1970 00:00:01 GMT;';

    if (this.form.value.password !== this.form.value.password2) {
      if (this.reCaptcha) {
        this.reCaptcha.reset();
      }

      this.errorMessage = 'Passwords must match.';
      return;
    }

    this.form.value.referrer = this.referrer;

    this.inProgress = true;
<<<<<<< HEAD
=======

    let opts = { ...this.form.value };

>>>>>>> 28450eb8
    this.client
      .post('api/v1/register', this.form.value)
      .then((data: any) => {
        // TODO: [emi/sprint/bison] Find a way to reset controls. Old implementation throws Exception;

        this.inProgress = false;
        this.session.login(data.user);

        this.done.next(data.user);
      })
      .catch(e => {
        console.log(e);
        this.inProgress = false;
        if (this.reCaptcha) {
          this.reCaptcha.reset();
        }

        if (e.status === 'failed') {
          //incorrect login details
          this.errorMessage = 'RegisterException::AuthenticationFailed';
          this.session.logout();
        } else if (e.status === 'error') {
          //two factor?
          this.errorMessage = e.message;
          this.session.logout();
        } else {
          this.errorMessage = 'Sorry, there was an error. Please try again.';
        }

        return;
      });
  }

  validateUsername() {
    if (this.form.value.username) {
      this.client
        .get('api/v1/register/validate/' + this.form.value.username)
        .then((data: any) => {
          if (data.exists) {
            this.form.controls.username.setErrors({ exists: true });
            this.errorMessage = data.message;
            this.takenUsername = true;
          } else {
            this.takenUsername = false;
            this.errorMessage = '';
          }
        })
        .catch(e => {
          console.log(e);
        });
    }
  }

  setCaptcha(code) {
    this.form.patchValue({ captcha: code });
  }

  validationTimeoutHandler() {
    clearTimeout(this.usernameValidationTimeout);
    this.usernameValidationTimeout = setTimeout(
      this.validateUsername.bind(this),
      500
    );
  }
}<|MERGE_RESOLUTION|>--- conflicted
+++ resolved
@@ -12,10 +12,7 @@
 import { Session } from '../../../services/session';
 import { ReCaptchaComponent } from '../../../modules/captcha/recaptcha/recaptcha.component';
 import { ExperimentsService } from '../../experiments/experiments.service';
-<<<<<<< HEAD
-=======
 import { RouterHistoryService } from '../../../common/services/router-history.service';
->>>>>>> 28450eb8
 
 @Component({
   moduleId: module.id,
@@ -23,18 +20,15 @@
   templateUrl: 'register.html',
 })
 export class RegisterForm {
-<<<<<<< HEAD
-=======
   @Input() referrer: string;
+  @Input() parentId: string = '';
 
   @Output() done: EventEmitter<any> = new EventEmitter();
 
->>>>>>> 28450eb8
   errorMessage: string = '';
   twofactorToken: string = '';
   hideLogin: boolean = false;
   inProgress: boolean = false;
-  @Input() referrer: string;
   captcha: string;
   takenUsername: boolean = false;
   usernameValidationTimeout: any;
@@ -45,8 +39,6 @@
   fbForm: FormGroup;
   minds = window.Minds;
 
-  @Output() done: EventEmitter<any> = new EventEmitter();
-
   @ViewChild('reCaptcha', { static: false }) reCaptcha: ReCaptchaComponent;
 
   constructor(
@@ -54,7 +46,8 @@
     public client: Client,
     fb: FormBuilder,
     public zone: NgZone,
-    private experiments: ExperimentsService
+    private experiments: ExperimentsService,
+    private routerHistoryService: RouterHistoryService
   ) {
     this.form = fb.group({
       username: ['', Validators.required],
@@ -64,6 +57,7 @@
       tos: [false],
       exclusive_promotions: [false],
       captcha: [''],
+      previousUrl: this.routerHistoryService.getPreviousUrl(),
     });
   }
 
@@ -96,16 +90,14 @@
     }
 
     this.form.value.referrer = this.referrer;
+    this.form.value.parentId = this.parentId;
 
     this.inProgress = true;
-<<<<<<< HEAD
-=======
 
     let opts = { ...this.form.value };
 
->>>>>>> 28450eb8
     this.client
-      .post('api/v1/register', this.form.value)
+      .post('api/v1/register', opts)
       .then((data: any) => {
         // TODO: [emi/sprint/bison] Find a way to reset controls. Old implementation throws Exception;
 
