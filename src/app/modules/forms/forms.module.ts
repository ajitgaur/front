import { NgModule, CUSTOM_ELEMENTS_SCHEMA } from '@angular/core';
import { CommonModule as NgCommonModule } from '@angular/common';
import { RouterModule } from '@angular/router';
import { FormsModule, ReactiveFormsModule } from '@angular/forms';

import { CommonModule } from '../../common/common.module';

import { LoginForm } from './login/login';
import { RegisterForm } from './register/register';
import { FbRegisterForm } from './fb-register/fb-register';
import { OnboardingForm } from './onboarding/onboarding';
import { Tutorial } from './tutorial/tutorial';
import { CaptchaModule } from '../captcha/captcha.module';
import { ExperimentsModule } from '../experiments/experiments.module';
import { PopoverComponent } from './popover-validation/popover.component';

@NgModule({
  imports: [
    NgCommonModule,
    CommonModule,
    RouterModule.forChild([]),
    FormsModule,
    ReactiveFormsModule,
    CaptchaModule,
    ExperimentsModule,
  ],
  declarations: [
    LoginForm,
    RegisterForm,
    FbRegisterForm,
    OnboardingForm,
<<<<<<< HEAD
=======
    OnboardingCategoriesSelector,
    Tutorial,
    PopoverComponent,
  ],
  exports: [
    LoginForm,
    RegisterForm,
    FbRegisterForm,
    OnboardingForm,
    OnboardingCategoriesSelector,
>>>>>>> 4f4221bf
    Tutorial,
  ],
  exports: [LoginForm, RegisterForm, FbRegisterForm, OnboardingForm, Tutorial],
})
export class MindsFormsModule {}<|MERGE_RESOLUTION|>--- conflicted
+++ resolved
@@ -29,20 +29,8 @@
     RegisterForm,
     FbRegisterForm,
     OnboardingForm,
-<<<<<<< HEAD
-=======
-    OnboardingCategoriesSelector,
     Tutorial,
     PopoverComponent,
-  ],
-  exports: [
-    LoginForm,
-    RegisterForm,
-    FbRegisterForm,
-    OnboardingForm,
-    OnboardingCategoriesSelector,
->>>>>>> 4f4221bf
-    Tutorial,
   ],
   exports: [LoginForm, RegisterForm, FbRegisterForm, OnboardingForm, Tutorial],
 })
