<div class="avatar">
  <a
    [routerLink]="['/', notification.fromObj.username || '']"
    *ngIf="notification.fromObj"
  >
    <img
      [src]="
        minds.cdn_url +
        'icon/' +
        notification.fromObj.guid +
        '/small/' +
        notification.fromObj.icontime
      "
      class="mdl-shadow--2dp"
    />
  </a>
</div>

<div [ngSwitch]="notification.notification_view" class="body">
  <!-- subscribed -->
  <ng-template ngSwitchCase="friends">
    <a [routerLink]="['/', notification.fromObj.username || '']">
      <p
        *ngIf="notification.fromObj.subscribed"
        i18n="@@NOTIFICATIONS__NOTIFICATION__FRIENDS_MATCH"
      >
        You have a match!
        <span class="pseudo-link mdl-color-text--blue-grey-400">{{
          notification.fromObj.name
        }}</span>
        subscribed to you
      </p>
      <p
        *ngIf="!notification.fromObj.subscribed"
        i18n="@@NOTIFICATIONS__NOTIFICATION__FRIENDS"
      >
        <span class="pseudo-link mdl-color-text--blue-grey-400">{{
          notification.fromObj.name
        }}</span>
        subscribed to you
      </p>
    </a>
  </ng-template>

  <!-- referral ping -->
  <ng-template ngSwitchCase="referral_ping">
    <a [routerLink]="['/wallet/tokens/contributions']">
      <p i18n="@@NOTIFICATIONS__NOTIFICATION__REFERRAL_PING">
        Free tokens are waiting for you! Once you join the rewards program by
        setting up your Minds wallet, both you and
        <span class="pseudo-link mdl-color-text--blue-grey-400">{{
          notification.fromObj.name
        }}</span>
        will earn tokens for your referral
      </p>
    </a>
  </ng-template>

  <!-- referral pending -->
  <ng-template ngSwitchCase="referral_pending">
    <a [routerLink]="['/wallet/tokens/referrals']">
      <p i18n="@@NOTIFICATIONS__NOTIFICATION__REFERRAL_PENDING">
        You have a pending referral!
        <span class="pseudo-link mdl-color-text--blue-grey-400">{{
          notification.fromObj.name
        }}</span>
        used your referral link when they signed up for Minds. You'll get tokens
        once they join the rewards program and set up their wallet
      </p>
    </a>
  </ng-template>

  <!-- referral complete -->
  <ng-template ngSwitchCase="referral_complete">
    <a [routerLink]="['/wallet/tokens/referrals']">
      <p i18n="@@NOTIFICATIONS__NOTIFICATION__REFERRAL_COMPLETE">
        You've earned tokens for the completed referral of
        <span class="pseudo-link mdl-color-text--blue-grey-400">{{
          notification.fromObj.name
        }}</span>
      </p>
    </a>
  </ng-template>

  <!-- group inivite -->
  <ng-template ngSwitchCase="group_invite">
    <a [routerLink]="['/groups/profile', notification.params.group.guid]">
      <p i18n="@@NOTIFICATIONS__NOTIFICATION__GROUP_INVITE">
        {{ notification.params.user }} invited you to join
        <span class="pseudo-link mdl-color-text--blue-grey-400">{{
          notification.params.group.name
        }}</span>
      </p>
    </a>
  </ng-template>

  <!-- group kick -->
  <ng-template ngSwitchCase="group_kick">
    <a [routerLink]="['/groups/profile', notification.params.group.guid]">
      <p i18n="@@NOTIFICATIONS__NOTIFICATION__GROUP_KICK">
        You were kicked off from
        <span class="pseudo-link mdl-color-text--blue-grey-400">{{
          notification.params.group.name
        }}</span>
      </p>
    </a>
  </ng-template>

  <!-- group activity -->
  <ng-template ngSwitchCase="group_activity">
    <a [routerLink]="['/newsfeed', notification.entityObj.guid]">
      <p>
        <ng-container i18n="@@NOTIFICATIONS__NOTIFICATION__GROUP_ACTIVITY"
          ><span class="pseudo-link mdl-color-text--blue-grey-400">{{
            notification.fromObj.name
          }}</span>
          posted in
          <span class="pseudo-link mdl-color-text--blue-grey-400">{{
            notification.params.group.name
          }}</span></ng-container
        >
      </p>
    </a>
  </ng-template>

  <!-- Group Queue-->

  <!-- Add -->
  <ng-template ngSwitchCase="group_queue_add">
    <a [routerLink]="['/newsfeed', notification.entityObj.guid]">
      <p i18n="@@NOTIFICATIONS__NOTIFICATION__GROUP_QUEUE_ADD">
        Your post for
        <span class="pseudo-link mdl-color-text--blue-grey-400">{{
          notification.params.group.name
        }}</span>
        is awaiting approval from group administrators.
      </p>
    </a>
  </ng-template>

  <!-- Approve -->
  <ng-template ngSwitchCase="group_queue_approve">
    <a [routerLink]="['/newsfeed', notification.entityObj.guid]">
      <p i18n="@@NOTIFICATIONS__NOTIFICATION__GROUP_QUEUE_APPROVE">
        Your post for
        <span class="pseudo-link mdl-color-text--blue-grey-400">{{
          notification.params.group.name
        }}</span>
        was approved.
      </p>
    </a>
  </ng-template>

  <!-- Reject -->
  <ng-template ngSwitchCase="group_queue_reject">
    <a [routerLink]="['/newsfeed', notification.entityObj.guid]">
      <p i18n="@@NOTIFICATIONS__NOTIFICATION__GROUP_QUEUE_REJECT">
        Your post for
        <span class="pseudo-link mdl-color-text--blue-grey-400">{{
          notification.params.group.name
        }}</span>
        was rejected.
      </p>
    </a>
  </ng-template>

  <!-- / Group Queue -->

  <!-- comment -->
  <ng-template ngSwitchCase="comment">
    <div *ngIf="notification.entityObj">
      <!-- Activity -->
      <a
        *ngIf="notification.entityObj.type == 'activity'"
        [routerLink]="['/newsfeed', notification.entityObj.guid]"
        [queryParams]="{
          focusedCommentUrn: notification.params?.focusedCommentUrn
        }"
      >
        <p
          *ngIf="
            notification.entityObj.owner_guid ==
              session.getLoggedInUser().guid && !notification.entityObj.title
          "
        >
          <ng-container
            i18n="@@NOTIFICATIONS__NOTIFICATION__COMMENT_ACTIVITY_OWN"
            >{{ notification.fromObj.name }} commented on
            <span class="pseudo-link mdl-color-text--blue-grey-400"
              >your activity</span
            ></ng-container
          >
        </p>
        <p
          *ngIf="
            notification.entityObj.owner_guid !=
              session.getLoggedInUser().guid && !notification.entityObj.title
          "
        >
          <ng-container
            i18n="@@NOTIFICATIONS__NOTIFICATION__COMMENT_ACTIVITY_OTHER"
            >{{ notification.fromObj.name }} commented on
            <span class="pseudo-link mdl-color-text--blue-grey-400"
              >{{ notification.entityObj.ownerObj.name }}'s activity</span
            ></ng-container
          >
        </p>
        <p *ngIf="notification.entityObj.title">
          <ng-container i18n="@@NOTIFICATIONS__NOTIFICATION__COMMENT_X_ON_Y"
            >{{ notification.fromObj.name }} commented on
            <span class="pseudo-link mdl-color-text--blue-grey-400">{{
              notification.entityObj.title | excerpt
            }}</span></ng-container
          >
        </p>
      </a>

      <!-- Object-->
      <div *ngIf="notification.entityObj.type == 'object'">
        <div *ngIf="notification.entityObj.subtype == 'blog'">
          <a
            [routerLink]="
              notification.entityObj.route
                ? ['/' + notification.entityObj.route]
                : ['/blog/view', notification.entityObj.guid]
            "
          >
            <p i18n="@@NOTIFICATIONS__NOTIFICATION__COMMENT_X_ON_Y">
              {{ notification.fromObj.name }} commented on
              <span class="pseudo-link mdl-color-text--blue-grey-400">{{
                notification.entityObj.title | excerpt
              }}</span>
            </p>
          </a>
        </div>

        <div *ngIf="notification.entityObj.subtype != 'blog'">
          <a
            [routerLink]="['/media', notification.entityObj.guid]"
            [queryParams]="{
              focusedCommentUrn: notification.params?.focusedCommentUrn
            }"
          >
            <p>
              <ng-container
                i18n="@@NOTIFICATIONS__NOTIFICATION__COMMENTED_ON"
                *ngIf="!notification.params?.is_reply"
              >
                {{ notification.fromObj.name }} commented on
              </ng-container>
              <ng-container
                i18n="@@NOTIFICATIONS__NOTIFICATION__REPLIED_TO"
                *ngIf="notification.params?.is_reply"
              >
                {{ notification.fromObj.name }} replied to your comment on
              </ng-container>
              <span
                class="pseudo-link mdl-color-text--blue-grey-400"
                *ngIf="notification.entityObj.title"
                >{{ notification.entityObj.title | excerpt }}</span
              >
              <span
                class="pseudo-link mdl-color-text--blue-grey-400"
                *ngIf="
                  notification.entityObj.owner_guid !=
                    session.getLoggedInUser().guid &&
                  !notification.entityObj.title
                "
                i18n="object belonging to user@@NOTIFICATIONS__NOTIFICATION__OTHER_OBJECT"
                >{{ notification.entityObj.ownerObj.name }}'s
                {{ notification.entityObj.subtype }}</span
              >
              <span
                class="pseudo-link mdl-color-text--blue-grey-400"
                *ngIf="
                  notification.entityObj.owner_guid ==
                    session.getLoggedInUser().guid &&
                  !notification.entityObj.title
                "
                i18n="object belonging to current user@@NOTIFICATIONS__NOTIFICATION__OWN_OBJECT"
                >your {{ notification.entityObj.subtype }}</span
              >
            </p>
          </a>
        </div>
      </div>

      <div *ngIf="notification.entityObj.type == 'group'">
        <div>
          <a
            [routerLink]="['/groups/profile', notification.entityObj.guid]"
            [queryParams]="{
              focusedCommentUrn: notification.params?.focusedCommentUrn
            }"
          >
            <p>
              <ng-container
                i18n="@@NOTIFICATIONS__NOTIFICATION__REPLIED_TO_GROUP_CONVERSATION"
                *ngIf="notification.params?.is_reply"
              >
                {{ notification.fromObj.name }} replied to your message in
              </ng-container>
              <span
                class="pseudo-link mdl-color-text--blue-grey-400"
                *ngIf="notification.entityObj.name"
                >{{ notification.entityObj.name | excerpt }}</span
              >'s conversation
            </p>
          </a>
        </div>
      </div>

      <!-- Default -->
      <a
        *ngIf="
          notification.entityObj.type != 'object' &&
          notification.entityObj.type != 'activity' &&
          notification.entityObj.type != 'group'
        "
      >
        <p style="font-style:italic">
          <ng-container i18n="@@NOTIFICATIONS__NOTIFICATION__ERROR_VIEWING"
            >There was an error viewing this notification.</ng-container
          >
        </p>
      </a>
    </div>
  </ng-template>

  <!-- up voted content -->
  <ng-template ngSwitchCase="like">
    <div *ngIf="notification.entityObj">
      <a
        [routerLink]="['/newsfeed', notification.entityObj.guid]"
        *ngIf="notification.entityObj.type == 'object'"
      >
        <p>
          <ng-container
            i18n="@@NOTIFICATIONS__NOTIFICATION__LIKE__VOTED_UP_OBJECT"
            >{{ notification.fromObj.name }} voted up
          </ng-container>
          <span
            class="pseudo-link mdl-color-text--blue-grey-400"
            *ngIf="notification.entityObj.title"
            >{{ notification.entityObj.title | excerpt }}</span
          >
          <span
            class="pseudo-link mdl-color-text--blue-grey-400"
            *ngIf="!notification.entityObj.title"
            i18n="object belonging to current user@@NOTIFICATIONS__NOTIFICATION__OWN_OBJECT"
            >your {{ notification.entityObj.subtype }}</span
          >
        </p>
      </a>
      <a
        [routerLink]="['/newsfeed', notification.entityObj.guid]"
        *ngIf="notification.entityObj.type == 'activity'"
      >
        <p *ngIf="notification.entityObj.title">
          <ng-container
            i18n="@@NOTIFICATIONS__NOTIFICATION__LIKE__VOTED_UP_ACTIVITY"
            >{{ notification.fromObj.name }} voted up
            <span class="pseudo-link mdl-color-text--blue-grey-400">{{
              notification.entityObj.title | excerpt
            }}</span></ng-container
          >
        </p>
        <p *ngIf="!notification.entityObj.title">
          <ng-container
            i18n="@@NOTIFICATIONS__NOTIFICATION__LIKE__VOTED_UP_OWN_ACTIVITY"
            >{{ notification.fromObj.name }} voted up
            <span class="pseudo-link mdl-color-text--blue-grey-400"
              >your activity</span
            ></ng-container
          >
        </p>
      </a>

      <ng-container *ngIf="notification.entityObj.type == 'comment'">
        <a
          [routerLink]="['/newsfeed', notification.entityObj.entity_guid]"
          [queryParams]="{
            focusedCommentUrn: notification.params?.focusedCommentUrn
          }"
          *ngIf="notification.params?.parent?.type != 'group'"
        >
          <p>
            <ng-container
              i18n="@@NOTIFICATIONS__NOTIFICATION__LIKE__VOTED_UP_COMMENT"
            >
              {{ notification.fromObj.name }} voted up
              <span
                class="pseudo-link mdl-color-text--blue-grey-400"
                *ngIf="notification.entityObj.partition_path == '0:0:0'"
              >
                your comment
              </span>
              <span
                class="pseudo-link mdl-color-text--blue-grey-400"
                *ngIf="notification.entityObj.partition_path != '0:0:0'"
              >
                your reply
              </span>
            </ng-container>
          </p>
        </a>

        <a
          [routerLink]="['/groups/profile', notification.entityObj.entity_guid]"
          [queryParams]="{
            focusedCommentUrn: notification.params?.focusedCommentUrn
          }"
          *ngIf="notification.params?.parent?.type == 'group'"
        >
          <p i18n="@@NOTIFICATIONS__NOTIFICATION__LIKE__VOTED_UP_CONVERSATION">
            <span class="pseudo-link mdl-color-text--blue-grey-400">{{
              notification.fromObj.name
            }}</span>
            voted up your message in
            <span class="pseudo-link mdl-color-text--blue-grey-400">{{
              notification.params.parent.name
            }}</span
            >'s conversation
          </p>
        </a>
      </ng-container>

      <a
        [routerLink]="['/newsfeed', notification.entityObj.guid]"
        *ngIf="!notification.entityObj"
      >
        <p style="font-style:italic">
          <ng-container i18n="@@NOTIFICATIONS__NOTIFICATION__POST_DELETED"
            >This post was deleted.</ng-container
          >
        </p>
      </a>
    </div>
  </ng-template>

  <!-- down voted content -->
  <ng-template ngSwitchCase="downvote">
    <div *ngIf="notification.entityObj">
      <a
        [routerLink]="['/newsfeed', notification.entityObj.guid]"
        *ngIf="notification.entityObj.type == 'object'"
      >
        <p>
          <ng-container
            i18n="@@NOTIFICATIONS__NOTIFICATION__DOWNVOTE__VOTED_DOWN_OBJECT"
            >{{ notification.fromObj.name }} down voted</ng-container
          >
          <span
            class="pseudo-link mdl-color-text--blue-grey-400"
            *ngIf="notification.entityObj.title"
            >{{ notification.entityObj.title | excerpt }}</span
          >
          <span
            class="pseudo-link mdl-color-text--blue-grey-400"
            *ngIf="!notification.entityObj.title"
            i18n="object belonging to current user@@NOTIFICATIONS__NOTIFICATION__OWN_OBJECT"
            >your {{ notification.entityObj.subtype }}</span
          >
        </p>
      </a>
      <a
        [routerLink]="['/newsfeed', notification.entityObj.guid]"
        *ngIf="notification.entityObj.type == 'activity'"
      >
        <p *ngIf="notification.entityObj.title">
          <ng-container
            i18n="@@NOTIFICATIONS__NOTIFICATION__DOWNVOTE__VOTED_DOWN_ACTIVITY"
            >{{ notification.fromObj.name }} down voted
            <span class="pseudo-link mdl-color-text--blue-grey-400">{{
              notification.entityObj.title | excerpt
            }}</span></ng-container
          >
        </p>
        <p *ngIf="!notification.entityObj.title">
          <ng-container
            i18n="@@NOTIFICATIONS__NOTIFICATION__DOWNVOTE__VOTED_DOWN_OWN_ACTIVITY"
            >{{ notification.fromObj.name }} down voted
            <span class="pseudo-link mdl-color-text--blue-grey-400"
              >your activity</span
            ></ng-container
          >
        </p>
      </a>

      <ng-container *ngIf="notification.entityObj.type == 'comment'">
        <a
          [routerLink]="['/newsfeed', notification.entityObj.entity_guid]"
          *ngIf="notification.params?.parent?.type != 'group'"
        >
          <p>
            <ng-container
              i18n="@@NOTIFICATIONS__NOTIFICATION__DOWNVOTE__VOTED_DOWN_COMMENT"
            >
              {{ notification.fromObj.name }} down voted
              <span
                class="pseudo-link mdl-color-text--blue-grey-400"
                *ngIf="notification.entityObj.partition_path == '0:0:0'"
              >
                your comment
              </span>
              <span
                class="pseudo-link mdl-color-text--blue-grey-400"
                *ngIf="notification.entityObj.partition_path != '0:0:0'"
              >
                your reply
              </span>
            </ng-container>
          </p>
        </a>

        <a
          [routerLink]="[
            '/groups/profile',
            notification.entityObj.entity_guid,
            'conversation'
          ]"
          *ngIf="notification.params?.parent?.type == 'group'"
        >
          <p
            i18n="@@NOTIFICATIONS__NOTIFICATION__DOWNVOTE__VOTED_DOWN_CONVERSATION"
          >
            <span class="pseudo-link mdl-color-text--blue-grey-400">{{
              notification.fromObj.name
            }}</span>
            down voted your message in
            <span class="pseudo-link mdl-color-text--blue-grey-400">{{
              notification.params.parent.name
            }}</span
            >'s conversation
          </p>
        </a>
      </ng-container>

      <a
        [routerLink]="['/newsfeed', notification.entityObj.guid]"
        *ngIf="!notification.entityObj"
      >
        <p style="font-style:italic">
          <ng-container i18n="@@NOTIFICATIONS__NOTIFICATION__POST_DELETED"
            >This post was deleted.</ng-container
          >
        </p>
      </a>
    </div>
  </ng-template>

  <!-- Remind -->
  <ng-template ngSwitchCase="remind">
    <div *ngIf="notification.entityObj">
      <a
        [routerLink]="['/newsfeed', notification.entityObj.guid]"
        *ngIf="notification.entityObj.type == 'object'"
      >
        <p>
          <ng-container i18n="@@NOTIFICATIONS__NOTIFICATION__REMIND__REMINDED"
            >{{ notification.fromObj.name }} reminded
          </ng-container>
          <span
            class="pseudo-link mdl-color-text--blue-grey-400"
            *ngIf="notification.entityObj.title"
            >{{ notification.entityObj.title | excerpt }}</span
          >
          <span
            class="pseudo-link mdl-color-text--blue-grey-400"
            *ngIf="!notification.entityObj.title"
            i18n="object belonging to current user@@NOTIFICATIONS__NOTIFICATION__OWN_OBJECT"
            >your {{ notification.entityObj.subtype }}</span
          >
        </p>
      </a>
      <a
        [routerLink]="['/newsfeed', notification.entityObj.guid]"
        *ngIf="notification.entityObj.type == 'activity'"
      >
        <p *ngIf="notification.entityObj.title">
          <ng-container
            i18n="@@NOTIFICATIONS__NOTIFICATION__REMIND__REMINDED_ACTIVITY"
            >{{ notification.fromObj.name }} reminded
            <span class="pseudo-link mdl-color-text--blue-grey-400">{{
              notification.entityObj.title | excerpt
            }}</span></ng-container
          >
        </p>
        <p *ngIf="!notification.entityObj.title">
          <ng-container
            i18n="@@NOTIFICATIONS__NOTIFICATION__REMIND__REMINDED_OWN_ACTIVITY"
            >{{ notification.fromObj.name }} reminded
            <span class="pseudo-link mdl-color-text--blue-grey-400"
              >your activity</span
            ></ng-container
          >
        </p>
      </a>
    </div>
  </ng-template>

  <!-- featured -->
  <ng-template ngSwitchCase="feature">
    <div *ngIf="notification.entityObj">
      <a [routerLink]="['/newsfeed', notification.entityObj.guid]">
        <p i18n="@@NOTIFICATIONS__NOTIFICATION__FEATURE">
          <span class="pseudo-link mdl-color-text--blue-grey-400">{{
            notification.entityObj.title | excerpt
          }}</span>
          was featured
        </p>
      </a>
    </div>
  </ng-template>

  <!-- mention -->
  <ng-template ngSwitchCase="tag">
    <div *ngIf="notification.entityObj">
      <!-- tags from comments link differently -->
      <a
        [routerLink]="['/newsfeed', notification.entityObj.guid]"
        *ngIf="notification.entityObj.type != 'comment'"
      >
        <p i18n="@@NOTIFICATIONS__NOTIFICATION__TAG__IN_A_POST">
          {{ notification.fromObj.name }} tagged you in a post
        </p>
      </a>

      <ng-container *ngIf="notification.entityObj.type == 'comment'">
        <a
          [routerLink]="['/newsfeed', notification.params?.parent?.guid]"
          [queryParams]="{
            focusedCommentUrn: notification.params?.focusedCommentUrn
          }"
          *ngIf="notification.params?.parent?.type != 'group'"
        >
          <p i18n="@@NOTIFICATIONS__NOTIFICATION__TAG__IN_A_COMMENT">
            {{ notification.fromObj.name }} tagged you in a comment
          </p>
        </a>

        <a
          [routerLink]="[
            '/groups/profile',
            notification.params?.parent?.guid,
            'feed'
          ]"
          [queryParams]="{
            focusedCommentUrn: notification.params?.focusedCommentUrn
          }"
          *ngIf="notification.params?.parent?.type == 'group'"
        >
          <p i18n="@@NOTIFICATIONS__NOTIFICATION__TAG__IN_A_CONVERSATION">
            <span class="pseudo-link mdl-color-text--blue-grey-400">{{
              notification.fromObj.name
            }}</span>
            tagged you in
            <span class="pseudo-link mdl-color-text--blue-grey-400">{{
              notification.params.parent.name
            }}</span
            >'s conversation
          </p>
        </a>
      </ng-container>
    </div>
  </ng-template>

  <!-- missed-call -->
  <ng-template ngSwitchCase="missed_call">
    <a>
      <p i18n="@@NOTIFICATIONS__NOTIFICATION__MISSED_CALL">
        <span class="pseudo-link mdl-color-text--blue-grey-400">{{
          notification.fromObj.name
        }}</span>
        tried to call you.
      </p>
    </a>
  </ng-template>

  <!-- boost_gift -->
  <ng-template ngSwitchCase="boost_gift">
    <a
      [routerLink]="
        notification.entityObj.type == 'activity'
          ? ['/newsfeed', notification.entityObj.guid]
          : ['/boost/console/content']
      "
    >
      <p>
        <ng-container
          i18n="@@NOTIFICATIONS__NOTIFICATION__BOOST_GIFT__GIFTED_YOU"
          >{{ notification.fromObj.name }} gifted you
          {{ notification.params.impressions }} views
          <span *ngIf="notification.entityObj">for </span></ng-container
        >
        <span
          class="pseudo-link mdl-color-text--blue-grey-400"
          *ngIf="notification.entityObj && notification.entityObj.title"
          >{{ notification.entityObj.title | excerpt }}</span
        >
        <span
          class="pseudo-link mdl-color-text--blue-grey-400"
          *ngIf="
            notification.entityObj &&
            !notification.entityObj.title &&
            notification.entityObj.name
          "
          >{{ notification.entityObj.name }}</span
        >
        <span
          class="pseudo-link mdl-color-text--blue-grey-400"
          *ngIf="
            notification.entityObj &&
            !notification.entityObj.title &&
            !notification.entityObj.name &&
            notification.entityObj.type !== 'user'
          "
          i18n="@@NOTIFICATIONS__NOTIFICATION__YOUR_POST"
          >your post</span
        >
        <span
          class="pseudo-link mdl-color-text--blue-grey-400"
          *ngIf="
            notification.entityObj &&
            !notification.entityObj.title &&
            !notification.entityObj.name &&
            notification.entityObj.type === 'user'
          "
          i18n="@@NOTIFICATIONS__NOTIFICATION__YOUR_CHANNEL"
          >your channel</span
        >
      </p>
    </a>
  </ng-template>

  <!-- Standard boost notification for owner -->
  <ng-template ngSwitchCase="boost_submitted">
    <a
      [routerLink]="
        notification.entityObj.type == 'activity'
          ? ['/newsfeed', notification.entityObj.guid]
          : ['/boost/console/content']
      "
    >
      <p>
        <ng-container
          i18n="@@NOTIFICATIONS__NOTIFICATION__BOOST_SUBMITTED__VIEWS_FOR"
          >{{ notification.params.impressions }} views
          <span *ngIf="notification.entityObj">for </span></ng-container
        >
        <span
          class="pseudo-link mdl-color-text--blue-grey-400"
          *ngIf="notification.entityObj && notification.entityObj.title"
          >{{ notification.entityObj.title | excerpt }}</span
        >
        <span
          class="pseudo-link mdl-color-text--blue-grey-400"
          *ngIf="
            notification.entityObj &&
            !notification.entityObj.title &&
            notification.entityObj.name
          "
          >{{ notification.entityObj.name }}</span
        >
        <span
          class="pseudo-link mdl-color-text--blue-grey-400"
          *ngIf="
            notification.entityObj &&
            !notification.entityObj.title &&
            !notification.entityObj.name &&
            notification.entityObj.type !== 'user'
          "
          i18n="@@NOTIFICATIONS__NOTIFICATION__YOUR_POST"
          >your post</span
        >
        <span
          class="pseudo-link mdl-color-text--blue-grey-400"
          *ngIf="
            notification.entityObj &&
            !notification.entityObj.title &&
            !notification.entityObj.name &&
            notification.entityObj.type === 'user'
          "
          i18n="@@NOTIFICATIONS__NOTIFICATION__YOUR_CHANNEL"
          >your channel</span
        >
        <ng-container
          i18n="boost@@NOTIFICATIONS__NOTIFICATION__BOOST_SUBMITTED__AWAITING_APPROVAL"
        >
          is awaiting approval.</ng-container
        >
      </p>
    </a>
  </ng-template>

  <!-- P2P boost submitted -->
  <ng-template ngSwitchCase="boost_submitted_p2p">
    <a
      [routerLink]="
        notification.entityObj.type == 'activity'
          ? ['/newsfeed', notification.entityObj.guid]
          : ['/boost/console/content']
      "
    >
      <p>
        <ng-container i18n="@@NOTIFICATIONS__NOTIFICATION__X_POINTS_FOR"
          >{{ notification.params.points }} points
          <span *ngIf="notification.entityObj">for </span></ng-container
        >
        <span
          class="pseudo-link mdl-color-text--blue-grey-400"
          *ngIf="notification.entityObj && notification.entityObj.title"
          >{{ notification.entityObj.title | excerpt }}</span
        >
        <span
          class="pseudo-link mdl-color-text--blue-grey-400"
          *ngIf="
            notification.entityObj &&
            !notification.entityObj.title &&
            notification.entityObj.name
          "
          >{{ notification.entityObj.name }}</span
        >
        <span
          class="pseudo-link mdl-color-text--blue-grey-400"
          *ngIf="
            notification.entityObj &&
            !notification.entityObj.title &&
            !notification.entityObj.name &&
            notification.entityObj.type !== 'user'
          "
          i18n="@@NOTIFICATIONS__NOTIFICATION__YOUR_POST"
          >your post</span
        >
        <span
          class="pseudo-link mdl-color-text--blue-grey-400"
          *ngIf="
            notification.entityObj &&
            !notification.entityObj.title &&
            !notification.entityObj.name &&
            notification.entityObj.type === 'user'
          "
          i18n="@@NOTIFICATIONS__NOTIFICATION__YOUR_CHANNEL"
          >your channel</span
        >
        <ng-container
          i18n="boost@@NOTIFICATIONS__NOTIFICATION__BOOST_SUBMITTED_P2P__AWAITING_APPROVAL_BY"
        >
          is awaiting approval by
          <span class="pseudo-link mdl-color-text--blue-grey-400"
            >@{{ notification.params.channel }}</span
          ></ng-container
        >
      </p>
    </a>
  </ng-template>

  <!-- P2P Boost Request -->
  <ng-template ngSwitchCase="boost_request">
    <a ng-click="loadBoostReview(notification.entityObj.guid)">
      <p>
        <ng-container
          i18n="@@NOTIFICATIONS__NOTIFICATION__BOOST_REQUEST__POINTS_TO_BOOST"
          >{{ notification.fromObj.name }} is offering you
          {{ notification.params.points }} points to boost</ng-container
        >
        <span
          class="pseudo-link mdl-color-text--blue-grey-400"
          *ngIf="notification.entityObj && notification.entityObj.title"
          >{{ notification.entityObj.title | excerpt }}</span
        >
        <span
          class="pseudo-link mdl-color-text--blue-grey-400"
          *ngIf="
            notification.entityObj &&
            !notification.entityObj.title &&
            notification.entityObj.name
          "
          >{{ notification.entityObj.name }}</span
        >
        <span
          class="pseudo-link mdl-color-text--blue-grey-400"
          *ngIf="
            notification.entityObj &&
            !notification.entityObj.title &&
            !notification.entityObj.name &&
            notification.entityObj.type !== 'user'
          "
          i18n="@@NOTIFICATIONS__NOTIFICATION__THEIR_ACTIVITY"
          >their activity</span
        >
        <span
          class="pseudo-link mdl-color-text--blue-grey-400"
          *ngIf="
            notification.entityObj &&
            !notification.entityObj.title &&
            !notification.entityObj.name &&
            notification.entityObj.type === 'user'
          "
          i18n="@@NOTIFICATIONS__NOTIFICATION__THEIR_CHANNEL"
          >their channel</span
        >
      </p>
    </a>
  </ng-template>

  <!-- Boost reject -->
  <ng-template ngSwitchCase="boost_rejected">
    <a
      [routerLink]="
        notification.entityObj.type == 'activity'
          ? ['/newsfeed', notification.entityObj.guid]
          : ['/boost/console/content']
      "
    >
      <p>
        <ng-container
          i18n="@@NOTIFICATIONS__NOTIFICATION__BOOST_REJECTED__BOOST_FORM"
          >Your boost
          <span *ngIf="notification.entityObj">for </span></ng-container
        >
        <span
          class="pseudo-link mdl-color-text--blue-grey-400"
          *ngIf="notification.entityObj && notification.entityObj.title"
          >{{ notification.entityObj.title | excerpt }}</span
        >
        <span
          class="pseudo-link mdl-color-text--blue-grey-400"
          *ngIf="
            notification.entityObj &&
            !notification.entityObj.title &&
            notification.entityObj.name
          "
          >{{ notification.entityObj.name }}</span
        >
        <span
          class="pseudo-link mdl-color-text--blue-grey-400"
          *ngIf="
            notification.entityObj &&
            !notification.entityObj.title &&
            !notification.entityObj.name &&
            notification.entityObj.type !== 'user'
          "
          i18n="@@NOTIFICATIONS__NOTIFICATION__YOUR_POST"
          >your post</span
        >
        <span
          class="pseudo-link mdl-color-text--blue-grey-400"
          *ngIf="
            notification.entityObj &&
            !notification.entityObj.title &&
            !notification.entityObj.name &&
            notification.entityObj.type === 'user'
          "
          i18n="@@NOTIFICATIONS__NOTIFICATION__YOUR_CHANNEL"
          >your channel</span
        >
        <ng-container
          i18n="@@NOTIFICATIONS__NOTIFICATION__BOOST_REJECTED__REASON"
        >
          was rejected for
          <ng-container
            *ngIf="
              notification.params.reason && notification.params.reason !== -1
            "
            ><i>{{ findReason(notification.params.reason).label }}</i
            >.</ng-container
          >
          Your tokens have been credited back to your wallet.</ng-container
        >
      </p>
    </a>
  </ng-template>

  <!-- Boost revoked -->
  <ng-template ngSwitchCase="boost_revoked">
    <a
      [routerLink]="
        notification.entityObj && notification.entityObj.type == 'activity'
          ? ['/newsfeed', notification.entityObj.guid]
          : ['/boost/console/content']
      "
    >
      <p>
        <ng-container
          i18n="@@NOTIFICATIONS__NOTIFICATION__BOOST_REVOKED__BOOST_FOR"
          >You revoked your boost
          <span *ngIf="notification.entityObj">for </span></ng-container
        >
        <span
          class="pseudo-link mdl-color-text--blue-grey-400"
          *ngIf="notification.entityObj && notification.entityObj.title"
          >{{ notification.entityObj.title | excerpt }}</span
        >
        <span
          class="pseudo-link mdl-color-text--blue-grey-400"
          *ngIf="
            notification.entityObj &&
            !notification.entityObj.title &&
            notification.entityObj.name
          "
          >{{ notification.entityObj.name }}</span
        >
        <span
          class="pseudo-link mdl-color-text--blue-grey-400"
          *ngIf="
            notification.entityObj &&
            !notification.entityObj.title &&
            !notification.entityObj.name &&
            notification.entityObj.type !== 'user'
          "
          i18n="@@NOTIFICATIONS__NOTIFICATION__YOUR_POST"
          >your post.</span
        >
        <span
          class="pseudo-link mdl-color-text--blue-grey-400"
          *ngIf="
            notification.entityObj &&
            !notification.entityObj.title &&
            !notification.entityObj.name &&
            notification.entityObj.type === 'user'
          "
          i18n="@@NOTIFICATIONS__NOTIFICATION__YOUR_CHANNEL"
          >your channel.</span
        >
        <ng-container
          i18n="@@NOTIFICATIONS__NOTIFICATION__BOOST_REVOKED__REFUNDED"
        >
          Your offer has been refunded.</ng-container
        >
      </p>
    </a>
  </ng-template>

  <!-- Boost accepted -->
  <ng-template ngSwitchCase="boost_accepted">
    <a
      [routerLink]="
        notification.entityObj.type == 'activity'
          ? ['/newsfeed', notification.entityObj.guid]
          : ['/boost/console/content']
      "
    >
      <p *ngIf="notification.params.impressions">
        <ng-container i18n="@@NOTIFICATIONS__NOTIFICATION__X_POINTS_FOR"
          >{{ notification.params.bid | token: 18 }} tokens
          <span *ngIf="notification.entityObj">for </span></ng-container
        >
        <span
          class="pseudo-link mdl-color-text--blue-grey-400"
          *ngIf="notification.entityObj && notification.entityObj.title"
          >{{ notification.entityObj.title | excerpt }}</span
        >
        <span
          class="pseudo-link mdl-color-text--blue-grey-400"
          *ngIf="
            notification.entityObj &&
            !notification.entityObj.title &&
            notification.entityObj.name
          "
          >{{ notification.entityObj.name }}</span
        >
        <span
          class="pseudo-link mdl-color-text--blue-grey-400"
          *ngIf="
            notification.entityObj &&
            !notification.entityObj.title &&
            !notification.entityObj.name &&
            notification.entityObj.type !== 'user'
          "
          i18n="@@NOTIFICATIONS__NOTIFICATION__YOUR_POST"
          >your post</span
        >
        <span
          class="pseudo-link mdl-color-text--blue-grey-400"
          *ngIf="
            notification.entityObj &&
            !notification.entityObj.title &&
            !notification.entityObj.name &&
            notification.entityObj.type === 'user'
          "
          i18n="@@NOTIFICATIONS__NOTIFICATION__YOUR_CHANNEL"
          >your channel</span
        >
        <ng-container
          i18n="@@NOTIFICATIONS__NOTIFICATION__BOOST_ACCEPTED__WERE_ACCEPTED"
        >
          were accepted.</ng-container
        >
      </p>
      <p *ngIf="notification.params.points">
        <ng-container i18n="@@NOTIFICATIONS__NOTIFICATION__X_POINTS_FOR"
          >{{ notification.params.points }} points
          <span *ngIf="notification.entityObj">for </span></ng-container
        >
        <span
          class="pseudo-link mdl-color-text--blue-grey-400"
          *ngIf="notification.entityObj && notification.entityObj.title"
          >{{ notification.entityObj.title | excerpt }}</span
        >
        <span
          class="pseudo-link mdl-color-text--blue-grey-400"
          *ngIf="
            notification.entityObj &&
            !notification.entityObj.title &&
            notification.entityObj.name
          "
          >{{ notification.entityObj.name }}</span
        >
        <span
          class="pseudo-link mdl-color-text--blue-grey-400"
          *ngIf="
            notification.entityObj &&
            !notification.entityObj.title &&
            !notification.entityObj.name &&
            notification.entityObj.type !== 'user'
          "
          i18n="@@NOTIFICATIONS__NOTIFICATION__YOUR_POST"
          >your post</span
        >
        <span
          class="pseudo-link mdl-color-text--blue-grey-400"
          *ngIf="
            notification.entityObj &&
            !notification.entityObj.title &&
            !notification.entityObj.name &&
            notification.entityObj.type === 'user'
          "
          i18n="@@NOTIFICATIONS__NOTIFICATION__YOUR_CHANNEL"
          >your channel</span
        >
        <ng-container
          i18n="@@NOTIFICATIONS__NOTIFICATION__BOOST_ACCEPTED__WERE_ACCEPTED"
        >
          were accepted.</ng-container
        >
      </p>
    </a>
  </ng-template>

  <!-- Boost completed -->
  <ng-template ngSwitchCase="boost_completed">
    <a
      [routerLink]="
        notification.entityObj.type == 'activity'
          ? ['/newsfeed', notification.entityObj.guid]
          : ['/boost/console/content']
      "
    >
      <p>
        <ng-container
          i18n="@@NOTIFICATIONS__NOTIFICATION__BOOST_COMPLETED__VIEWS_FOR"
          >{{ notification.params.impressions }}/{{
            notification.params.impressions
          }}
          views <span *ngIf="notification.entityObj">for </span></ng-container
        >
        <span
          class="pseudo-link mdl-color-text--blue-grey-400"
          *ngIf="notification.entityObj && notification.entityObj.title"
          >{{ notification.entityObj.title | excerpt }}</span
        >
        <span
          class="pseudo-link mdl-color-text--blue-grey-400"
          *ngIf="
            notification.entityObj &&
            !notification.entityObj.title &&
            notification.entityObj.name
          "
          >{{ notification.entityObj.name }}</span
        >
        <span
          class="pseudo-link mdl-color-text--blue-grey-400"
          *ngIf="
            notification.entityObj &&
            !notification.entityObj.title &&
            !notification.entityObj.name &&
            notification.entityObj.type !== 'user'
          "
          i18n="@@NOTIFICATIONS__NOTIFICATION__YOUR_POST"
          >your post</span
        >
        <span
          class="pseudo-link mdl-color-text--blue-grey-400"
          *ngIf="
            notification.entityObj &&
            !notification.entityObj.title &&
            !notification.entityObj.name &&
            notification.entityObj.type === 'user'
          "
          i18n="@@NOTIFICATIONS__NOTIFICATION__YOUR_CHANNEL"
          >your channel</span
        >
        <ng-container
          i18n="@@NOTIFICATIONS__NOTIFICATION__BOOST_COMPLETED__BEEN_MET"
        >
          have been met.</ng-container
        >
      </p>
    </a>
  </ng-template>

  <!-- Boost (Peer) Request -->
  <ng-template ngSwitchCase="boost_peer_request">
    <a [routerLink]="['/boost/console/peer']">
      <p>
        <ng-container
          i18n="@@NOTIFICATIONS__NOTIFICATION__BOOST_PEER_REQUEST__IS_OFFERING"
          ><b>@{{ notification.from.username }}</b> is offering</ng-container
        >
        <b>
          {{ notification.params.bid | token: 18 }}
          <span
            *ngIf="notification.params.type == 'pro'"
            i18n="@@M__COMMON__USD"
            >USD</span
          >
          <ng-container *ngIf="notification.params.type != 'pro'">
            <span
              *ngIf="notification.params.type == 'points'"
              i18n="@@M__COMMON__POINTS_SUFFIX"
              >points</span
            >
            <span
              *ngIf="notification.params.currency == 'tokens'"
              i18n="@@M__COMMON__TOKENS_SUFFIX"
              >tokens</span
            >
          </ng-container>
        </b>
        <span
          *ngIf="notification.entityObj"
          i18n="@@NOTIFICATIONS__NOTIFICATION__FOR_WORD"
        >
          for
        </span>
        <span
          class="pseudo-link mdl-color-text--blue-grey-400"
          *ngIf="notification.entityObj && notification.entityObj.title"
          >{{ notification.entityObj.title | excerpt }}</span
        >
        <span
          class="pseudo-link mdl-color-text--blue-grey-400"
          *ngIf="
            notification.entityObj &&
            !notification.entityObj.title &&
            notification.entityObj.name
          "
          >{{ notification.entityObj.name }}</span
        >
        <span
          class="pseudo-link mdl-color-text--blue-grey-400"
          *ngIf="
            notification.entityObj &&
            !notification.entityObj.title &&
            !notification.entityObj.name &&
            notification.entityObj.type !== 'user'
          "
          i18n="@@NOTIFICATIONS__NOTIFICATION__THEIR_POST"
          >their post</span
        >
        <span
          class="pseudo-link mdl-color-text--blue-grey-400"
          *ngIf="
            notification.entityObj &&
            !notification.entityObj.title &&
            !notification.entityObj.name &&
            notification.entityObj.type === 'user'
          "
          i18n="@@NOTIFICATIONS__NOTIFICATION__THEIR_CHANNEL"
          >their channel</span
        >
      </p>
    </a>
  </ng-template>

  <!-- Boost (Peer) Request -->
  <ng-template ngSwitchCase="boost_peer_accepted">
    <a [routerLink]="['/boost/console/peer/outbox']">
      <p>
        <ng-container
          i18n="@@NOTIFICATIONS__NOTIFICATION__BOOST_PEER_ACCEPTED__ACCEPTED_BID"
          ><b>@{{ notification.from.username }}</b> accepted your bid
          of</ng-container
        >
        <b>
          {{ notification.params.bid | token: 18 }}
          <span
            *ngIf="notification.params.type == 'pro'"
            i18n="@@M__COMMON__USD"
            >USD</span
          >
          <ng-container *ngIf="notification.params.type != 'pro'">
            <span
              *ngIf="notification.params.type == 'points'"
              i18n="@@M__COMMON__POINTS_SUFFIX"
              >points</span
            >
            <span
              *ngIf="notification.params.currency == 'tokens'"
              i18n="@@M__COMMON__TOKENS_SUFFIX"
              >tokens</span
            >
          </ng-container>
        </b>
        <span *ngIf="notification.entityObj">for </span>
        <span
          class="pseudo-link mdl-color-text--blue-grey-400"
          *ngIf="notification.entityObj && notification.entityObj.title"
          >{{ notification.entity.title | excerpt }}</span
        >
        <span
          class="pseudo-link mdl-color-text--blue-grey-400"
          *ngIf="
            notification.entityObj &&
            !notification.entityObj.title &&
            notification.entityObj.type !== 'user'
          "
          i18n="@@NOTIFICATIONS__NOTIFICATION__YOUR_POST"
          >your post</span
        >
        <span
          class="pseudo-link mdl-color-text--blue-grey-400"
          *ngIf="
            notification.entityObj &&
            !notification.entityObj.title &&
            notification.entityObj.type === 'user'
          "
          i18n="@@NOTIFICATIONS__NOTIFICATION__YOUR_CHANNEL"
          >your channel</span
        >
      </p>
    </a>
  </ng-template>

  <!-- Boost (Peer) Rejeced -->
  <ng-template ngSwitchCase="boost_peer_rejected">
    <a [routerLink]="['/boost/console/peer/outbox']">
      <p>
        <ng-container
          i18n="@@NOTIFICATIONS__NOTIFICATION__BOOST_PEER_REJECTED__DECLINED_BID"
          ><b>@{{ notification.from.username }}</b> declined your bid
          of</ng-container
        >
        <b>
          {{ notification.params.bid | token: 18 }}
          <span
            *ngIf="notification.params.type == 'pro'"
            i18n="@@M__COMMON__USD"
            >USD</span
          >
          <ng-container *ngIf="notification.params.type != 'pro'">
            <span
              *ngIf="notification.params.type == 'points'"
              i18n="@@M__COMMON__POINTS_SUFFIX"
              >points</span
            >
            <span
              *ngIf="notification.params.currency == 'tokens'"
              i18n="@@M__COMMON__TOKENS_SUFFIX"
              >tokens</span
            >
          </ng-container>
        </b>
        <span
          *ngIf="notification.entityObj"
          i18n="X points _for_ entity@@NOTIFICATIONS__NOTIFICATION__FOR_WORD"
          >for
        </span>
        <span
          class="pseudo-link mdl-color-text--blue-grey-400"
          *ngIf="notification.entityObj && notification.entityObj.title"
          >{{ notification.entity.title | excerpt }}</span
        >
        <span
          class="pseudo-link mdl-color-text--blue-grey-400"
          *ngIf="
            notification.entityObj &&
            !notification.entityObj.title &&
            notification.entityObj.type !== 'user'
          "
          i18n="@@NOTIFICATIONS__NOTIFICATION__YOUR_POST"
          >your post.
        </span>
        <span
          class="pseudo-link mdl-color-text--blue-grey-400"
          *ngIf="
            notification.entityObj &&
            !notification.entityObj.title &&
            notification.entityObj.type === 'user'
          "
          i18n="@@NOTIFICATIONS__NOTIFICATION__YOUR_CHANNEL"
          >your channel.
        </span>
        <ng-container
          i18n="@@NOTIFICATIONS__NOTIFICATION__BOOST_PEER_REJECTED__NOT_CHARGED"
          >You have not been charged.</ng-container
        >
      </p>
    </a>
  </ng-template>

  <!-- Programs (queued) -->
  <ng-template ngSwitchCase="program_queued">
    <a routerLink="/wallet">
      <p>
        <ng-container i18n="@@NOTIFICATIONS__NOTIFICATION__PROGRAM_QUEUED"
          >Your application for {{ notification.params.program }} program is
          awaiting approval.</ng-container
        >
      </p>
    </a>
  </ng-template>

  <!-- Programs (accepted) -->
  <ng-template ngSwitchCase="program_accepted">
    <a routerLink="/wallet">
      <p>
        <ng-container i18n="@@NOTIFICATIONS__NOTIFICATION__PROGRAM_ACCEPTED"
          >Your application for {{ notification.params.program }} program was
          approved. Congratulations!</ng-container
        >
      </p>
    </a>
  </ng-template>

  <!-- Channel monetized -->
  <ng-template ngSwitchCase="channel_monetized">
    <a routerLink="/wallet">
      <p>
        <ng-container i18n="@@NOTIFICATIONS__NOTIFICATION__CHANNEL_MONETIZED"
          >Your channel is now monetized. Congratulations!</ng-container
        >
      </p>
    </a>
  </ng-template>

  <!-- Programs (declined) -->
  <ng-template ngSwitchCase="program_declined">
    <a routerLink="/wallet">
      <p>
        <ng-container i18n="@@NOTIFICATIONS__NOTIFICATION__PROGRAM_DECLINED"
          >Your application for {{ notification.params.program }} program was
          declined.</ng-container
        >
      </p>
    </a>
  </ng-template>

  <!-- Payouts (queued) -->
  <ng-template ngSwitchCase="payout_queued">
    <a routerLink="/wallet/ledger">
      <p>
        <ng-container i18n="@@NOTIFICATIONS__NOTIFICATION__PAYOUT_QUEUED"
          >Your payment request for
          {{ notification.params.amount | currency: 'USD':true }} is awaiting
          approval.</ng-container
        >
      </p>
    </a>
  </ng-template>

  <!-- Payouts (accepted) -->
  <ng-template ngSwitchCase="payout_accepted">
    <a routerLink="/wallet/ledger">
      <p>
        <ng-container i18n="@@NOTIFICATIONS__NOTIFICATION__PAYOUT_ACCEPTED"
          >Your payment request for
          {{ notification.params.amount | currency: 'USD':true }} was
          approved.</ng-container
        >
      </p>
    </a>
  </ng-template>

  <!-- Payouts (declined) -->
  <ng-template ngSwitchCase="payout_declined">
    <a routerLink="/wallet/ledger">
      <p>
        <ng-container i18n="@@NOTIFICATIONS__NOTIFICATION__PAYOUT_DECLINED"
          >Your payment request for
          {{ notification.params.amount | currency: 'USD':true }} was
          declined.</ng-container
        >
      </p>
    </a>
  </ng-template>

  <!-- Points prompt -->
  <ng-template ngSwitchCase="custom_message">
    <a *ngIf="!notification?.params?.router_link; else withRouterLink">
      <p>{{ notification.params.message }}</p>
    </a>

    <ng-template #withRouterLink>
      <a [routerLink]="[notification.params.router_link]">
        <p>{{ notification.params.message }}</p>
      </a>
    </ng-template>
  </ng-template>

  <!-- Welcome points -->
  <ng-template ngSwitchCase="welcome_points">
    <a [routerLink]="['/wallet']">
      <p i18n="@@NOTIFICATIONS__NOTIFICATION__WELCOME_POINTS">
        Welcome to Minds. We have given you
        <span class="pseudo-link mdl-color-text--blue-grey-400"
          >1000 points</span
        >
        to get you started.
      </p>
    </a>
  </ng-template>

  <!-- tutorial/promts -->
  <ng-template ngSwitchCase="welcome_post">
    <a [routerLink]="['/capture']">
      <p i18n="@@NOTIFICATIONS__NOTIFICATION__WELCOME_POST">
        <span class="pseudo-link mdl-color-text--blue-grey-400">Tap here</span>
        to create a post
      </p>
    </a>
  </ng-template>

  <!-- Welcome messages -->
  <ng-template ngSwitchCase="welcome_boost">
    <a [routerLink]="['/', session.getLoggedInUser().username]">
      <p i18n="@@NOTIFICATIONS__NOTIFICATION__WELCOME_BOOST">
        You can gain more reach by boosting your content. Hit the blue boost
        icon on your posts.
      </p>
    </a>
  </ng-template>
  <ng-template ngSwitchCase="welcome_chat">
    <a>
      <p i18n="@@NOTIFICATIONS__NOTIFICATION__WELCOME_CHAT">
        Chat securely with your mutual subscriptions.
      </p>
    </a>
  </ng-template>
  <ng-template ngSwitchCase="welcome_discover">
    <a [routerLink]="['/discovery/all']">
      <p i18n="@@NOTIFICATIONS__NOTIFICATION__WELCOME_DISCOVER">
        <span class="pseudo-link mdl-color-text--blue-grey-400">Tap here</span>
        to discover new channels and media.
      </p>
    </a>
  </ng-template>

  <!-- Transcoding -->
  <ng-template ngSwitchCase="video_transcoded">
    <a href="#">
      <p>
        <ng-container i18n="@@NOTIFICATIONS__NOTIFICATION__VIDEO_IS_READY">
          Your
          <a
            [routerLink]="['/media', notification.params.entity.guid]"
            class="pseudo-link mdl-color-text--blue-grey-400"
            >video</a
          >
          is ready to be viewed!</ng-container
        >
      </p>
    </a>
  </ng-template>
  <!-- Messenger -->
  <ng-template ngSwitchCase="messenger_invite">
    <a href="#" (click)="openMessengerWindow($event)">
      <p>
        <ng-container i18n="@@NOTIFICATIONS__NOTIFICATION__MESSENGER_INVITE"
          ><span class="pseudo-link mdl-color-text--blue-grey-400">{{
            notification.params.username
          }}</span>
          wants to chat with you!</ng-container
        >
      </p>
    </a>
  </ng-template>

  <!-- Wires prompt -->
  <ng-template ngSwitchCase="wire_happened">
    <a
      *ngIf="notification.params.amount && notification.from && notification.to"
    >
      <p
        *ngIf="
          !notification.params.subscribed &&
          notification.params.from_guid == session.getLoggedInUser().guid
        "
        i18n="@@NOTIFICATIONS__NOTIFICATION__WIRE_HAPPENED__TO_ONETIME"
      >
        You have successfully wired {{ notification.params.amount }} to
        <a
          [routerLink]="['/', notification.params.to_username]"
          class="pseudo-link mdl-color-text--blue-grey-400"
          >@{{ notification.params.to_username }}</a
        >
      </p>

      <p
        *ngIf="
          !notification.params.subscribed &&
          notification.params.from_guid != session.getLoggedInUser().guid
        "
        i18n="@@NOTIFICATIONS__NOTIFICATION__WIRE_HAPPENED__FROM_ONETIME"
      >
        You have received a wire of {{ notification.params.amount }} from
        <a
          [routerLink]="['/', notification.params.from_username]"
          class="pseudo-link mdl-color-text--blue-grey-400"
          >@{{ notification.params.from_username }}</a
        >
      </p>

      <p
        *ngIf="
          notification.params.subscribed &&
          notification.params.from_guid == session.getLoggedInUser().guid
        "
        i18n="@@NOTIFICATIONS__NOTIFICATION__WIRE_HAPPENED__TO_SUBSCRIPTION"
      >
        You have subscribed to wire {{ notification.params.amount }}/month to
        <a
          [routerLink]="['/', notification.params.to_username]"
          class="pseudo-link mdl-color-text--blue-grey-400"
          >@{{ notification.params.to_username }}</a
        >
      </p>

      <p
        *ngIf="
          notification.params.subscribed &&
          notification.params.from_guid != session.getLoggedInUser().guid
        "
        i18n="@@NOTIFICATIONS__NOTIFICATION__WIRE_HAPPENED__FROM_SUBSCRIPTION"
      >
        You have received a wire subscription of
        {{ notification.params.amount }}/month from
        <a
          [routerLink]="['/', notification.params.from_username]"
          class="pseudo-link mdl-color-text--blue-grey-400"
          >@{{ notification.params.from_username }}</a
        >
      </p>
    </a>
  </ng-template>

  <!-- report actioned notification -->
  <ng-template ngSwitchCase="report_actioned">
    <div *ngIf="notification.entityObj">
      <!-- Activity -->
      <a
        *ngIf="notification.entityObj.type == 'activity'"
        target="_blank"
        routerLink="/settings/reported-content"
      >
        <p
          *ngIf="
            notification.entityObj.owner_guid ==
              session.getLoggedInUser().guid && !notification.entityObj.title
          "
        >
          <span
            class="pseudo-link mdl-color-text--blue-grey-400"
            i18n="@@NOTIFICATIONS__NOTIFICATION__REPORT_ACTIONED__ACTIVITY_BEEN"
            >Your post</span
          >
          has been {{ notification.params.action }}
        </p>
        <p
          *ngIf="
            notification.entityObj.owner_guid ==
              session.getLoggedInUser().guid && notification.entityObj.title
          "
        >
          <span
            class="pseudo-link mdl-color-text--blue-grey-400"
            i18n="@@NOTIFICATIONS__NOTIFICATION__REPORT_ACTIONED__ACTIVITY_TITLE_BEEN"
            >Your post {{ notification.entityObj.title }}</span
          >
          has been {{ notification.params.action }}
        </p>
      </a>

      <!-- Comments -->
      <a
        *ngIf="notification.entityObj.type == 'comment'"
        target="_blank"
        routerLink="/settings/reported-content"
      >
        <p
          *ngIf="
            notification.entityObj.owner_guid == session.getLoggedInUser().guid
          "
          i18n="@@NOTIFICATIONS__NOTIFICATION__REPORT_ACTIONED__COMMENT_BEEN"
        >
          <span class="pseudo-link mdl-color-text--blue-grey-400"
            >Your comment</span
          >
          has been {{ notification.params.action }}
        </p>
      </a>

      <!-- Default -->
      <a
        *ngIf="
          notification.entityObj.type != 'comment' &&
          notification.entityObj.type != 'activity'
        "
      >
        <p style="font-style:italic">
          <ng-container i18n="@@NOTIFICATIONS__NOTIFICATION__ERROR_VIEWING"
            >There was an error viewing this notification.</ng-container
          >
        </p>
      </a>
    </div>
  </ng-template>

  <ng-template ngSwitchCase="contributions"></ng-template>

  <ng-template ngSwitchCase="rewards_summary">
<<<<<<< HEAD
    <a
      target="_blank"
      routerLink="/wallet/tokens/contributions"
    >
      <p i18n="@@NOTIFICATIONS__NOTIFICATION__REWARDS__YOU_RECEIVED_X_TOKENS_YESTERDAY">
        You earned {{notification.params.amount}} tokens yesterday.
=======
    <a target="_blank" routerLink="/wallet/tokens/contributions">
      <p
        i18n="@@NOTIFICATIONS__NOTIFICATION__REWARDS__YOU_HAVE_RECEIVED_X_TOKENS_TODAY"
      >
        You earned {{ notification.params.amount }} tokens today.
>>>>>>> d69d2bd0
      </p>
    </a>
  </ng-template>

  <ng-template ngSwitchCase="rewards_reminder">
    <a target="_blank" routerLink="/wallet/tokens/contributions">
      <p i18n="@@NOTIFICATIONS__NOTIFICATION__REWARDS__YOU_HAVE_LEFT">
        You have {{ notification.params.left }} left to earn tokens today!
      </p>
    </a>
  </ng-template>

  <ng-template ngSwitchCase="rewards_state_increase">
    <a
      target="_blank"
      routerLink="/wallet/tokens/contributions"
    >
      <p i18n="@@NOTIFICATIONS__NOTIFICATION__REWARDS__USER_STATE_INCREASE">
        Congratulations! You just became a {{notification.params.state}} user.
        We've increased your daily token reward multiplier to {{notification.params.reward_factor}}x
      </p>
    </a>
  </ng-template>

  <ng-template ngSwitchCase="rewards_state_decrease">
    <a
      target="_blank"
      routerLink="/wallet/tokens/contributions"
    >
      <p i18n="@@NOTIFICATIONS__NOTIFICATION__REWARDS__USER_STATE_DECREASE">
        We miss you! You just dropped down to a {{notification.params.state}} user.
        Your daily token reward multiplier has been reduced to {{notification.params.reward_factor}}x
      </p>
    </a>
  </ng-template>

  <!-- Default -->
  <ng-template ngSwitchDefault>
    <i i18n="@@NOTIFICATIONS__NOTIFICATION__GENERAL_ERROR_VIEWING"
      >Sorry, there was an error viewing this notification</i
    >
    <span hidden>View: {{ notification.notification_view }}</span>
  </ng-template>

  <span class="ts mdl-color-text--grey">{{
    notification.time_created * 1000 | date: 'medium'
  }}</span>
</div><|MERGE_RESOLUTION|>--- conflicted
+++ resolved
@@ -1720,20 +1720,12 @@
   <ng-template ngSwitchCase="contributions"></ng-template>
 
   <ng-template ngSwitchCase="rewards_summary">
-<<<<<<< HEAD
     <a
       target="_blank"
       routerLink="/wallet/tokens/contributions"
     >
       <p i18n="@@NOTIFICATIONS__NOTIFICATION__REWARDS__YOU_RECEIVED_X_TOKENS_YESTERDAY">
         You earned {{notification.params.amount}} tokens yesterday.
-=======
-    <a target="_blank" routerLink="/wallet/tokens/contributions">
-      <p
-        i18n="@@NOTIFICATIONS__NOTIFICATION__REWARDS__YOU_HAVE_RECEIVED_X_TOKENS_TODAY"
-      >
-        You earned {{ notification.params.amount }} tokens today.
->>>>>>> d69d2bd0
       </p>
     </a>
   </ng-template>
