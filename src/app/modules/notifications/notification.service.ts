--- conflicted
+++ resolved
@@ -1,6 +1,5 @@
 import { EventEmitter, Inject, PLATFORM_ID } from '@angular/core';
 import { isPlatformBrowser } from '@angular/common';
-import { timer, Subscription } from 'rxjs';
 import { Client } from '../../services/api';
 import { SocketsService } from '../../services/sockets';
 import { Session } from '../../services/session';
@@ -13,12 +12,6 @@
     notification: null,
   };
   onReceive: EventEmitter<any> = new EventEmitter();
-<<<<<<< HEAD
-  polling$: Subscription;
-
-  static _(session: Session, client: Client, sockets: SocketsService, title: MindsTitle, platformId) {
-    return new NotificationService(session, client, sockets, title, platformId);
-=======
   notificationPollTimer;
 
   private updateNotificationCountSubscription: Subscription;
@@ -28,10 +21,17 @@
     client: Client,
     sockets: SocketsService,
     title: MindsTitle,
+    platformId,
     site: SiteService
   ) {
-    return new NotificationService(session, client, sockets, title, site);
->>>>>>> 52608901
+    return new NotificationService(
+      session,
+      client,
+      sockets,
+      title,
+      platformId,
+      site
+    );
   }
 
   constructor(
@@ -39,16 +39,10 @@
     public client: Client,
     public sockets: SocketsService,
     public title: MindsTitle,
-<<<<<<< HEAD
     @Inject(PLATFORM_ID) private platformId,
-  ) {
-    if (!window.Minds.notifications_count)
-      window.Minds.notifications_count = 0;
-=======
     protected site: SiteService
   ) {
     if (!window.Minds.notifications_count) window.Minds.notifications_count = 0;
->>>>>>> 52608901
 
     if (!this.site.isProDomain) {
       this.listen();
@@ -64,18 +58,6 @@
       guid => {
         this.increment();
 
-<<<<<<< HEAD
-      this.client.get(`api/v1/notifications/single/${guid}`)
-        .then((response: any) => {
-          if (response.notification) {
-            this.onReceive.next(response.notification);
-          }
-        });
-     });
-     if (isPlatformBrowser(this.platformId)) {
-       this.initPolling();
-     }
-=======
         this.client
           .get(`api/v1/notifications/single/${guid}`)
           .then((response: any) => {
@@ -85,7 +67,6 @@
           });
       }
     );
->>>>>>> 52608901
   }
 
   /**
@@ -108,14 +89,6 @@
   /**
    * Return the notifications
    */
-<<<<<<< HEAD
-  initPolling() {
-    this.polling$ = timer(1000, 6000).subscribe(() => {
-      // console.log('getting notifications');
-
-      if (!this.session.isLoggedIn())
-        return;
-=======
   getNotifications() {
     const pollIntervalSeconds = 60;
     this.notificationPollTimer = timer(0, pollIntervalSeconds * 1000);
@@ -128,23 +101,14 @@
     if (!this.session.isLoggedIn()) {
       return;
     }
->>>>>>> 52608901
 
     if (!window.Minds.notifications_count) {
       window.Minds.notifications_count = 0;
     }
 
-<<<<<<< HEAD
-      this.client.get('api/v1/notifications/count', {})
-        .then((response: any) => {
-          window.Minds.notifications_count = response.count;
-          this.sync();
-        });
-=======
     this.client.get('api/v1/notifications/count', {}).then((response: any) => {
       window.Minds.notifications_count = response.count;
       this.sync();
->>>>>>> 52608901
     });
   }
 
