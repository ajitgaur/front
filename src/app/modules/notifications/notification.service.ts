import { EventEmitter } from '@angular/core';
import { Client } from '../../services/api';
import { SocketsService } from '../../services/sockets';
import { Session } from '../../services/session';
import { MindsTitle } from '../../services/ux/title';
<<<<<<< HEAD
import { SiteService } from '../../services/site.service';
=======
import { Subscription, timer } from 'rxjs';
>>>>>>> 5018532b

export class NotificationService {
  socketSubscriptions: any = {
    notification: null,
  };
  onReceive: EventEmitter<any> = new EventEmitter();
  notificationPollTimer;

  private updateNotificationCountSubscription: Subscription;

  static _(
    session: Session,
    client: Client,
    sockets: SocketsService,
    title: MindsTitle,
    site: SiteService
  ) {
    return new NotificationService(session, client, sockets, title, site);
  }

  constructor(
    public session: Session,
    public client: Client,
    public sockets: SocketsService,
    public title: MindsTitle,
    protected site: SiteService
  ) {
    if (!window.Minds.notifications_count) window.Minds.notifications_count = 0;

    if (!this.site.isProDomain) {
      this.listen();
    }
  }

  /**
   * Listen to socket events
   */
  listen() {
    this.socketSubscriptions.notification = this.sockets.subscribe(
      'notification',
      guid => {
        this.increment();

        this.client
          .get(`api/v1/notifications/single/${guid}`)
          .then((response: any) => {
            if (response.notification) {
              this.onReceive.next(response.notification);
            }
          });
      }
    );
  }

  /**
   * Increment the notifications counter
   */
  increment(notifications: number = 1) {
    window.Minds.notifications_count =
      window.Minds.notifications_count + notifications;
    this.sync();
  }

  /**
   * Clear the notifications. For notification controller
   */
  clear() {
    window.Minds.notifications_count = 0;
    this.sync();
  }

  /**
   * Return the notifications
   */
  getNotifications() {
    const pollIntervalSeconds = 60;
    this.notificationPollTimer = timer(0, pollIntervalSeconds * 1000);
    this.updateNotificationCountSubscription = this.notificationPollTimer.subscribe(
      () => this.updateNotificationCount()
    );
  }

  updateNotificationCount() {
    if (!this.session.isLoggedIn()) {
      return;
    }

    if (!window.Minds.notifications_count) {
      window.Minds.notifications_count = 0;
    }

    this.client.get('api/v1/notifications/count', {}).then((response: any) => {
      window.Minds.notifications_count = response.count;
      this.sync();
    });
  }

  /**
   * Sync Notifications to the topbar Counter
   */
  sync() {
    for (var i in window.Minds.navigation.topbar) {
      if (window.Minds.navigation.topbar[i].name === 'Notifications') {
        window.Minds.navigation.topbar[i].extras.counter =
          window.Minds.notifications_count;
      }
    }
    this.title.setCounter(window.Minds.notifications_count);
  }

  ngOnDestroy() {
    this.notificationPollTimer.unsubscribe();
  }
}<|MERGE_RESOLUTION|>--- conflicted
+++ resolved
@@ -3,11 +3,8 @@
 import { SocketsService } from '../../services/sockets';
 import { Session } from '../../services/session';
 import { MindsTitle } from '../../services/ux/title';
-<<<<<<< HEAD
+import { Subscription, timer } from 'rxjs';
 import { SiteService } from '../../services/site.service';
-=======
-import { Subscription, timer } from 'rxjs';
->>>>>>> 5018532b
 
 export class NotificationService {
   socketSubscriptions: any = {
