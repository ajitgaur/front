--- conflicted
+++ resolved
@@ -48,7 +48,6 @@
     fixture = TestBed.createComponent(NotificationComponent);
     comp = fixture.componentInstance;
     comp.notification = {
-<<<<<<< HEAD
       'type': 'notification',
       'guid': '843204301747658770',
       'notification_view': 'group_activity',
@@ -59,18 +58,6 @@
         name: 'name'
       },
       'params' : {
-=======
-      type: 'notification',
-      guid: '843204301747658770',
-      notification_view: 'group_activity',
-      entityObj: {
-        title: 'aaaaaaaaaaa',
-      },
-      fromObj: {
-        name: 'name',
-      },
-      params: {
->>>>>>> d69d2bd0
         group: {},
         time_created: 2222,
         bid: 10,
@@ -99,7 +86,6 @@
 
   it('Should load the notification queue add', () => {
     comp.notification = {
-<<<<<<< HEAD
       'type': 'notification',
       'guid': '843204301747658770',
       'notification_view': 'group_queue_add',
@@ -110,18 +96,6 @@
         name: 'name'
       },
       'params' : {
-=======
-      type: 'notification',
-      guid: '843204301747658770',
-      notification_view: 'group_queue_add',
-      entityObj: {
-        title: 'aaaaaaaaaaa',
-      },
-      fromObj: {
-        name: 'name',
-      },
-      params: {
->>>>>>> d69d2bd0
         group: {
           name: 'groupName',
         },
@@ -137,7 +111,6 @@
 
   it('Should load the notification queue approve', () => {
     comp.notification = {
-<<<<<<< HEAD
       'type': 'notification',
       'guid': '843204301747658770',
       'notification_view': 'group_queue_approve',
@@ -148,18 +121,6 @@
         name: 'name'
       },
       'params' : {
-=======
-      type: 'notification',
-      guid: '843204301747658770',
-      notification_view: 'group_queue_approve',
-      entityObj: {
-        title: 'aaaaaaaaaaa',
-      },
-      fromObj: {
-        name: 'name',
-      },
-      params: {
->>>>>>> d69d2bd0
         group: {
           name: 'groupName',
         },
@@ -175,7 +136,6 @@
 
   it('Should load the notification queue reject', () => {
     comp.notification = {
-<<<<<<< HEAD
       'type': 'notification',
       'guid': '843204301747658770',
       'notification_view': 'group_queue_reject',
@@ -186,18 +146,6 @@
         name: 'name'
       },
       'params' : {
-=======
-      type: 'notification',
-      guid: '843204301747658770',
-      notification_view: 'group_queue_reject',
-      entityObj: {
-        title: 'aaaaaaaaaaa',
-      },
-      fromObj: {
-        name: 'name',
-      },
-      params: {
->>>>>>> d69d2bd0
         group: {
           name: 'groupName',
         },
@@ -213,7 +161,6 @@
 
   it('Should load the notification remind', () => {
     comp.notification = {
-<<<<<<< HEAD
       'type': 'notification',
       'guid': '843204301747658770',
       'notification_view': 'remind',
@@ -225,19 +172,6 @@
         name: 'name'
       },
       'params' : {
-=======
-      type: 'notification',
-      guid: '843204301747658770',
-      notification_view: 'remind',
-      entityObj: {
-        type: 'object',
-        title: 'Title',
-      },
-      fromObj: {
-        name: 'name',
-      },
-      params: {
->>>>>>> d69d2bd0
         time_created: 2222,
         bid: 10,
       },
@@ -250,7 +184,6 @@
 
   it('Should load the notification remind, without title', () => {
     comp.notification = {
-<<<<<<< HEAD
       'type': 'notification',
       'guid': '843204301747658770',
       'notification_view': 'remind',
@@ -262,19 +195,6 @@
         name: 'name'
       },
       'params' : {
-=======
-      type: 'notification',
-      guid: '843204301747658770',
-      notification_view: 'remind',
-      entityObj: {
-        type: 'object',
-        subtype: 'object',
-      },
-      fromObj: {
-        name: 'name',
-      },
-      params: {
->>>>>>> d69d2bd0
         time_created: 2222,
         bid: 10,
       },
@@ -287,7 +207,6 @@
 
   it('Should load the notification feature, with title', () => {
     comp.notification = {
-<<<<<<< HEAD
       'type': 'notification',
       'guid': '843204301747658770',
       'notification_view': 'feature',
@@ -299,19 +218,6 @@
         name: 'name'
       },
       'params' : {
-=======
-      type: 'notification',
-      guid: '843204301747658770',
-      notification_view: 'feature',
-      entityObj: {
-        type: 'comment',
-        title: 'Title',
-      },
-      fromObj: {
-        name: 'name',
-      },
-      params: {
->>>>>>> d69d2bd0
         time_created: 2222,
         bid: 10,
       },
@@ -324,7 +230,6 @@
 
   it('Should load the notification tag', () => {
     comp.notification = {
-<<<<<<< HEAD
       'type': 'notification',
       'guid': '843204301747658770',
       'notification_view': 'tag',
@@ -336,19 +241,6 @@
         name: 'name'
       },
       'params' : {
-=======
-      type: 'notification',
-      guid: '843204301747658770',
-      notification_view: 'tag',
-      entityObj: {
-        type: 'something',
-        title: 'Title',
-      },
-      fromObj: {
-        name: 'name',
-      },
-      params: {
->>>>>>> d69d2bd0
         time_created: 2222,
         bid: 10,
       },
@@ -363,7 +255,6 @@
 
   it('Should load the notification tag', () => {
     comp.notification = {
-<<<<<<< HEAD
       'type': 'notification',
       'guid': '843204301747658770',
       'notification_view': 'tag',
@@ -375,19 +266,6 @@
         name: 'name'
       },
       'params' : {
-=======
-      type: 'notification',
-      guid: '843204301747658770',
-      notification_view: 'tag',
-      entityObj: {
-        type: 'comment',
-        title: 'Title',
-      },
-      fromObj: {
-        name: 'name',
-      },
-      params: {
->>>>>>> d69d2bd0
         time_created: 2222,
         bid: 10,
         parent: {
@@ -405,7 +283,6 @@
 
   it('Should load the notification boost_submitted', () => {
     comp.notification = {
-<<<<<<< HEAD
       'type': 'notification',
       'guid': '843204301747658770',
       'notification_view': 'boost_submitted',
@@ -417,19 +294,6 @@
         name: 'name'
       },
       'params' : {
-=======
-      type: 'notification',
-      guid: '843204301747658770',
-      notification_view: 'boost_submitted',
-      entityObj: {
-        type: 'activity',
-        title: 'Title',
-      },
-      fromObj: {
-        name: 'name',
-      },
-      params: {
->>>>>>> d69d2bd0
         time_created: 2222,
         bid: 10,
       },
@@ -442,7 +306,6 @@
 
   it('Should load the notification boost_submitted', () => {
     comp.notification = {
-<<<<<<< HEAD
       'type': 'notification',
       'guid': '843204301747658770',
       'notification_view': 'boost_submitted',
@@ -454,19 +317,6 @@
         name: 'name'
       },
       'params' : {
-=======
-      type: 'notification',
-      guid: '843204301747658770',
-      notification_view: 'boost_submitted',
-      entityObj: {
-        type: 'activity',
-        title: 'Title',
-      },
-      fromObj: {
-        name: 'name',
-      },
-      params: {
->>>>>>> d69d2bd0
         time_created: 2222,
         bid: 10,
       },
@@ -479,7 +329,6 @@
 
   it('Should load the notification boost_submitted_p2p', () => {
     comp.notification = {
-<<<<<<< HEAD
       'type': 'notification',
       'guid': '843204301747658770',
       'notification_view': 'boost_submitted_p2p',
@@ -491,19 +340,6 @@
         name: 'name'
       },
       'params' : {
-=======
-      type: 'notification',
-      guid: '843204301747658770',
-      notification_view: 'boost_submitted_p2p',
-      entityObj: {
-        type: 'activity',
-        title: 'Title',
-      },
-      fromObj: {
-        name: 'name',
-      },
-      params: {
->>>>>>> d69d2bd0
         time_created: 2222,
         bid: 10,
       },
@@ -516,7 +352,6 @@
 
   it('Should load the notification boost_request', () => {
     comp.notification = {
-<<<<<<< HEAD
       'type': 'notification',
       'guid': '843204301747658770',
       'notification_view': 'boost_request',
@@ -528,19 +363,6 @@
         name: 'name'
       },
       'params' : {
-=======
-      type: 'notification',
-      guid: '843204301747658770',
-      notification_view: 'boost_request',
-      entityObj: {
-        type: 'activity',
-        title: 'Title',
-      },
-      fromObj: {
-        name: 'name',
-      },
-      params: {
->>>>>>> d69d2bd0
         time_created: 2222,
         bid: 10,
       },
@@ -553,7 +375,6 @@
 
   it('Should load the notification channel_monetized', () => {
     comp.notification = {
-<<<<<<< HEAD
       'type': 'notification',
       'guid': '843204301747658770',
       'notification_view': 'channel_monetized',
@@ -565,19 +386,6 @@
         name: 'name'
       },
       'params' : {
-=======
-      type: 'notification',
-      guid: '843204301747658770',
-      notification_view: 'channel_monetized',
-      entityObj: {
-        type: 'activity',
-        title: 'Title',
-      },
-      fromObj: {
-        name: 'name',
-      },
-      params: {
->>>>>>> d69d2bd0
         time_created: 2222,
         bid: 10,
       },
@@ -592,7 +400,6 @@
 
   it('Should load the notification payout_accepted', () => {
     comp.notification = {
-<<<<<<< HEAD
       'type': 'notification',
       'guid': '843204301747658770',
       'notification_view': 'payout_accepted',
@@ -604,19 +411,6 @@
         name: 'name'
       },
       'params' : {
-=======
-      type: 'notification',
-      guid: '843204301747658770',
-      notification_view: 'payout_accepted',
-      entityObj: {
-        type: 'activity',
-        title: 'Title',
-      },
-      fromObj: {
-        name: 'name',
-      },
-      params: {
->>>>>>> d69d2bd0
         time_created: 2222,
         amount: 10,
       },
@@ -631,7 +425,6 @@
 
   it('Should load the notification payout_declined', () => {
     comp.notification = {
-<<<<<<< HEAD
       'type': 'notification',
       'guid': '843204301747658770',
       'notification_view': 'payout_declined',
@@ -643,19 +436,6 @@
         name: 'name'
       },
       'params' : {
-=======
-      type: 'notification',
-      guid: '843204301747658770',
-      notification_view: 'payout_declined',
-      entityObj: {
-        type: 'activity',
-        title: 'Title',
-      },
-      fromObj: {
-        name: 'name',
-      },
-      params: {
->>>>>>> d69d2bd0
         time_created: 2222,
         amount: 10,
       },
@@ -670,7 +450,6 @@
 
   it('Should load the notification rewards summary', () => {
     comp.notification = {
-<<<<<<< HEAD
       'type': 'notification',
       'guid': '843204301747658770',
       'notification_view': 'rewards_summary',
@@ -682,19 +461,6 @@
         name: 'name'
       },
       'params' : {
-=======
-      type: 'notification',
-      guid: '843204301747658770',
-      notification_view: 'rewards_summary',
-      entityObj: {
-        type: 'activity',
-        title: 'Title',
-      },
-      fromObj: {
-        name: 'name',
-      },
-      params: {
->>>>>>> d69d2bd0
         time_created: 2222,
         amount: 10,
       },
@@ -702,18 +468,11 @@
     fixture.detectChanges();
     expect(comp.notification).not.toBeNull();
     const notification = fixture.debugElement.query(By.css('p'));
-<<<<<<< HEAD
     expect(notification.nativeElement.innerHTML).toContain('You earned 10 tokens yesterday.');
-=======
-    expect(notification.nativeElement.innerHTML).toContain(
-      'You earned 10 tokens today.'
-    );
->>>>>>> d69d2bd0
   });
 
   it('Should load the notification rewards reminder', () => {
     comp.notification = {
-<<<<<<< HEAD
       'type': 'notification',
       'guid': '843204301747658770',
       'notification_view': 'rewards_reminder',
@@ -725,19 +484,6 @@
         name: 'name'
       },
       'params' : {
-=======
-      type: 'notification',
-      guid: '843204301747658770',
-      notification_view: 'rewards_reminder',
-      entityObj: {
-        type: 'activity',
-        title: 'Title',
-      },
-      fromObj: {
-        name: 'name',
-      },
-      params: {
->>>>>>> d69d2bd0
         time_created: 2222,
         left: 'some time',
       },
@@ -752,7 +498,6 @@
 
   it('Should load the notification welcome_boost', () => {
     comp.notification = {
-<<<<<<< HEAD
       'type': 'notification',
       'guid': '843204301747658770',
       'notification_view': 'welcome_boost',
@@ -764,19 +509,6 @@
         name: 'name'
       },
       'params' : {
-=======
-      type: 'notification',
-      guid: '843204301747658770',
-      notification_view: 'welcome_boost',
-      entityObj: {
-        type: 'activity',
-        title: 'Title',
-      },
-      fromObj: {
-        name: 'name',
-      },
-      params: {
->>>>>>> d69d2bd0
         time_created: 2222,
         amount: 10,
       },
@@ -791,7 +523,6 @@
 
   it('Should load the notification welcome_discover', () => {
     comp.notification = {
-<<<<<<< HEAD
       'type': 'notification',
       'guid': '843204301747658770',
       'notification_view': 'welcome_discover',
@@ -803,19 +534,6 @@
         name: 'name'
       },
       'params' : {
-=======
-      type: 'notification',
-      guid: '843204301747658770',
-      notification_view: 'welcome_discover',
-      entityObj: {
-        type: 'activity',
-        title: 'Title',
-      },
-      fromObj: {
-        name: 'name',
-      },
-      params: {
->>>>>>> d69d2bd0
         time_created: 2222,
         amount: 10,
       },
@@ -828,7 +546,6 @@
 
   it('Should load the notification custom_message', () => {
     comp.notification = {
-<<<<<<< HEAD
       'type': 'notification',
       'guid': '843204301747658770',
       'notification_view': 'custom_message',
@@ -840,19 +557,6 @@
         name: 'name'
       },
       'params' : {
-=======
-      type: 'notification',
-      guid: '843204301747658770',
-      notification_view: 'custom_message',
-      entityObj: {
-        type: 'activity',
-        title: 'Title',
-      },
-      fromObj: {
-        name: 'name',
-      },
-      params: {
->>>>>>> d69d2bd0
         time_created: 2222,
         amount: 10,
         message: 'this is a mesage',
