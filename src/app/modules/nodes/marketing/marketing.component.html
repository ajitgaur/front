<div class="mf-jumpAnchor" #topAnchor></div>

<m-marketing class="m-nodes__marketing" pageTitle="Nodes" i18n-pageTitle>
  <div class="m-marketing__main m-marketing__section--style-2">
    <div class="m-grid m-marketing__wrapper">
      <div class="m-grid__column-7 m-grid__column-12--mobile m-marketing__body">
        <h1 i18n>
          Minds Nodes
        </h1>

        <h2 ngPreserveWhitespaces i18n>
          Launch your own <em>social networking app</em>
        </h2>

        <p class="m-marketing__description" i18n>
          Start your own white-labeled social networking app for web and mobile
          by leveraging Minds’ open source code base.
        </p>

        <div class="">
          <button
            class="mf-button mf-button--alt"
            (click)="action(); $event.preventDefault()"
            i18n
          >
            Contact us for details
          </button>
        </div>
      </div>

      <div
        class="m-grid__column-5 m-grid__column-12--mobile m-marketing__image"
      >
        <span>
          <img
            [src]="cdnAssetsUrl + 'assets/product-pages/nodes/nodes-1.jpg'"
          />
        </span>
      </div>
    </div>
  </div>

  <ng-container slot="2">
    <m-marketing__asFeaturedIn></m-marketing__asFeaturedIn>

    <!-- Section 2 -->

    <div class="m-marketing__section m-marketing__section--style-3">
      <div class="m-grid m-marketing__wrapper">
        <div
          class="m-grid__column-6 m-grid__column-12--mobile m-marketing__body"
        >
          <h2 i18n>A platform branded your own way</h2>

          <p class="m-marketing__description" i18n>
            Harness all of the features of Minds.com with your own design, brand
            name, domain and style. Set your own policies, develop your own
            network and contribute to the greater Minds open source project.
          </p>
        </div>
        <div
          class="m-grid__column-6 m-grid__column-12--mobile m-marketing__image"
        >
          <span class="m-marketing__image--noUxSample">
            <img
              class="m-marketing__image--1"
              [src]="cdnAssetsUrl + 'assets/product-pages/nodes/nodes-2.jpg'"
            />
          </span>
        </div>
      </div>
    </div>

    <!-- Section 3 -->

    <div class="m-marketing__section m-marketing__section--style-4">
      <div class="m-grid m-marketing__wrapper">
        <div
          class="m-grid__column-6 m-grid__column-12--mobile m-marketing__body"
        >
          <h2 i18n>A full stack of features</h2>

          <p class="m-marketing__description" i18n>
            The platform includes a wide variety of features, such as analytics,
            wallet, encrypted messaging, newsfeed, content hosting, blog
            editing, groups, hashtags, search, payments, advertising and more.
          </p>
        </div>
        <div
          class="m-grid__column-6 m-grid__column-12--mobile m-marketing__image"
        >
          <span>
            <img
              class="m-marketing__image--1"
              [src]="cdnAssetsUrl + 'assets/product-pages/nodes/nodes-3.jpg'"
            />

            <img
              class="m-marketing__image--2"
              [src]="cdnAssetsUrl + 'assets/product-pages/nodes/nodes-3-ux.png'"
            />
          </span>
        </div>
      </div>
    </div>

    <!-- Section 4 -->

    <div class="m-marketing__section m-marketing__section--style-3">
      <div class="m-grid m-marketing__wrapper">
        <div
          class="m-grid__column-6 m-grid__column-12--mobile m-marketing__body"
        >
          <h2 i18n>Sync across all devices</h2>

          <p class="m-marketing__description" i18n>
            The Minds platform is built for all platforms, including Android,
<<<<<<< HEAD
            iOS and major web browsers such as Firefox, Chrome, Safari and Brave
=======
            iOS and major web browsers such as Firefox, Chrome, Safari and
            Brave.
>>>>>>> 35070b4f
          </p>
        </div>
        <div
          class="m-grid__column-6 m-grid__column-12--mobile m-marketing__image"
        >
          <span>
            <img
              class="m-marketing__image--1"
              [src]="cdnAssetsUrl + 'assets/product-pages/nodes/nodes-4.jpg'"
            />

            <img
              class="m-marketing__image--2"
              [src]="cdnAssetsUrl + 'assets/product-pages/nodes/nodes-4-ux.png'"
            />
          </span>
        </div>
      </div>
    </div>

    <!-- Final section -->

    <div class="m-marketing__section m-marketing__section--tail">
      <div class="m-grid m-marketing__wrapper">
        <div
          class="m-grid__column-12 m-grid__column-12--mobile m-marketing__body"
        >
          <h2 i18n>Other Nodes features</h2>
        </div>
      </div>

      <div class="m-grid m-marketing__wrapper m-marketingSectionTail__table">
        <div
          class="m-grid__column-4 m-grid__column-12--mobile m-marketing__body"
        >
          <h3 i18n>Supports many use cases</h3>

          <p class="m-marketing__description" i18n>
            Social networking is an essential tool for communicating inside your
            own company or reaching people outside.
          </p>
        </div>

        <div
          class="m-grid__column-4 m-grid__column-12--mobile m-marketing__body"
        >
          <h3 i18n>For your community</h3>

          <p class="m-marketing__description" i18n>
            Stop outsourcing your social media presence and losing all of your
            reach. Regain direct access to your audience.
          </p>
        </div>

        <div
          class="m-grid__column-4 m-grid__column-12--mobile m-marketing__body"
        >
          <h3 i18n>Open source contribution</h3>

          <p class="m-marketing__description" i18n>
<<<<<<< HEAD
            All of your work will contrubute to the greater Minds open source
            project of building free and open source social networking
            technology for the world.
=======
            All of your work will contribute to the greater
            <a href="https://gitlab.com/minds" target="_blank"
              >Minds open source project</a
            >
            of building free and open source social networking technology for
            the world.
>>>>>>> 35070b4f
          </p>
        </div>
      </div>

      <div class="m-grid m-marketing__wrapper">
        <div
          class="m-grid__column-12 m-grid__column-12--mobile m-marketing__body m-marketing__body--extra"
        >
          <button class="mf-button mf-button--alt" (click)="scrollToTop()" i18n>
            Contact us for details
          </button>
        </div>
      </div>
    </div>
  </ng-container>
</m-marketing><|MERGE_RESOLUTION|>--- conflicted
+++ resolved
@@ -115,12 +115,8 @@
 
           <p class="m-marketing__description" i18n>
             The Minds platform is built for all platforms, including Android,
-<<<<<<< HEAD
-            iOS and major web browsers such as Firefox, Chrome, Safari and Brave
-=======
             iOS and major web browsers such as Firefox, Chrome, Safari and
             Brave.
->>>>>>> 35070b4f
           </p>
         </div>
         <div
@@ -181,18 +177,12 @@
           <h3 i18n>Open source contribution</h3>
 
           <p class="m-marketing__description" i18n>
-<<<<<<< HEAD
-            All of your work will contrubute to the greater Minds open source
-            project of building free and open source social networking
-            technology for the world.
-=======
             All of your work will contribute to the greater
             <a href="https://gitlab.com/minds" target="_blank"
               >Minds open source project</a
             >
             of building free and open source social networking technology for
             the world.
->>>>>>> 35070b4f
           </p>
         </div>
       </div>
