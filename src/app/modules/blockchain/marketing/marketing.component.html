<div class="m-marketing m-blockchain--marketing">

  <div class="m-marketing--hero">
    <div class="m-marketing--hero--video">
      <video autoplay muted loop *ngIf="!videoError; else fallback">
        <source [src]="minds.cdn_assets_url + 'assets/videos/space-1/space-1.mp4'" type="video/mp4" (error)="onSourceError()">
      </video>
      <ng-template #fallback>
        <img [src]="minds.cdn_assets_url + 'assets/marketing/space-1.png'">
      </ng-template>
    </div>

    <div class="m-marketing--hero--inner">

<<<<<<< HEAD
      <div class="m-marketing--hero--overlay"></div>

      <div class="m-marketing--hero--slogans">
        <h1 i18n="@@M__TOKEN_MARKETING__HEADER">The Minds Token</h1>
        <h3 i18n="@@M__TOKEN_MARKETING__SUBTITLE">
            A decentralized social networking utility token for digital advertising and global peer-to-peer payments.
        </h3>
=======
      <h1 i18n="@@M__BLOCKCHAIN__MKT__MINDS_TOKEN_TITLE">The Minds Token</h1>
      <h3 i18n="@@M__BLOCKCHAIN__MKT__MINDS_TOKEN_SUBTITLE">
        A decentralized, transparent and autonomous social networking solution.
      </h3>

      <div class="m-marketing--action-button">
        <button class="mdl-button mdl-button--colored mdl-color--green"
          (click)="downloadWhitepaper()"
          i18n="@@M__BLOCKCHAIN__MKT__READ_WHITEPAPER_ACTION"
        >Read the Whitepaper</button>
>>>>>>> aacab494
      </div>

      <div class="m-marketing--hero--actions">
        <m-blockchain--pledges--overview *ngIf="minds.sale == 'presale'"></m-blockchain--pledges--overview>

        <div class="m-marketing--marketing-action-button" *ngIf="minds.sale == 'sale'">
          <m-blockchain--pledges--overview phase="sale" *ngIf="!isPledgeApproved; else pledgeConfirmed"></m-blockchain--pledges--overview>

          <ng-template #pledgeConfirmed>
            <button
              class="mdl-button mdl-button--colored"
              (click)="showBuy()"
            >Buy</button>
          </ng-template>
        </div>
      </div>
    </div>

  </div>

  <section class="m-marketing--section" style="background-color: #FFF">
    <h1 class="" i18n="@@MINDS__HOME__HOMEPAGE__ECONOMY_TITLE">How the economy works</h1>

<<<<<<< HEAD
    <div class="m-blockchain--marketing--links">
      <a class="m-btn m-btn--slim m-btn--action" target="_blank" href="https://cdn-assets.minds.com/front/dist/assets/whitepapers/03_27_18_Minds%20Whitepaper%20V0.1.pdf">Download Whitepaper</a>
      <a class="m-btn m-btn--slim m-btn--action" target="_blank" routerLink="/wallet/tokens/101">Token 101</a>
      <a class="m-btn m-btn--slim m-btn--action" target="_blank" routerLink="/blog/view/826188573910073344">Read our Blog</a>
=======
    <div class="m-marketing--hero-inner">
      <h2 i18n="@@M__BLOCKCHAIN__MKT__TRADITIONAL_SOCIAL_NETWORKS_LEGEND">Traditional social networks are exploiting you with secret algorithms, surveillance and demonetization.</h2>
>>>>>>> aacab494
    </div>

<<<<<<< HEAD
=======
  <div class="m-marketing--statement">
    <h2 i18n="@@M__BLOCKCHAIN__MKT__DIFFERENT_APPROACH_LEGEND">Minds is taking a different approach.</h2>
  </div>
>>>>>>> aacab494

    <m-marketing--features></m-marketing--features>
  </section>

  <div class="m-marketing--section m-marketing--section-margin m-blockchain--marketing--press">
    <div class="m-marketing--section--grid">
      <h2 style="text-align: center; width: 100%" i18n="@@M__TOKEN_MARKETING__PRESS">Press</h2>
    </div>

    <div class="m-marketing--section--grid">
  
      <div class="m-marketing--section--grid-col">
        <a href="https://www.wired.com/story/minds-anti-facebook/" target="_blank">
          <img [src]="minds.cdn_assets_url + 'assets/marketing/press-logos/wired.png'" alt="Wired">
        </a>
      </div>

      <div class="m-marketing--section--grid-col">
        <a href="https://techcrunch.com/2018/04/16/minds-aims-to-decentralize-the-social-network/" target="_blank">
          <img [src]="minds.cdn_assets_url + 'assets/marketing/press-logos/techcrunch.jpg'" alt="Techcrunch">
        </a>
      </div>

<<<<<<< HEAD
      <div class="m-marketing--section--grid-col">
        <a href="https://www.youtube.com/watch?v=PXb3_s4ix_4" target="_blank">
          <img [src]="minds.cdn_assets_url + 'assets/marketing/press-logos/tucker.png'" alt="Tucker Carlson Tonight">
        </a>
      </div>

      <div class="m-marketing--section--grid-col">
        <a href="https://bitcoinmagazine.com/articles/minds-wants-offer-blockchain-based-alternative-facebook/" target="_blank">
          <img [src]="minds.cdn_assets_url + 'assets/marketing/press-logos/bitcoinmag.png'" alt="Bitcoin Magazine">
        </a>
      </div>
=======
      <h2 i18n="@@M__BLOCKCHAIN__MKT__FREEDOM_TITLE">Freedom</h2>

      <span i18n="@@M__BLOCKCHAIN__MKT__FREEDOM_SUBTITLE">
        Open source. Transparent. Encrypted. Decentralized. Maximized free speech.
      </span>
    </div>
>>>>>>> aacab494

      <div class="m-marketing--section--grid-col">
        <a href="http://www.independent.co.uk/life-style/gadgets-and-tech/news/superprivate-social-network-launched-to-take-on-facebook-with-support-of-anonymous-10325307.html" target="_blank">
          <img [src]="minds.cdn_assets_url + 'assets/marketing/press-logos/independent.png'" alt="The Independent">
        </a>
      </div>

<<<<<<< HEAD
      <div class="m-marketing--section--grid-col">
        <a href="https://www.marketwatch.com/story/which-of-your-facebook-friends-leaked-your-data-to-cambridge-analytica-heres-the-sad-truth-2018-04-11" target="_blank">
          <img [src]="minds.cdn_assets_url + 'assets/marketing/press-logos/marketwatch.png'" alt="MarketWatch">
        </a>
      </div>

=======
      <h2 i18n="@@M__BLOCKCHAIN__MKT__REACH_TITLE">Reach</h2>

      <span i18n="@@M__BLOCKCHAIN__MKT__REACH_SUBTITLE">
        No restrictive algorithms. No surveillance. 100% organic reach.
      </span>
>>>>>>> aacab494
    </div>

    <div class="m-marketing--section--grid">
  
      <div class="m-marketing--section--grid-col">
        <a href="https://youtu.be/W056blSc9t0?t=12m47s" target="_blank">
          <img [src]="minds.cdn_assets_url + 'assets/marketing/press-logos/keiser.jpg'" alt="Keiser Report">
        </a>
      </div>

      <div class="m-marketing--section--grid-col">
        <a href="https://www.barrons.com/articles/facebook-haters-going-to-hate-but-what-will-investors-do-1518467284" target="_blank">
          <img [src]="minds.cdn_assets_url + 'assets/marketing/press-logos/barrons.png'" alt="Barrons">
        </a>
      </div>

<<<<<<< HEAD
      <div class="m-marketing--section--grid-col">
        <a href="http://observer.com/2017/05/minds-open-sourced-social-media-facebook-competitor/" target="_blank">
          <img [src]="minds.cdn_assets_url + 'assets/marketing/press-logos/observer.png'" alt="Observer">
        </a>
      </div>

      <div class="m-marketing--section--grid-col">
        <a href="https://www.sfchronicle.com/business/article/Done-with-Facebook-Twitter-User-owned-social-11226613.php" target="_blank">
          <img [src]="minds.cdn_assets_url + 'assets/marketing/press-logos/sfchronical.png'" alt="San Francisco Chronical">
        </a>
      </div>

      <div class="m-marketing--section--grid-col">
        <a href="https://discover.coinsquare.io/digital-currency/deletefacebook-minds-blockchain-social-network/" target="_blank">
          <img [src]="minds.cdn_assets_url + 'assets/marketing/press-logos/coinsquare.jpg'" alt="Coinsquare">
        </a>
      </div>

      <div class="m-marketing--section--grid-col">
        <a href="http://www.breitbart.com/tech/2017/10/17/exclusive-minds-social-network-founder-discusses-the-decline-of-big-tech/" target="_blank">
          <img [src]="minds.cdn_assets_url + 'assets/marketing/press-logos/breitbart.png'" alt="Breitbart">
        </a>
      </div>

=======
      <h2 i18n="@@M__BLOCKCHAIN__MKT__REWARDS_TITLE">Rewards</h2>

      <span i18n="@@M__BLOCKCHAIN__MKT__REWARDS_SUBTITLE">
        Earn crypto for contributing to the network. Exchange it for viral reach and rewards.
      </span>
>>>>>>> aacab494
    </div>

    <div class="m-marketing--section--grid">
  
      <div class="m-marketing--section--grid-col">
        <a href="http://www.revistagq.com/noticias/tecnologia/articulos/minds-red-social-paga-usuarios-tokens/28841" target="_blank">
          <img [src]="minds.cdn_assets_url + 'assets/marketing/press-logos/gq.png'" alt="GQ">
        </a>
      </div>

<<<<<<< HEAD
      <div class="m-marketing--section--grid-col">
        <a href="http://cointelegraph.com/news/welcome-to-minds-like-facebook-but-without-the-snooping" target="_blank">
          <img [src]="minds.cdn_assets_url + 'assets/marketing/press-logos/cointelegraph.png'" alt="Coin Telegraph">
        </a>
      </div>

      <div class="m-marketing--section--grid-col">
        <a href="https://www.youtube.com/watch?v=wD6QTAb1SHE" target="_blank">
          <img [src]="minds.cdn_assets_url + 'assets/marketing/press-logos/rt.png'" alt="Russia Today">
        </a>
      </div>

      <div class="m-marketing--section--grid-col">
        <a href="https://www.huffingtonpost.com/2015/06/29/minds-social-network_n_7690028.html" target="_blank">
          <img [src]="minds.cdn_assets_url + 'assets/marketing/press-logos/huffingtonpost.png'" alt="The Huffington Post">
        </a>
      </div>

      <div class="m-marketing--section--grid-col">
        <a href="http://www.businessinsider.com/facebook-competitor-mindscom-launches-with-help-from-anonymous-2015-6" target="_blank">
          <img [src]="minds.cdn_assets_url + 'assets/marketing/press-logos/businessinsider.png'" alt="Business Insider">
        </a>
=======
  <div class="m-marketing--statement">
    <h2 i18n="@@M__BLOCKCHAIN__MKT__STEADY_GROWTH_TITLE">We are continuing to steadily grow</h2>
  </div>

  <div class="m-marketing--section m-blockchain--marketing--bullets">
    <div class="m-marketing--lr">
      <div class="m-marketing--lr--left m-marketing--lr--text">
        <h3 i18n="@@M__BLOCKCHAIN__MKT__WIRE_TITLE">Wire: Decentralized Payments</h3>

        <ul>
          <li i18n="@@M__BLOCKCHAIN__MKT__WIRE_ELIMINATE_MIDDLEMAN_LEGEND">Eliminate the middleman and any risk of demonetization or censorship</li>
          <li i18n="@@M__BLOCKCHAIN__MKT__WIRE_AUTONOMOUSLY_SUPPORT_LEGEND">Autonomously own the relationships with your supporters</li>
          <li i18n="@@M__BLOCKCHAIN__MKT__WIRE_SELL_SUBS_LEGEND">Sell subscriptions for exclusive content or rewards. Earn tips or donations</li>
        </ul>
>>>>>>> aacab494
      </div>

      <div class="m-marketing--section--grid-col">
        <a href="https://www.forbes.com/sites/federicoguerrini/2015/06/15/struggling-with-facebook-organic-reach-decline-try-this-new-open-source-social-networking-app/#421685999665" target="_blank">
          <img [src]="minds.cdn_assets_url + 'assets/marketing/press-logos/forbes.png'" alt="Forbes">
        </a>
      </div>
  
    </div>

    <div class="m-marketing--section--grid">
  
      <div class="m-marketing--section--grid-col">
        <a href="https://venturebeat.com/2015/06/15/a-social-network-called-minds-has-an-answer-to-facebooks-strangling-of-organic-posts/ " target="_blank">
          <img [src]="minds.cdn_assets_url + 'assets/marketing/press-logos/venturebeat.png'" alt="Venture Beat">
        </a>
      </div>

<<<<<<< HEAD
      <div class="m-marketing--section--grid-col">
        <a href="http://www.adweek.com/socialtimes/minds-launches-virtual-currency-powered-social-networking-app/622152" target="_blank">
          <img [src]="minds.cdn_assets_url + 'assets/marketing/press-logos/mic.jpg'" alt=".Mic">
        </a>
      </div>

      <div class="m-marketing--section--grid-col">
        <a href="http://www.adweek.com/socialtimes/minds-launches-virtual-currency-powered-social-networking-app/622152" target="_blank">
          <img [src]="minds.cdn_assets_url + 'assets/marketing/press-logos/adweek.png'" alt="Adweek">
        </a>
=======
      <div class="m-marketing--lr--right m-marketing--lr--text">
        <h3 i18n="@@M__BLOCKCHAIN__MKT__BOOST_TITLE">Boost: The Ad Network</h3>

        <ul>
          <li i18n="@@M__BLOCKCHAIN__MKT__EXCHANGE_TOKENS_LEGEND">Exchange tokens for advertising views on the network or with a specific channel</li>
          <li i18n="@@M__BLOCKCHAIN__MKT__FULL_TRANSPARENCY_LEGEND">Full transparency and auditability for all paid advertising campaigns on the blockchain</li>
          <li i18n="@@M__BLOCKCHAIN__MKT__YOU_CONTROL_THE_CONTENT_LEGEND">You control the content and ads you see or don’t see with an opt-in system</li>
        </ul>
>>>>>>> aacab494
      </div>

<<<<<<< HEAD
      <div class="m-marketing--section--grid-col">
        <a href="http://www.ibtimes.com/facebooks-latest-challenger-social-network-minds-pushes-privacy-transparency-1966653#.VX8Bvttr3M8.facebook" target="_blank">
          <img [src]="minds.cdn_assets_url + 'assets/marketing/press-logos/ibtimes.png'" alt="Internation Business Times">
        </a>
      </div>
=======
  <div class="m-marketing--contents mdl-grid mdl-grid--no-spacing m-marketing--contents--middle">
    <div class="mdl-cell mdl-cell--12-col">
      <h2 i18n="@@M__BLOCKCHAIN__MKT__THE_PRESS_TITLE">The Press</h2>
    </div>
>>>>>>> aacab494

      <div class="m-marketing--section--grid-col">
        <a href="http://www.bbc.co.uk/newsbeat/article/33181388/anonymous-backs-new-encrypted-social-network-site" target="_blank">
          <img [src]="minds.cdn_assets_url + 'assets/marketing/press-logos/BBC.png'" alt="BBC">
        </a>
      </div>

      <div class="m-marketing--section--grid-col">
        <a href="http://www.ethnos.gr/diethni/arthro/anti_facebook_apo_tous_anonymous-64207028/" target="_blank">
          <img [src]="minds.cdn_assets_url + 'assets/marketing/press-logos/ethnos.jpg'" alt="Ethnos">
        </a>
      </div>
  
    </div>

    <div class="m-marketing--section--grid">
  
      <div class="m-marketing--section--grid-col">
        <a href="https://www.cnet.com/news/non-creepy-ways-to-use-social-media-go-mobile/" target="_blank">
          <img [src]="minds.cdn_assets_url + 'assets/marketing/press-logos/Cnet.jpg'" alt="Cnet">
        </a>
      </div>

      <div class="m-marketing--section--grid-col">
        <a href="https://reason.com/blog/2015/06/17/encrypted-social-network-minds-launches/" target="_blank">
          <img [src]="minds.cdn_assets_url + 'assets/marketing/press-logos/reason.jpg'" alt="Reason">
        </a>
      </div>

      <div class="m-marketing--section--grid-col">
        <a href="https://www.zdnet.com/pictures/facebook-alternatives-social-apps-you-need-to-try/8/" target="_blank">
          <img [src]="minds.cdn_assets_url + 'assets/marketing/press-logos/zdnet.gif'" alt="ZDNet">
        </a>
      </div>

      <div class="m-marketing--section--grid-col">
        <a href="https://www.voanews.com/a/social-media-network-privacy/2846376.html" target="_blank">
          <img [src]="minds.cdn_assets_url + 'assets/marketing/press-logos/voa.png'" alt="Voice of America">
        </a>
      </div>

      <div class="m-marketing--section--grid-col">
        <a href="http://www.bangkokpost.com/news/politics/962913/facebook-pressured-following-arrests" target="_blank">
          <img [src]="minds.cdn_assets_url + 'assets/marketing/press-logos/bangkokpost.png'" alt="Bangkok Post">
        </a>
      </div>
  
    </div>

  </div>

<<<<<<< HEAD
  <div class="m-marketing--section m-marketing--section-margin m-blockchain--marketing--team">
    <div class="m-marketing--section--grid">
      <h2 style="text-align: center; width: 100%" i18n="@@M__TOKEN_MARKETING__TEAM">Team</h2>
=======
  <div class="m-marketing--contents mdl-grid mdl-grid--no-spacing m-blockchain--marketing-people">
    <div class="mdl-cell mdl-cell--12-col">
      <h2 i18n="@@M__BLOCKCHAIN__MKT__THE_TEAM_TITLE">The Team</h2>
>>>>>>> aacab494
    </div>

    <div class="m-marketing--section--grid">
      <div class="m-marketing--section--grid-col">
        <div class="m-blockchain--marketing-person-image" 
          style="background-image: url('https://minds.com/icon/100000000000000341/large')"
        ></div>

        <span class="m-blockchain--marketing-person-name">
          Bill Ottman
        </span>

        <span class="m-blockchain--marketing-person-title">
          Co-founder &amp; CEO
        </span>
      </div>

      <div class="m-marketing--section--grid-col">
        <div class="m-blockchain--marketing-person-image" 
          style="background-image: url('https://minds.com/icon/100000000000000063/large')"
        ></div>

        <span class="m-blockchain--marketing-person-name">
          Mark Harding
        </span>

        <span class="m-blockchain--marketing-person-title">
          Co-founder &amp; CTO
        </span>
      </div>

      <div class="m-marketing--section--grid-col">
        <div class="m-blockchain--marketing-person-image" 
          style="background-image: url('https://minds.com/icon/100000000000000134/large')"
        ></div>

        <span class="m-blockchain--marketing-person-name">
          John Ottman
        </span>

        <span class="m-blockchain--marketing-person-title">
          Co-founder &amp; Chairman
        </span>
      </div>
    </div>
    <div class="m-marketing--section--grid">

      <div class="m-marketing--section--grid-col">
        <div class="m-blockchain--marketing-person-image" 
          style="background-image: url('https://minds.com/icon/100000000000001111/large')"
        ></div>

        <span class="m-blockchain--marketing-person-name">
          Jack Ottman
        </span>

        <span class="m-blockchain--marketing-person-title">
          COO
        </span>
      </div>

      <div class="m-marketing--section--grid-col">
        <div class="m-blockchain--marketing-person-image" 
          style="background-image: url('https://minds.com/icon/458262421140672512/large')"
        ></div>

        <span class="m-blockchain--marketing-person-name">
          Peter Schwartz
        </span>

        <span class="m-blockchain--marketing-person-title">
          CFO
        </span>
      </div>
    </div>

  </div>

  <div class="m-marketing--section m-marketing--section-margin m-blockchain--marketing--team m-blockchain--marketing--team--more">

    <div class="m-marketing--section--grid">

      <div class="m-marketing--section--grid-col">
        <div class="m-blockchain--marketing-person-image" 
          style="background-image: url('https://minds.com/icon/508276211659579407/large')"
        ></div>

        <span class="m-blockchain--marketing-person-name">
          Emiliano Balbuena
        </span>
      </div>

      <div class="m-marketing--section--grid-col">
        <div class="m-blockchain--marketing-person-image" 
          style="background-image: url('https://minds.com/icon/747562985026756623/large')"
        ></div>

        <span class="m-blockchain--marketing-person-name">
          Nicolás Cesarini
        </span>
      </div>

      <div class="m-marketing--section--grid-col">
        <div class="m-blockchain--marketing-person-image" 
          style="background-image: url('https://minds.com/icon/714469159613767694/large')"
        ></div>

        <span class="m-blockchain--marketing-person-name">
          Marcelo Rivera
        </span>
      </div>

      <div class="m-marketing--section--grid-col">
        <div class="m-blockchain--marketing-person-image" 
          style="background-image: url('https://minds.com/icon/773311697292107790/large')"
        ></div>

        <span class="m-blockchain--marketing-person-name">
          Martin Santangelo
        </span>
      </div>

      <div class="m-marketing--section--grid-col">
        <div class="m-blockchain--marketing-person-image" 
          style="background-image: url('https://minds.com/icon/270962885465739264/large')"
        ></div>

        <span class="m-blockchain--marketing-person-name">
          Andy Culp
        </span>
      </div>

      <div class="m-marketing--section--grid-col">
        <div class="m-blockchain--marketing-person-image" 
          style="background-image: url('https://minds.com/icon/100000000000191224/large')"
        ></div>

        <span class="m-blockchain--marketing-person-name">
          Nicholas Lewis
        </span>
      </div>

<<<<<<< HEAD
=======
  <div class="m-marketing--contents mdl-grid mdl-grid--no-spacing m-blockchain--marketing-people m-blockchain--marketing-people--more">
    <div class="mdl-cell mdl-cell--12-col">
      <h2 i18n="@@M__BLOCKCHAIN__MKT__ADVISORY_BOARD_TITLE">Advisory Board</h2>
>>>>>>> aacab494
    </div>

  </div>

  <div class="m-marketing--section m-marketing--section-margin m-blockchain--marketing--team m-blockchain--marketing--team--more">
    <div class="m-marketing--section--grid">
      <h2 style="text-align: center; width: 100%" i18n="@@M__TOKEN_MARKETING__ADVISORS">Advisors</h2>
    </div>

    <div class="m-marketing--section--grid">

      <div class="m-marketing--section--grid-col">
        <div class="m-blockchain--marketing-person-image" 
          style="background-image: url('https://cdn.minds.com/icon/kari/large')"
        ></div>
        <span class="m-blockchain--marketing-person-name">
          Kari Larsen
        </span>

        <span class="m-blockchain--marketing-person-title">
          <a href="https://www.reedsmith.com/en" target="_blank">Reedsmith LLP</a>
        </span>
      </div>

      <div class="m-marketing--section--grid-col">
        <div class="m-blockchain--marketing-person-image" 
          style="background-image: url('https://cdn.minds.com/icon/gabe/large')"
        ></div>

        <span class="m-blockchain--marketing-person-name">
          Gabriel Abed
        </span>

        <span class="m-blockchain--marketing-person-title">
          <a href="https://bitt.com" target="_blank">bitt.com</a>
        </span>
      </div>

      <div class="m-marketing--section--grid-col">
        <div class="m-blockchain--marketing-person-image" 
          style="background-image: url('https://cdn.minds.com/icon/gabe/large')"
        ></div>

        <span class="m-blockchain--marketing-person-name">
          Jason Tyra
        </span>

        <span class="m-blockchain--marketing-person-title">
          <a href="https://www.tyracpa.com/" target="_blank">Tyra CPA</a>
        </span>
      </div>

      <div class="m-marketing--section--grid-col">
        <div class="m-blockchain--marketing-person-image" 
          style="background-image: url('https://cdn.minds.com/icon/sai/large')"
        ></div>

        <span class="m-blockchain--marketing-person-name">
          Sai Gundavelli
        </span>

        <span class="m-blockchain--marketing-person-title">
          <a href="https://www.solix.com/" target="_blank">Solix</a>
        </span>
      </div>

      <div class="m-marketing--section--grid-col">
        <div class="m-blockchain--marketing-person-image" 
          style="background-image: url('https://cdn.minds.com/icon/mglaw/large')"
        ></div>

        <span class="m-blockchain--marketing-person-name">
          Robert Griffitts
        </span>

        <span class="m-blockchain--marketing-person-title">
          <a href="http://www.mg-law.com/" target="_blank">MG Law</a>
        </span>
      </div>
    </div>

    <div class="m-marketing--section--grid">

      <div class="m-marketing--section--grid-col">
        <div class="m-blockchain--marketing-person-image" 
          style="background-image: url('https://cdn.minds.com/icon/tuan/large')"
        ></div>

        <span class="m-blockchain--marketing-person-name">
          Tuan Anh Nguyen
        </span>

        <span class="m-blockchain--marketing-person-title">
          <a href="http://bostonglobalforum.org/" target="_blank">Boston Global Forum</a>
        </span>
      </div>

      <div class="m-marketing--section--grid-col">
        <div class="m-blockchain--marketing-person-image" 
          style="background-image: url('https://cdn.minds.com/icon/veena/large')"
        ></div>

        <span class="m-blockchain--marketing-person-name">
          Veena Gundavelli
        </span>

        <span class="m-blockchain--marketing-person-title">
          <a href="http://www.emagia.com/" target="_blank">Emagia</a>
        </span>
      </div>

      <div class="m-marketing--section--grid-col">
        <div class="m-blockchain--marketing-person-image" 
          style="background-image: url('https://cdn.minds.com/icon/364859896568483840/large/1434047085')"
        ></div>
    
        <span class="m-blockchain--marketing-person-name">
          Daniel Pinchbeck
        </span>

        <span class="m-blockchain--marketing-person-title">
          <a href="http://www.pinchbeck.io/" target="_blank">Pinchbeck.io</a>
        </span>
      </div>

      <div class="m-marketing--section--grid-col">
        <div class="m-blockchain--marketing-person-image" 
          style="background-image: url('https://cdn.minds.com/icon/782036635658231826/large')"
        ></div>
      
        <span class="m-blockchain--marketing-person-name">
          Faizan Khan
        </span>

        <span class="m-blockchain--marketing-person-title">
          <a href="https://visary.capital" target="_blank">Visary Capital</a>
        </span>
      </div>

      <div class="m-marketing--section--grid-col">
        <div class="m-blockchain--marketing-person-image" 
          style="background-image: url('https://cdn.minds.com/icon/469824199200874510/large/12')"
        ></div>
    
        <span class="m-blockchain--marketing-person-name">
          Douglas Rushkoff
        </span>

        <span class="m-blockchain--marketing-person-title">
          <a href="http://www.rushkoff.com/" target="_blank">Rushkoff.com</a>
        </span>
      </div>

    </div>

  </div>

</div>

<m-footer></m-footer><|MERGE_RESOLUTION|>--- conflicted
+++ resolved
@@ -12,26 +12,15 @@
 
     <div class="m-marketing--hero--inner">
 
-<<<<<<< HEAD
       <div class="m-marketing--hero--overlay"></div>
 
       <div class="m-marketing--hero--slogans">
-        <h1 i18n="@@M__TOKEN_MARKETING__HEADER">The Minds Token</h1>
-        <h3 i18n="@@M__TOKEN_MARKETING__SUBTITLE">
-            A decentralized social networking utility token for digital advertising and global peer-to-peer payments.
+        
+        <h1 i18n="@@M__BLOCKCHAIN__MKT__MINDS_TOKEN_TITLE">The Minds Token</h1>
+        <h3 i18n="@@M__BLOCKCHAIN__MKT__MINDS_TOKEN_SUBTITLE">
+            A decentralized, transparent and autonomous social networking solution.
         </h3>
-=======
-      <h1 i18n="@@M__BLOCKCHAIN__MKT__MINDS_TOKEN_TITLE">The Minds Token</h1>
-      <h3 i18n="@@M__BLOCKCHAIN__MKT__MINDS_TOKEN_SUBTITLE">
-        A decentralized, transparent and autonomous social networking solution.
-      </h3>
-
-      <div class="m-marketing--action-button">
-        <button class="mdl-button mdl-button--colored mdl-color--green"
-          (click)="downloadWhitepaper()"
-          i18n="@@M__BLOCKCHAIN__MKT__READ_WHITEPAPER_ACTION"
-        >Read the Whitepaper</button>
->>>>>>> aacab494
+
       </div>
 
       <div class="m-marketing--hero--actions">
@@ -55,23 +44,11 @@
   <section class="m-marketing--section" style="background-color: #FFF">
     <h1 class="" i18n="@@MINDS__HOME__HOMEPAGE__ECONOMY_TITLE">How the economy works</h1>
 
-<<<<<<< HEAD
     <div class="m-blockchain--marketing--links">
       <a class="m-btn m-btn--slim m-btn--action" target="_blank" href="https://cdn-assets.minds.com/front/dist/assets/whitepapers/03_27_18_Minds%20Whitepaper%20V0.1.pdf">Download Whitepaper</a>
       <a class="m-btn m-btn--slim m-btn--action" target="_blank" routerLink="/wallet/tokens/101">Token 101</a>
       <a class="m-btn m-btn--slim m-btn--action" target="_blank" routerLink="/blog/view/826188573910073344">Read our Blog</a>
-=======
-    <div class="m-marketing--hero-inner">
-      <h2 i18n="@@M__BLOCKCHAIN__MKT__TRADITIONAL_SOCIAL_NETWORKS_LEGEND">Traditional social networks are exploiting you with secret algorithms, surveillance and demonetization.</h2>
->>>>>>> aacab494
-    </div>
-
-<<<<<<< HEAD
-=======
-  <div class="m-marketing--statement">
-    <h2 i18n="@@M__BLOCKCHAIN__MKT__DIFFERENT_APPROACH_LEGEND">Minds is taking a different approach.</h2>
-  </div>
->>>>>>> aacab494
+    </div>
 
     <m-marketing--features></m-marketing--features>
   </section>
@@ -95,7 +72,6 @@
         </a>
       </div>
 
-<<<<<<< HEAD
       <div class="m-marketing--section--grid-col">
         <a href="https://www.youtube.com/watch?v=PXb3_s4ix_4" target="_blank">
           <img [src]="minds.cdn_assets_url + 'assets/marketing/press-logos/tucker.png'" alt="Tucker Carlson Tonight">
@@ -107,14 +83,6 @@
           <img [src]="minds.cdn_assets_url + 'assets/marketing/press-logos/bitcoinmag.png'" alt="Bitcoin Magazine">
         </a>
       </div>
-=======
-      <h2 i18n="@@M__BLOCKCHAIN__MKT__FREEDOM_TITLE">Freedom</h2>
-
-      <span i18n="@@M__BLOCKCHAIN__MKT__FREEDOM_SUBTITLE">
-        Open source. Transparent. Encrypted. Decentralized. Maximized free speech.
-      </span>
-    </div>
->>>>>>> aacab494
 
       <div class="m-marketing--section--grid-col">
         <a href="http://www.independent.co.uk/life-style/gadgets-and-tech/news/superprivate-social-network-launched-to-take-on-facebook-with-support-of-anonymous-10325307.html" target="_blank">
@@ -122,20 +90,12 @@
         </a>
       </div>
 
-<<<<<<< HEAD
       <div class="m-marketing--section--grid-col">
         <a href="https://www.marketwatch.com/story/which-of-your-facebook-friends-leaked-your-data-to-cambridge-analytica-heres-the-sad-truth-2018-04-11" target="_blank">
           <img [src]="minds.cdn_assets_url + 'assets/marketing/press-logos/marketwatch.png'" alt="MarketWatch">
         </a>
       </div>
 
-=======
-      <h2 i18n="@@M__BLOCKCHAIN__MKT__REACH_TITLE">Reach</h2>
-
-      <span i18n="@@M__BLOCKCHAIN__MKT__REACH_SUBTITLE">
-        No restrictive algorithms. No surveillance. 100% organic reach.
-      </span>
->>>>>>> aacab494
     </div>
 
     <div class="m-marketing--section--grid">
@@ -152,7 +112,6 @@
         </a>
       </div>
 
-<<<<<<< HEAD
       <div class="m-marketing--section--grid-col">
         <a href="http://observer.com/2017/05/minds-open-sourced-social-media-facebook-competitor/" target="_blank">
           <img [src]="minds.cdn_assets_url + 'assets/marketing/press-logos/observer.png'" alt="Observer">
@@ -177,13 +136,6 @@
         </a>
       </div>
 
-=======
-      <h2 i18n="@@M__BLOCKCHAIN__MKT__REWARDS_TITLE">Rewards</h2>
-
-      <span i18n="@@M__BLOCKCHAIN__MKT__REWARDS_SUBTITLE">
-        Earn crypto for contributing to the network. Exchange it for viral reach and rewards.
-      </span>
->>>>>>> aacab494
     </div>
 
     <div class="m-marketing--section--grid">
@@ -194,7 +146,6 @@
         </a>
       </div>
 
-<<<<<<< HEAD
       <div class="m-marketing--section--grid-col">
         <a href="http://cointelegraph.com/news/welcome-to-minds-like-facebook-but-without-the-snooping" target="_blank">
           <img [src]="minds.cdn_assets_url + 'assets/marketing/press-logos/cointelegraph.png'" alt="Coin Telegraph">
@@ -217,22 +168,6 @@
         <a href="http://www.businessinsider.com/facebook-competitor-mindscom-launches-with-help-from-anonymous-2015-6" target="_blank">
           <img [src]="minds.cdn_assets_url + 'assets/marketing/press-logos/businessinsider.png'" alt="Business Insider">
         </a>
-=======
-  <div class="m-marketing--statement">
-    <h2 i18n="@@M__BLOCKCHAIN__MKT__STEADY_GROWTH_TITLE">We are continuing to steadily grow</h2>
-  </div>
-
-  <div class="m-marketing--section m-blockchain--marketing--bullets">
-    <div class="m-marketing--lr">
-      <div class="m-marketing--lr--left m-marketing--lr--text">
-        <h3 i18n="@@M__BLOCKCHAIN__MKT__WIRE_TITLE">Wire: Decentralized Payments</h3>
-
-        <ul>
-          <li i18n="@@M__BLOCKCHAIN__MKT__WIRE_ELIMINATE_MIDDLEMAN_LEGEND">Eliminate the middleman and any risk of demonetization or censorship</li>
-          <li i18n="@@M__BLOCKCHAIN__MKT__WIRE_AUTONOMOUSLY_SUPPORT_LEGEND">Autonomously own the relationships with your supporters</li>
-          <li i18n="@@M__BLOCKCHAIN__MKT__WIRE_SELL_SUBS_LEGEND">Sell subscriptions for exclusive content or rewards. Earn tips or donations</li>
-        </ul>
->>>>>>> aacab494
       </div>
 
       <div class="m-marketing--section--grid-col">
@@ -251,7 +186,6 @@
         </a>
       </div>
 
-<<<<<<< HEAD
       <div class="m-marketing--section--grid-col">
         <a href="http://www.adweek.com/socialtimes/minds-launches-virtual-currency-powered-social-networking-app/622152" target="_blank">
           <img [src]="minds.cdn_assets_url + 'assets/marketing/press-logos/mic.jpg'" alt=".Mic">
@@ -262,30 +196,13 @@
         <a href="http://www.adweek.com/socialtimes/minds-launches-virtual-currency-powered-social-networking-app/622152" target="_blank">
           <img [src]="minds.cdn_assets_url + 'assets/marketing/press-logos/adweek.png'" alt="Adweek">
         </a>
-=======
-      <div class="m-marketing--lr--right m-marketing--lr--text">
-        <h3 i18n="@@M__BLOCKCHAIN__MKT__BOOST_TITLE">Boost: The Ad Network</h3>
-
-        <ul>
-          <li i18n="@@M__BLOCKCHAIN__MKT__EXCHANGE_TOKENS_LEGEND">Exchange tokens for advertising views on the network or with a specific channel</li>
-          <li i18n="@@M__BLOCKCHAIN__MKT__FULL_TRANSPARENCY_LEGEND">Full transparency and auditability for all paid advertising campaigns on the blockchain</li>
-          <li i18n="@@M__BLOCKCHAIN__MKT__YOU_CONTROL_THE_CONTENT_LEGEND">You control the content and ads you see or don’t see with an opt-in system</li>
-        </ul>
->>>>>>> aacab494
-      </div>
-
-<<<<<<< HEAD
+      </div>
+
       <div class="m-marketing--section--grid-col">
         <a href="http://www.ibtimes.com/facebooks-latest-challenger-social-network-minds-pushes-privacy-transparency-1966653#.VX8Bvttr3M8.facebook" target="_blank">
           <img [src]="minds.cdn_assets_url + 'assets/marketing/press-logos/ibtimes.png'" alt="Internation Business Times">
         </a>
       </div>
-=======
-  <div class="m-marketing--contents mdl-grid mdl-grid--no-spacing m-marketing--contents--middle">
-    <div class="mdl-cell mdl-cell--12-col">
-      <h2 i18n="@@M__BLOCKCHAIN__MKT__THE_PRESS_TITLE">The Press</h2>
-    </div>
->>>>>>> aacab494
 
       <div class="m-marketing--section--grid-col">
         <a href="http://www.bbc.co.uk/newsbeat/article/33181388/anonymous-backs-new-encrypted-social-network-site" target="_blank">
@@ -337,15 +254,9 @@
 
   </div>
 
-<<<<<<< HEAD
   <div class="m-marketing--section m-marketing--section-margin m-blockchain--marketing--team">
     <div class="m-marketing--section--grid">
       <h2 style="text-align: center; width: 100%" i18n="@@M__TOKEN_MARKETING__TEAM">Team</h2>
-=======
-  <div class="m-marketing--contents mdl-grid mdl-grid--no-spacing m-blockchain--marketing-people">
-    <div class="mdl-cell mdl-cell--12-col">
-      <h2 i18n="@@M__BLOCKCHAIN__MKT__THE_TEAM_TITLE">The Team</h2>
->>>>>>> aacab494
     </div>
 
     <div class="m-marketing--section--grid">
@@ -488,12 +399,6 @@
         </span>
       </div>
 
-<<<<<<< HEAD
-=======
-  <div class="m-marketing--contents mdl-grid mdl-grid--no-spacing m-blockchain--marketing-people m-blockchain--marketing-people--more">
-    <div class="mdl-cell mdl-cell--12-col">
-      <h2 i18n="@@M__BLOCKCHAIN__MKT__ADVISORY_BOARD_TITLE">Advisory Board</h2>
->>>>>>> aacab494
     </div>
 
   </div>
