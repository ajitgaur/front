--- conflicted
+++ resolved
@@ -63,14 +63,7 @@
   }
 
   async payment(amount: number) {
-<<<<<<< HEAD
     return await this.transfer(this.web3Wallet.config.wallet_address, amount);
-=======
-    return (await this.token()).transfer(
-      this.web3Wallet.config.wallet_address,
-      this.tokenToUnit(amount)
-    );
->>>>>>> 0aec94c9
   }
 
   // Balances
