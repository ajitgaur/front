import {
  ChangeDetectorRef,
  Component,
  ElementRef,
  Injector,
  QueryList,
  SkipSelf,
  ViewChildren,
} from '@angular/core';
import { first } from 'rxjs/operators';

import { ScrollService } from '../../../services/ux/scroll';
import { Client } from '../../../services/api';
import { Storage } from '../../../services/storage';
import { Session } from '../../../services/session';
import { Router } from '@angular/router';
import { MindsUser } from '../../../interfaces/entities';
import { Activity } from '../../../modules/legacy/components/cards/activity/activity';
import { NewsfeedService } from '../services/newsfeed.service';
import { NewsfeedBoostService } from '../newsfeed-boost.service';
import { SettingsService } from '../../settings/settings.service';
import { FeaturesService } from '../../../services/features.service';
import { BoostedContentService } from '../../../common/services/boosted-content.service';
import { FeedsService } from '../../../common/services/feeds.service';
import { ClientMetaService } from '../../../common/services/client-meta.service';

@Component({
  moduleId: module.id,
  selector: 'm-newsfeed--boost-rotator',
  host: {
    '(window:blur)': 'inActive()',
    '(window:focus)': 'active()',
    '(mouseover)': 'mouseOver()',
    '(mouseout)': 'mouseOut()',
  },
  inputs: ['interval', 'channel'],
  providers: [ClientMetaService, FeedsService],
  templateUrl: 'boost-rotator.component.html',
})
export class NewsfeedBoostRotatorComponent {
  boosts: Array<any> = [];
  offset: string = '';
  inProgress: boolean = false;
  moreData: boolean = true;
  rotator;
  running: boolean = false;
  paused: boolean = false;
  windowFocused: boolean = true;
  interval: number = 6;
  channel: MindsUser;
  currentPosition: number = 0;
  lastTs: number = Date.now();
  minds;
  scroll_listener;

  rating: number = 2; //default to Safe Mode Off
  ratingMenuToggle: boolean = false;
  plus: boolean = false;
  disabled: boolean = false;

  subscriptions: Array<any>;

  @ViewChildren('activities') activities: QueryList<Activity>;

  constructor(
    public session: Session,
    public router: Router,
    public client: Client,
    public scroll: ScrollService,
    public newsfeedService: NewsfeedService,
    public settingsService: SettingsService,
    private storage: Storage,
    public element: ElementRef,
    public service: NewsfeedBoostService,
    private cd: ChangeDetectorRef,
    protected featuresService: FeaturesService,
    public feedsService: FeedsService,
    protected clientMetaService: ClientMetaService,
    @SkipSelf() injector: Injector
  ) {
    this.subscriptions = [
      this.settingsService.ratingChanged.subscribe(event =>
        this.onRatingChanged(event)
      ),
      this.service.enableChanged.subscribe(event =>
        this.onEnableChanged(event)
      ),
      this.service.pauseChanged.subscribe(event => this.onPauseChanged(event)),
      this.service.explicitChanged.subscribe(event =>
        this.onExplicitChanged(event)
      ),
    ];

    this.clientMetaService.inherit(injector).setMedium('boost-rotator');
  }

  ngOnInit() {
    this.rating = this.session.getLoggedInUser().boost_rating;
    this.plus = this.session.getLoggedInUser().plus;
    this.disabled = !this.service.isBoostEnabled();
    this.load();
    this.scroll_listener = this.scroll
      .listenForView()
      .subscribe(() => this.isVisible());

    this.paused = this.service.isBoostPaused();

    this.feedsService.feed.subscribe(async boosts => {
      if (!boosts.length) return;
<<<<<<< HEAD
      for (const boost of boosts) {
        if (boost) this.boosts.push(await boost.pipe(first()).toPromise());
=======
      this.boosts = [];
      for (const boost of boosts) {
        if (boost) this.boosts.push(await boost.pipe(first()).toPromise());
      }
      if (this.currentPosition >= this.boosts.length) {
        this.currentPosition = 0;
>>>>>>> 100602ee
      }
      if (this.currentPosition === 0) {
        this.recordImpression(this.currentPosition, true);
      }
    });
  }

  load() {
    try {
<<<<<<< HEAD
=======
      this.feedsService.clear(); // Fresh each time
>>>>>>> 100602ee
      this.feedsService
        .setEndpoint('api/v2/boost/feed')
        .setParams({
          rating: this.rating,
          rotator: 1,
        })
        .setLimit(12)
        .setOffset(0)
        .fetch();
    } catch (e) {
      if (e && e.message) {
        console.warn(e);
      }

      throw e;
    }

    this.inProgress = false;
    return true;
  }

  onExplicitChanged(value: boolean) {
    this.load();
  }

  onPauseChanged(value: boolean) {
    console.warn('on pause changed');
    this.paused = value;
  }

  onRatingChanged(rating) {
    this.rating = rating;
    this.boosts = [];

    this.load();
  }

  ratingMenuHandler() {
    this.ratingMenuToggle = !this.ratingMenuToggle;
  }

  start() {
    if (this.rotator) window.clearInterval(this.rotator);

    this.running = true;
    this.rotator = setInterval(e => {
      if (!this.windowFocused) {
        return;
      }
      if (this.paused) {
        return;
      }

      this.next();
      //this.recordImpression(this.currentPosition);
    }, this.interval * 1000);
  }

  isVisible() {
    const bounds = this.element.nativeElement.getBoundingClientRect();
    if (bounds.top > 0) {
      //console.log('[rotator]: in view', this.rotator);
      if (!this.running) this.start();
    } else {
      console.log('[rotator]: out of view', this.rotator);
      if (this.running) {
        this.running = false;
        window.clearInterval(this.rotator);
      }
    }
  }

  recordImpression(position: number, force: boolean) {
    //ensure was seen for at least 1 second
    if (
      (Date.now() > this.lastTs + 1000 || force) &&
<<<<<<< HEAD
=======
      this.boosts[position] &&
>>>>>>> 100602ee
      this.boosts[position].boosted_guid
    ) {
      this.newsfeedService.recordView(
        this.boosts[position],
        true,
        this.channel,
        this.clientMetaService.build({
          position: position + 1,
          campaign: this.boosts[position].urn,
        })
      );

      console.log(
        'Boost rotator recording impressions for ' +
          position +
          ' ' +
          this.boosts[position].boosted_guid,
        this.windowFocused
      );
    }
    this.lastTs = Date.now();
<<<<<<< HEAD
    window.localStorage.setItem(
      'boost-rotator-offset',
      this.boosts[position].boosted_guid
    );
=======
    if (this.boosts[position] && this.boosts[position].boosted_guid)
      window.localStorage.setItem(
        'boost-rotator-offset',
        this.boosts[position].boosted_guid
      );
>>>>>>> 100602ee
  }

  active() {
    this.windowFocused = true;
    this.isVisible();
    this.next(); // Show a new boost when we open our window again
  }

  inActive() {
    this.running = false;
    this.windowFocused = false;
    window.clearInterval(this.rotator);
  }

  mouseOver() {
    this.running = false;
    window.clearInterval(this.rotator);
  }

  mouseOut() {
    this.isVisible();
  }

  prev() {
    if (this.currentPosition <= 0) {
      this.currentPosition = this.boosts.length - 1;
    } else {
      this.currentPosition--;
    }
    this.recordImpression(this.currentPosition, false);
  }

  async next() {
    //this.activities.toArray()[this.currentPosition].hide();
    if (this.currentPosition + 1 > this.boosts.length - 1) {
      //this.currentPosition = 0;
      try {
        this.load();
        this.currentPosition++;
      } catch (e) {
        this.currentPosition = 0;
      }
    } else {
      this.currentPosition++;
    }
    this.recordImpression(this.currentPosition, false);
  }

  onEnableChanged(value) {
    this.disabled = !value;
    this.detectChanges();
  }

  detectChanges() {
    this.cd.markForCheck();
    this.cd.detectChanges();
  }

  ngOnDestroy() {
    if (this.rotator) window.clearInterval(this.rotator);
    this.scroll.unListen(this.scroll_listener);

    for (let subscription of this.subscriptions) {
      subscription.unsubscribe();
    }
  }
}<|MERGE_RESOLUTION|>--- conflicted
+++ resolved
@@ -107,17 +107,12 @@
 
     this.feedsService.feed.subscribe(async boosts => {
       if (!boosts.length) return;
-<<<<<<< HEAD
-      for (const boost of boosts) {
-        if (boost) this.boosts.push(await boost.pipe(first()).toPromise());
-=======
       this.boosts = [];
       for (const boost of boosts) {
         if (boost) this.boosts.push(await boost.pipe(first()).toPromise());
       }
       if (this.currentPosition >= this.boosts.length) {
         this.currentPosition = 0;
->>>>>>> 100602ee
       }
       if (this.currentPosition === 0) {
         this.recordImpression(this.currentPosition, true);
@@ -127,10 +122,7 @@
 
   load() {
     try {
-<<<<<<< HEAD
-=======
       this.feedsService.clear(); // Fresh each time
->>>>>>> 100602ee
       this.feedsService
         .setEndpoint('api/v2/boost/feed')
         .setParams({
@@ -207,10 +199,7 @@
     //ensure was seen for at least 1 second
     if (
       (Date.now() > this.lastTs + 1000 || force) &&
-<<<<<<< HEAD
-=======
       this.boosts[position] &&
->>>>>>> 100602ee
       this.boosts[position].boosted_guid
     ) {
       this.newsfeedService.recordView(
@@ -232,18 +221,11 @@
       );
     }
     this.lastTs = Date.now();
-<<<<<<< HEAD
-    window.localStorage.setItem(
-      'boost-rotator-offset',
-      this.boosts[position].boosted_guid
-    );
-=======
     if (this.boosts[position] && this.boosts[position].boosted_guid)
       window.localStorage.setItem(
         'boost-rotator-offset',
         this.boosts[position].boosted_guid
       );
->>>>>>> 100602ee
   }
 
   active() {
