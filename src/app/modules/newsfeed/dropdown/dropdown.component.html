--- conflicted
+++ resolved
@@ -174,7 +174,6 @@
       </div>
     </li>
     <li class="m-dropdown--list--item" *ngIf="!plus">
-<<<<<<< HEAD
       <div>
         <span
           routerLink="/plus"
@@ -190,21 +189,6 @@
           Upgrade to Plus in order to turn off Boost.
         </m-tooltip>
       </div>
-=======
-      <span
-        routerLink="/plus"
-        i18n="@@MINDS__NEWSFEED__BOOST_ROTATOR__HIDE_BOOST_ITEM"
-        >Hide Boost</span
-      >
-      <m-tooltip
-        icon="help"
-        i18n="
-           @@MINDS__NEWSFEED__BOOST_ROTATOR__BOOST_VISIBILITY_UPGRADE_TOOLTIP
-        "
-      >
-        Upgrade to Plus in order to turn off Boost.
-      </m-tooltip>
->>>>>>> a0d1737e
     </li>
     <li
       class="m-dropdown--list--item"
