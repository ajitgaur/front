--- conflicted
+++ resolved
@@ -25,20 +25,13 @@
           placeholder="Speak your mind..."
           i18n-placeholder="@@MINDS__POSTER__SPEAK_YOUR_MIND"
           [autoGrow]
-<<<<<<< HEAD
-          mwlTextInputAutocomplete
-          [findChoices]="findTrendingHashtags"
-          [getChoiceLabel]="getChoiceLabel"
-          triggerCharacter="#"
-          m-attachment-paste
-          (onFilePaste)="uploadAttachment($event)"
-=======
           mTextInputAutocomplete
           [findChoices]="suggestions.findSuggestions"
           [getChoiceLabel]="suggestions.getChoiceLabel"
           [itemTemplate]="itemTemplate"
           [triggerCharacters]="['#', '@']"
->>>>>>> 80e43c8c
+          m-attachment-paste
+          (onFilePaste)="uploadAttachment($event)"
         ></textarea>
       </m-text-input--autocomplete-container>
 
@@ -59,17 +52,13 @@
         >
           <i class="material-icons m-posterActionBar__Icon">attachment</i>
           <span class="m-posterActionBar__Label">Attach</span>
-<<<<<<< HEAD
-          <input type="file" id="attachment-input-poster" #file name="attachment" (change)="uploadFile(file, $event)" />
-=======
           <input
             type="file"
             id="attachment-input-poster"
             #file
             name="attachment"
-            (change)="uploadAttachment(file, $event)"
+            (change)="uploadFile(file, $event)"
           />
->>>>>>> 80e43c8c
         </label>
 
         <ng-container *mIfFeature="'top-feeds'; else oldNSFW">
