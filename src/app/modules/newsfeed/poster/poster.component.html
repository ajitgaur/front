--- conflicted
+++ resolved
@@ -78,13 +78,8 @@
 
         <button
           type="submit"
-<<<<<<< HEAD
           class="m-posterActionBar__PostButton"
-          [disabled]="!canPost || !validThreshold || inProgress"
-=======
-          class="m-btn m-btn--slim m-btn m-btn--with-icon"
           [disabled]="!canPost || !validThreshold || inProgress || this.hashtagsSelector.tags.length > 5"
->>>>>>> 60091f87
         >
           <span class="m-posterActionBar__Label" i18n="Action of posting@@MINDS__POSTER__POST_ACTION">Post</span>
           <i class="material-icons m-posterActionBar__Icon">send</i>
