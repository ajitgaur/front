--- conflicted
+++ resolved
@@ -20,14 +20,11 @@
 import { Router } from '@angular/router';
 import { InMemoryStorageService } from '../../../services/in-memory-storage.service';
 import { AutocompleteSuggestionsService } from '../../suggestions/services/autocomplete-suggestions.service';
-<<<<<<< HEAD
 import { FeaturesService } from '../../../services/features.service';
 import { PermissionsService } from '../../../common/services/permissions/permissions.service';
 import { Flags } from '../../../common/services/permissions/flags';
-=======
 import { NSFWSelectorComponent } from '../../../common/components/nsfw-selector/nsfw-selector.component';
 import { TagsService } from '../../../common/services/tags.service';
->>>>>>> ca4ab8bd
 
 @Component({
   moduleId: module.id,
@@ -44,11 +41,7 @@
     time_created: null,
   };
   tags = [];
-<<<<<<< HEAD
-  minds = window.Minds;
-=======
   load: EventEmitter<any> = new EventEmitter();
->>>>>>> ca4ab8bd
   inProgress: boolean = false;
 
   canPost: boolean = true;
@@ -70,26 +63,6 @@
   protected resizeSubscription: Subscription;
 
   protected resizeSubject: Subject<number> = new Subject<number>();
-
-  @Input('container') set _container_guid(container: any) {
-    this.container = container;
-    this.attachment.setContainer(container.guid);
-  }
-
-  @Input('accessId') set accessId(access_id: any) {
-    this.attachment.setAccessId(access_id);
-  }
-
-  @Input('message') set message(value: any) {
-    if (value) {
-      value = decodeURIComponent(value.replace(/\+/g, '%20'));
-      this.meta.message = value;
-      this.showTagsError();
-      this.getPostPreview({ value: value }); //a little ugly here!
-    }
-  }
-
-  @Output() load: EventEmitter<any> = new EventEmitter();
 
   constructor(
     public session: Session,
@@ -100,12 +73,9 @@
     protected elementRef: ElementRef,
     protected router: Router,
     protected inMemoryStorageService: InMemoryStorageService,
-<<<<<<< HEAD
     private featuresService: FeaturesService,
+    protected tagsService: TagsService,
     private permissionsService: PermissionsService
-=======
-    protected tagsService: TagsService
->>>>>>> ca4ab8bd
   ) {}
 
   @HostListener('window:resize') _widthDetection() {
@@ -150,9 +120,6 @@
     }
   }
 
-<<<<<<< HEAD
-  onMessageChange($event) {
-=======
   set _container_guid(guid: any) {
     this.attachment.setContainer(guid);
   }
@@ -171,7 +138,6 @@
   }
 
   onMessageChange($event: string) {
->>>>>>> ca4ab8bd
     this.errorMessage = '';
     this.meta.message = $event;
     this.tags = [];
@@ -391,7 +357,6 @@
     this.errorMessage = msg;
   }
 
-<<<<<<< HEAD
   private checkPermissions(): void {
     // check whether we're posting to a group or a channel
     const entity: any = this.container
@@ -405,7 +370,8 @@
     }
 
     this.canPost = true;
-=======
+  }
+
   /**
    * Set the current NSFW state.
    *
@@ -417,6 +383,5 @@
     if (nsfw.length > 0) {
       this.onNSWFSelections(nsfw);
     }
->>>>>>> ca4ab8bd
   }
 }