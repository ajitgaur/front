import {
  async,
  ComponentFixture,
  fakeAsync,
  TestBed,
  tick,
} from '@angular/core/testing';
import { Component, DebugElement, NO_ERRORS_SCHEMA } from '@angular/core';

import { PosterComponent } from './poster.component';
import { FormsModule, ReactiveFormsModule } from '@angular/forms';
import { RouterTestingModule } from '@angular/router/testing';
import { Client } from '../../../services/api/client';
import { By } from '@angular/platform-browser';
import { Session } from '../../../services/session';
import { clientMock } from '../../../../tests/client-mock.spec';
import { MaterialMock } from '../../../../tests/material-mock.spec';
import { sessionMock } from '../../../../tests/session-mock.spec';
import { Upload } from '../../../services/api/upload';
import { uploadMock } from '../../../../tests/upload-mock.spec';
import { AttachmentService } from '../../../services/attachment';
import { attachmentServiceMock } from '../../../../tests/attachment-service-mock.spec';
import { AutoGrow } from '../../../common/directives/autogrow';
import { MaterialUploadMock } from '../../../mocks/common/directives/material/upload-mock';
import { CommonModule } from '@angular/common';
import { MockComponent, MockDirective, MockService } from '../../../utils/mock';
import { HashtagsSelectorComponent } from '../../hashtags/selector/selector.component';
import { DropdownComponent } from '../../../common/components/dropdown/dropdown.component';
import { TagsInput } from '../../hashtags/tags-input/tags.component';
import { TopbarHashtagsService } from '../../hashtags/service/topbar.service';
import { topbarHashtagsServiceMock } from '../../../mocks/modules/hashtags/service/topbar.service.mock';
import { InMemoryStorageService } from '../../../services/in-memory-storage.service';
import { inMemoryStorageServiceMock } from '../../../../tests/in-memory-storage-service-mock.spec';
import { TextInputAutocompleteModule } from '../../../common/components/autocomplete';
import { AutocompleteSuggestionsService } from '../../suggestions/services/autocomplete-suggestions.service';
import { HttpClientTestingModule } from '@angular/common/http/testing';
<<<<<<< HEAD
import { FeaturesService } from '../../../services/features.service';
import { featuresServiceMock } from '../../../../tests/features-service-mock.spec';
import { PermissionsService } from '../../../common/services/permissions/permissions.service';
=======
import { ConfigsService } from '../../../common/services/configs.service';
import { TagsService } from '../../../common/services/tags.service';
>>>>>>> ca4ab8bd

@Component({
  selector: 'minds-third-party-networks-selector',
  exportAs: 'thirdPartyNetworksSelector',
  template: '',
})
class ThirdPartyNetworksSelectorMock {
  inject(data) {
    return data;
  }
}

describe('PosterComponent', () => {
  let comp: PosterComponent;
  let fixture: ComponentFixture<PosterComponent>;

  function getTextarea(): DebugElement {
    return fixture.debugElement.query(By.css('textarea'));
  }

  function getMatureButton(): DebugElement {
    return fixture.debugElement.query(By.css('.m-mature-button'));
  }

  function getPostButton(): DebugElement {
    return fixture.debugElement.query(By.css('button[type=submit]'));
  }

  beforeEach(async(() => {
    TestBed.configureTestingModule({
      declarations: [
        AutoGrow,
        MaterialMock,
        MaterialUploadMock,
        ThirdPartyNetworksSelectorMock,
        MockComponent({
          selector: 'm-wire-threshold-input',
          inputs: ['threshold', 'disabled', 'enabled'],
          outputs: ['thresholdChange'],
        }),
        MockComponent({
          selector: 'minds-rich-embed',
          inputs: ['src', 'preview', 'maxheight', 'cropimage'],
        }),
        MockComponent({
          selector: 'm-poster-date-selector',
          inputs: ['date', 'dateFormat'],
          outputs: ['dateChange'],
        }),
        MockComponent({
          selector: 'm-tooltip',
          template: '<ng-content></ng-content>',
        }),
        DropdownComponent,
        TagsInput,
        HashtagsSelectorComponent,
        PosterComponent,
        MockDirective({
          selector: '[mIfFeature]',
          inputs: ['mIfFeature'],
        }),
        MockDirective({
          selector: '[mIfFeatureElse]',
          inputs: ['mIfFeatureElse'],
        }),
      ],
      imports: [
        CommonModule,
        RouterTestingModule,
        FormsModule,
        ReactiveFormsModule,
        TextInputAutocompleteModule,
        HttpClientTestingModule,
      ],
      providers: [
        { provide: Session, useValue: sessionMock },
        { provide: Client, useValue: clientMock },
        { provide: Upload, useValue: uploadMock },
        { provide: AttachmentService, useValue: attachmentServiceMock },
        { provide: TopbarHashtagsService, useValue: topbarHashtagsServiceMock },
        {
          provide: InMemoryStorageService,
          useValue: inMemoryStorageServiceMock,
        },
        {
          provide: AutocompleteSuggestionsService,
          useValue: MockService(AutocompleteSuggestionsService),
        },
<<<<<<< HEAD
        { provide: FeaturesService, useValue: featuresServiceMock },
        {
          provide: PermissionsService,
          useValue: MockService(PermissionsService),
=======
        {
          provide: ConfigsService,
          useValue: MockService(ConfigsService),
        },
        {
          provide: TagsService,
          useValue: MockService(TagsService),
>>>>>>> ca4ab8bd
        },
      ],
      schemas: [NO_ERRORS_SCHEMA],
    }).compileComponents();
  }));

  beforeEach(done => {
    jasmine.MAX_PRETTY_PRINT_DEPTH = 10;
    jasmine.clock().uninstall();
    jasmine.clock().install();

    featuresServiceMock.mock('permissions', false);

    fixture = TestBed.createComponent(PosterComponent);

    clientMock.response = {};

    attachmentServiceMock.rich = true;

    comp = fixture.componentInstance;

    spyOn(comp.session, 'isLoggedIn').and.callFake(() => {
      return true;
    });

    spyOn(comp.session, 'getLoggedInUser').and.callFake(() => {
      return {};
    });

    fixture.detectChanges();

    if (fixture.isStable()) {
      done();
    } else {
      fixture.whenStable().then(() => {
        done();
      });
    }
  });

  afterEach(() => {
    jasmine.clock().uninstall();
  });

  it('should have a textarea', () => {
    expect(getTextarea()).not.toBeNull();
  });

  it('should have an attachment button', () => {
    expect(
      fixture.debugElement.query(By.css('.attachment-button'))
    ).not.toBeNull();
  });
  it('should have an input for attachments', () => {
    expect(
      fixture.debugElement.query(By.css('.attachment-button > input'))
    ).not.toBeNull();
  });

  xit('should have a mature toggle', () => {
    expect(getMatureButton()).not.toBeNull();
  });

  it('should have a wire threshold input', () => {
    expect(
      fixture.debugElement.query(By.css('m-wire-threshold-input'))
    ).not.toBeNull();
  });

  it('should have a post button', () => {
    expect(getPostButton()).not.toBeNull();
  });

  it('should display an error when more than 6 hashtags are selected', fakeAsync(() => {
    const postButton: DebugElement = getPostButton();
    comp.meta.message = 'test #tags ';
    comp.hashtagsSelector.parseTags(
      '#test1 #test2 #test3 #test4 #test5 #test6'
    );
    comp.tags = comp.hashtagsSelector.tags;
    tick();

    spyOn(comp, 'post').and.callThrough();
    postButton.nativeElement.click();
    tick();

    expect(comp.hashtagsSelector.tags.length).toBe(6);
    expect(comp.tags.length).toBe(6);
    expect(comp.tooManyTags).toBeTruthy();
    expect(this.error).not.toBeNull();
  }));

  it('clicking on the post button should call api/v1/newsfeed', fakeAsync(() => {
    comp.meta.message = 'test #tags ';
    comp.hashtagsSelector.parseTags(comp.meta.message);

    fixture.detectChanges();

    clientMock.response['api/v1/newsfeed'] = { status: 'success' };

    spyOn(window, 'alert').and.callFake(function() {
      return true;
    });
    spyOn(comp, 'post').and.callThrough();

    getPostButton().nativeElement.click();
    tick();

    expect(comp.post).toHaveBeenCalled();
    expect(clientMock.post).toHaveBeenCalled();
    expect(clientMock.post.calls.mostRecent().args[0]).toEqual(
      'api/v1/newsfeed'
    );
  }));

  it('should allow the user to make an NSFW post', fakeAsync(() => {
    comp.attachment.setNSFW([
      { value: 'naughty', selected: true },
      { value: 'rude', selected: true },
      { value: 'not very nice', selected: true },
    ]);

    comp.meta.message = 'test #tags ';
    comp.hashtagsSelector.parseTags(comp.meta.message);

    fixture.detectChanges();

    clientMock.response['api/v1/newsfeed'] = { status: 'success' };

    spyOn(window, 'alert').and.callFake(function() {
      return true;
    });
    spyOn(comp, 'post').and.callThrough();

    getPostButton().nativeElement.click();
    tick();

    expect(comp.post).toHaveBeenCalled();
    expect(clientMock.post).toHaveBeenCalled();

    expect(clientMock.post.calls.mostRecent().args[1]['nsfw']).toEqual([
      'naughty',
      'rude',
      'not very nice',
    ]);
  }));
});<|MERGE_RESOLUTION|>--- conflicted
+++ resolved
@@ -34,14 +34,11 @@
 import { TextInputAutocompleteModule } from '../../../common/components/autocomplete';
 import { AutocompleteSuggestionsService } from '../../suggestions/services/autocomplete-suggestions.service';
 import { HttpClientTestingModule } from '@angular/common/http/testing';
-<<<<<<< HEAD
 import { FeaturesService } from '../../../services/features.service';
+import { ConfigsService } from '../../../common/services/configs.service';
 import { featuresServiceMock } from '../../../../tests/features-service-mock.spec';
 import { PermissionsService } from '../../../common/services/permissions/permissions.service';
-=======
-import { ConfigsService } from '../../../common/services/configs.service';
 import { TagsService } from '../../../common/services/tags.service';
->>>>>>> ca4ab8bd
 
 @Component({
   selector: 'minds-third-party-networks-selector',
@@ -130,20 +127,18 @@
           provide: AutocompleteSuggestionsService,
           useValue: MockService(AutocompleteSuggestionsService),
         },
-<<<<<<< HEAD
+        {
+          provide: ConfigsService,
+          useValue: MockService(ConfigsService),
+        },
         { provide: FeaturesService, useValue: featuresServiceMock },
         {
           provide: PermissionsService,
           useValue: MockService(PermissionsService),
-=======
-        {
-          provide: ConfigsService,
-          useValue: MockService(ConfigsService),
         },
         {
           provide: TagsService,
           useValue: MockService(TagsService),
->>>>>>> ca4ab8bd
         },
       ],
       schemas: [NO_ERRORS_SCHEMA],
