import { Injectable, Injector } from '@angular/core';
import { Observable } from 'rxjs';
import { OverlayModalService } from '../../../../services/ux/overlay-modal';
import { ModalComponent } from './modal.component';

/**
 * Composer data structure
 */
export type ComposerData = {
  activity?: any;
  containerGuid?: any;
};

/**
 * Global service to open a composer modal
 */
@Injectable()
export class ModalService {
  protected injector: Injector;

  constructor(protected overlayModal: OverlayModalService) {}

  /**
   * Sets the calling component's injector for DI.
   *
   * @param injector
   */
  setInjector(injector: Injector): ModalService {
    this.injector = injector;
    return this;
  }

  /**
   * Presents the composer modal with a custom injector tree
   */
  present(): Observable<any> {
    if (!this.injector) {
      throw new Error(
        "You need to set the caller component's dependency injector before calling .present()"
      );
    }

    return new Observable<any>(subscriber => {
      let modalOpen = true;

      try {
        this.overlayModal
          .create(
            ModalComponent,
            null,
            {
<<<<<<< HEAD
              wrapperClass: 'm-modalWrapper',
=======
              wrapperClass: 'm-modalV2__wrapper',
>>>>>>> 3b454b5a
              onPost: response => {
                subscriber.next(response);
                this.dismiss();
              },
              onDismissIntent: () => {
                this.dismiss();
              },
            },
            this.injector
          )
          .onDidDismiss(() => {
            modalOpen = false;
            subscriber.complete();
          })
          .present();
      } catch (e) {
        subscriber.error(e);
      }

      return () => {
        this.injector = void 0;

        if (modalOpen) {
          this.dismiss();
        }
      };
    });
  }

  /**
   * Dismisses the modal
   */
  dismiss() {
    this.overlayModal.dismiss();
  }
}<|MERGE_RESOLUTION|>--- conflicted
+++ resolved
@@ -49,11 +49,7 @@
             ModalComponent,
             null,
             {
-<<<<<<< HEAD
-              wrapperClass: 'm-modalWrapper',
-=======
               wrapperClass: 'm-modalV2__wrapper',
->>>>>>> 3b454b5a
               onPost: response => {
                 subscriber.next(response);
                 this.dismiss();
