import {
  Component,
  EventEmitter,
  Output,
  ViewEncapsulation,
  forwardRef,
  ChangeDetectorRef,
  ChangeDetectionStrategy,
  OnChanges,
  Input,
  Inject,
  ElementRef,
  PLATFORM_ID,
  ViewChild,
  OnInit,
  OnDestroy,
  AfterViewInit,
} from '@angular/core';
import { isPlatformBrowser } from '@angular/common';

import { Session } from '../../../services/session';
import { Upload } from '../../../services/api/upload';
import { Client } from '../../../services/api/client';
import { AttachmentService } from '../../../services/attachment';
import { TranslationService } from '../../../services/translation';
import { OverlayModalService } from '../../../services/ux/overlay-modal';
import { ReportCreatorComponent } from '../../report/creator/creator.component';
import { CommentsListComponent } from '../list/list.component';
import { TimeDiffService } from '../../../services/timediff.service';
import { Observable, Subscription } from 'rxjs';
import { map } from 'rxjs/operators';
import { ActivityService } from '../../../common/services/activity.service';
import { Router } from '@angular/router';
import { FeaturesService } from '../../../services/features.service';
import { MediaModalComponent } from '../../media/modal/modal.component';
import isMobile from '../../../helpers/is-mobile';
<<<<<<< HEAD
import { PermissionsService } from '../../../common/services/permissions/permissions.service';
import { Flags } from '../../../common/services/permissions/flags';
=======
import { ConfigsService } from '../../../common/services/configs.service';
>>>>>>> ca4ab8bd

@Component({
  selector: 'm-comment',
  changeDetection: ChangeDetectionStrategy.OnPush,
  outputs: ['_delete: delete', '_saved: saved'],
  host: {
    '(keydown.esc)': 'editing = false',
  },
  templateUrl: 'comment.component.html',
  providers: [
    AttachmentService,
    {
      provide: CommentsListComponent,
      useValue: forwardRef(() => CommentsListComponent),
    },
  ],
})
export class CommentComponentV2 implements OnChanges, OnInit, AfterViewInit {
  comment: any;
  editing: boolean = false;
  readonly cdnUrl: string;
  readonly cdnAssetsUrl: string;

  @Input('entity') entity;
  @Input('parent') parent;
  @Input('level') level = 0;

  canPost: boolean = true;
  triedToPost: boolean = false;
  inProgress: boolean = false;
  error: string = '';
  @Input() showReplies: boolean = false;
  changesDetected: boolean = false;
  showMature: boolean = false;

  _delete: EventEmitter<any> = new EventEmitter();
  _saved: EventEmitter<any> = new EventEmitter();

  reportToggle: boolean = false;

  translation = {
    translated: false,
    target: '',
    error: false,
    description: '',
    source: null,
  };
  isTranslatable: boolean;
  translationInProgress: boolean;
  translateToggle: boolean = false;
  commentAge$: Observable<number>;

  canReply = true;
  videoDimensions: Array<any> = null;
  @ViewChild('batchImage', { static: false }) batchImage: ElementRef;

  @Input() canEdit: boolean = false;
  @Input() canDelete: boolean = false;
  @Input() hideToolbar: boolean = false;

  @Output() onReply = new EventEmitter();

  constructor(
    public session: Session,
    public client: Client,
    public attachment: AttachmentService,
    public translationService: TranslationService,
    private overlayModal: OverlayModalService,
    private cd: ChangeDetectorRef,
    private timeDiffService: TimeDiffService,
    private el: ElementRef,
    private router: Router,
    protected activityService: ActivityService,
    protected featuresService: FeaturesService,
<<<<<<< HEAD
    protected permissionsService: PermissionsService
  ) {}
=======
    @Inject(PLATFORM_ID) private platformId: Object,
    configs: ConfigsService
  ) {
    this.cdnUrl = configs.get('cdn_url');
    this.cdnAssetsUrl = configs.get('cdn_assets_url');
  }
>>>>>>> ca4ab8bd

  ngOnInit() {
    if (isPlatformBrowser(this.platformId)) {
      this.commentAge$ = this.timeDiffService.source.pipe(
        map(secondsElapsed => {
          return (this.comment.time_created - secondsElapsed) * 1000;
        })
      );
    }

    if (this.session.getLoggedInUser().guid === this.comment.ownerObj.guid) {
      this.showMature = true;
    }
  }

  ngAfterViewInit() {
    if (this.comment.focused) {
      this.el.nativeElement.scrollIntoView(true);
      setTimeout(() => {
        window.scrollBy(0, -200);
      }, 10);
    }
  }

  @Input('comment')
  set _comment(value: any) {
    if (!value) {
      return;
    }
    this.comment = value;
    this.attachment.load(this.comment);

    this.isTranslatable = this.translationService.isTranslatable(this.comment);
  }

  set _editing(value: boolean) {
    this.editing = value;
  }

  saveEnabled() {
    return (
      !this.inProgress &&
      this.canPost &&
      ((this.comment.description && this.comment.description.trim() !== '') ||
        this.attachment.has())
    );
  }

  save() {
    this.comment.description = this.comment.description.trim();

    if (!this.comment.description && !this.attachment.has()) {
      return;
    }

    const data = this.attachment.exportMeta();
    data['comment'] = this.comment.description;

    this.editing = false;
    this.inProgress = true;
    this.client
      .post('api/v1/comments/update/' + this.comment.guid, data)
      .then((response: any) => {
        this.inProgress = false;
        if (response.comment) {
          this._saved.next({
            comment: response.comment,
          });
        }
        this.comment.edited = true;
      })
      .catch(e => {
        this.inProgress = false;
      });
  }

  applyAndSave(control: any, e) {
    e.preventDefault();

    if (!this.saveEnabled()) {
      this.triedToPost = true;
      return;
    }

    this.comment.description = control.value;
    this.save();
  }

  cancel(control: any, e) {
    e.preventDefault();

    if (this.inProgress) {
      return;
    }

    this.editing = false;
    control.value = this.comment.description;
  }

  delete() {
    if (!confirm("Do you want to delete this comment?\n\nThere's no UNDO.")) {
      return;
    }

    this.client.delete('api/v1/comments/' + this.comment.guid);
    if (this.parent.type === 'comment') {
      this.parent.replies_count -= 1;
    }
    this._delete.next(true);
  }

  uploadAttachment(file: HTMLInputElement) {
    this.canPost = false;
    this.triedToPost = false;

    this.attachment
      .upload(file)
      .then(guid => {
        this.canPost = true;
        this.triedToPost = false;
        file.value = null;
      })
      .catch(e => {
        console.error(e);
        this.canPost = true;
        this.triedToPost = false;
        file.value = null;
      });
  }

  removeAttachment(file: HTMLInputElement) {
    this.canPost = false;
    this.triedToPost = false;

    this.attachment
      .remove()
      .then(() => {
        this.canPost = true;
        this.triedToPost = false;
        file.value = '';
      })
      .catch(e => {
        console.error(e);
        this.canPost = true;
        this.triedToPost = false;
      });
  }

  getPostPreview(message) {
    if (!message.value) {
      return;
    }

    this.attachment.preview(message.value);
  }

  translate($event: any = {}) {
    if (!$event.selected) {
      return;
    }

    if (!this.translationService.isTranslatable(this.comment)) {
      return;
    }

    this.translation.target = '';
    this.translationService
      .getLanguageName($event.selected)
      .then(name => (this.translation.target = name));

    this.translationInProgress = true;

    this.translationService
      .translate(this.comment.guid, $event.selected)
      .then((translation: any) => {
        this.translationInProgress = false;
        this.translation.source = null;

        for (let field in translation) {
          this.translation.translated = true;
          this.translation[field] = translation[field].content;

          if (this.translation.source === null && translation[field].source) {
            this.translation.source = '';
            this.translationService
              .getLanguageName(translation[field].source)
              .then(name => (this.translation.source = name));
          }
        }
      })
      .catch(e => {
        this.translationInProgress = false;
        this.translation.error = true;

        console.error('translate()', e);
      });
  }

  hideTranslation() {
    if (!this.translation.translated) {
      return;
    }

    this.translation.translated = false;
  }

  showReport() {
    this.overlayModal.create(ReportCreatorComponent, this.comment).present();
  }

  toggleReplies() {
    this.showReplies = !this.showReplies;
  }

  ngOnChanges(changes) {
    //  console.log('[comment:card]: on changes', changes);
    this.cd.markForCheck();
    this.cd.detectChanges();
  }

  ngDoCheck() {
    this.changesDetected = false;
    if (this.comment.error != this.error) {
      this.error = this.comment.error;
      this.changesDetected = true;
    }

    if (this.changesDetected) {
      this.cd.detectChanges();
    }
  }

  // * ATTACHMENT MEDIA MODAL  * ---------------------------------------------------------------------

  setVideoDimensions($event) {
    this.videoDimensions = $event.dimensions;
    this.comment.custom_data.dimensions = this.videoDimensions;
  }

  setImageDimensions() {
    const img: HTMLImageElement = this.batchImage.nativeElement;
    this.comment.custom_data[0].width = img.naturalWidth;
    this.comment.custom_data[0].height = img.naturalHeight;
  }

  clickedImage() {
    const isNotTablet = Math.min(screen.width, screen.height) < 768;
    const pageUrl = `/media/${this.comment.entity_guid}`;

    if (isMobile() && isNotTablet) {
      this.router.navigate([pageUrl]);
      return;
    }

    if (!this.featuresService.has('media-modal')) {
      this.router.navigate([pageUrl]);
      return;
    } else {
      if (
        this.comment.custom_data[0].width === '0' ||
        this.comment.custom_data[0].height === '0'
      ) {
        this.setImageDimensions();
      }
      this.openModal();
    }
  }

  openModal() {
    this.comment.modal_source_url = this.router.url;

    this.overlayModal
      .create(
        MediaModalComponent,
        {
          entity: this.comment,
        },
        {
          class: 'm-overlayModal--media',
        }
      )
      .present();
  }

<<<<<<< HEAD
  checkEditPermissions(): boolean {
    if (this.featuresService.has('permissions')) {
      return this.permissionsService.canInteract(
        this.comment,
        Flags.EDIT_COMMENT
      );
    }

    return (
      this.comment.owner_guid == this.session.getLoggedInUser().guid ||
      this.session.isAdmin() ||
      this.canEdit
    );
  }

  checkDeletePermissions(): boolean {
    if (this.featuresService.has('permissions')) {
      return this.permissionsService.canInteract(
        this.comment,
        Flags.DELETE_COMMENT
      );
    }

    return (
      this.comment.owner_guid == this.session.getLoggedInUser().guid ||
      this.session.isAdmin() ||
      this.parent.owner_guid == this.session.getLoggedInUser().guid ||
      this.canDelete
    );
=======
  /**
   * Toggles mature visibility.
   */
  toggleMatureVisibility() {
    this.showMature = !this.showMature;
>>>>>>> ca4ab8bd
  }
}<|MERGE_RESOLUTION|>--- conflicted
+++ resolved
@@ -34,12 +34,9 @@
 import { FeaturesService } from '../../../services/features.service';
 import { MediaModalComponent } from '../../media/modal/modal.component';
 import isMobile from '../../../helpers/is-mobile';
-<<<<<<< HEAD
+import { ConfigsService } from '../../../common/services/configs.service';
 import { PermissionsService } from '../../../common/services/permissions/permissions.service';
 import { Flags } from '../../../common/services/permissions/flags';
-=======
-import { ConfigsService } from '../../../common/services/configs.service';
->>>>>>> ca4ab8bd
 
 @Component({
   selector: 'm-comment',
@@ -114,17 +111,13 @@
     private router: Router,
     protected activityService: ActivityService,
     protected featuresService: FeaturesService,
-<<<<<<< HEAD
-    protected permissionsService: PermissionsService
-  ) {}
-=======
+    protected permissionsService: PermissionsService,
     @Inject(PLATFORM_ID) private platformId: Object,
     configs: ConfigsService
   ) {
     this.cdnUrl = configs.get('cdn_url');
     this.cdnAssetsUrl = configs.get('cdn_assets_url');
   }
->>>>>>> ca4ab8bd
 
   ngOnInit() {
     if (isPlatformBrowser(this.platformId)) {
@@ -409,7 +402,13 @@
       .present();
   }
 
-<<<<<<< HEAD
+  /**
+   * Toggles mature visibility.
+   */
+  toggleMatureVisibility() {
+    this.showMature = !this.showMature;
+  }
+
   checkEditPermissions(): boolean {
     if (this.featuresService.has('permissions')) {
       return this.permissionsService.canInteract(
@@ -439,12 +438,5 @@
       this.parent.owner_guid == this.session.getLoggedInUser().guid ||
       this.canDelete
     );
-=======
-  /**
-   * Toggles mature visibility.
-   */
-  toggleMatureVisibility() {
-    this.showMature = !this.showMature;
->>>>>>> ca4ab8bd
   }
 }