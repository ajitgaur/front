--- conflicted
+++ resolved
@@ -118,23 +118,16 @@
   }
 
   ngOnInit() {
-<<<<<<< HEAD
     if (isPlatformBrowser(this.platformId)) {
       this.commentAge$ = this.timeDiffService.source.pipe(
         map(secondsElapsed => {
           return (this.comment.time_created - secondsElapsed) * 1000;
         })
       );
-=======
-    this.commentAge$ = this.timeDiffService.source.pipe(
-      map(secondsElapsed => {
-        return (this.comment.time_created - secondsElapsed * 0.01) * 1000;
-      })
-    );
-
-    if (this.minds.user.guid === this.comment.ownerObj.guid) {
+    }
+
+    if (this.session.getLoggedInUser().guid === this.comment.ownerObj.guid) {
       this.showMature = true;
->>>>>>> 4f4221bf
     }
   }
 
