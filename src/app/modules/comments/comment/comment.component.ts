--- conflicted
+++ resolved
@@ -24,19 +24,14 @@
 import { ReportCreatorComponent } from '../../report/creator/creator.component';
 import { CommentsListComponent } from '../list/list.component';
 import { TimeDiffService } from '../../../services/timediff.service';
-<<<<<<< HEAD
 import { Observable, Subscription } from 'rxjs';
 import { map } from 'rxjs/operators';
 import { ActivityService } from '../../../common/services/activity.service';
-=======
-import { Observable } from 'rxjs';
-import { map } from 'rxjs/operators';
 import { Router } from '@angular/router';
 import { FeaturesService } from '../../../services/features.service';
 import { MindsVideoComponent } from '../../media/components/video/video.component';
 import { MediaModalComponent } from '../../media/modal/modal.component';
 import isMobile from '../../../helpers/is-mobile';
->>>>>>> 100602ee
 
 @Component({
   selector: 'm-comment',
@@ -54,12 +49,8 @@
     },
   ],
 })
-<<<<<<< HEAD
 export class CommentComponentV2
   implements OnChanges, OnInit, OnDestroy, AfterViewInit {
-=======
-export class CommentComponentV2 implements OnChanges {
->>>>>>> 100602ee
   comment: any;
   editing: boolean = false;
   minds = window.Minds;
@@ -91,14 +82,11 @@
   translationInProgress: boolean;
   translateToggle: boolean = false;
   commentAge$: Observable<number>;
-<<<<<<< HEAD
+
   canReply = true;
-=======
-
   videoDimensions: Array<any> = null;
   @ViewChild('player', { static: false }) player: MindsVideoComponent;
   @ViewChild('batchImage', { static: false }) batchImage: ElementRef;
->>>>>>> 100602ee
 
   @Input() canEdit: boolean = false;
   @Input() canDelete: boolean = false;
@@ -115,12 +103,9 @@
     private cd: ChangeDetectorRef,
     private timeDiffService: TimeDiffService,
     private el: ElementRef,
-<<<<<<< HEAD
-    protected activityService: ActivityService
-=======
     private router: Router,
+    protected activityService: ActivityService,
     protected featuresService: FeaturesService
->>>>>>> 100602ee
   ) {}
 
   ngOnInit() {
@@ -144,13 +129,9 @@
 
   @Input('comment')
   set _comment(value: any) {
-<<<<<<< HEAD
     if (!value) {
       return;
     }
-=======
-    if (!value) return;
->>>>>>> 100602ee
     this.comment = value;
     this.attachment.load(this.comment);
 
@@ -353,8 +334,6 @@
       this.cd.detectChanges();
     }
   }
-<<<<<<< HEAD
-=======
 
   // * ATTACHMENT MEDIA MODAL  * ---------------------------------------------------------------------
 
@@ -401,5 +380,4 @@
       })
       .present();
   }
->>>>>>> 100602ee
 }