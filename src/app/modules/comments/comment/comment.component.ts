--- conflicted
+++ resolved
@@ -8,17 +8,13 @@
   ChangeDetectionStrategy,
   OnChanges,
   Input,
-<<<<<<< HEAD
   Inject,
   ElementRef,
   PLATFORM_ID,
-=======
   ViewChild,
-  ElementRef,
   OnInit,
   OnDestroy,
   AfterViewInit,
->>>>>>> 52608901
 } from '@angular/core';
 import { isPlatformBrowser } from '@angular/common';
 
@@ -108,29 +104,20 @@
     private cd: ChangeDetectorRef,
     private timeDiffService: TimeDiffService,
     private el: ElementRef,
-<<<<<<< HEAD
-    @Inject(PLATFORM_ID) private platformId,
+    private router: Router,
+    protected activityService: ActivityService,
+    protected featuresService: FeaturesService,
+    @Inject(PLATFORM_ID) private platformId
   ) {}
 
   ngOnInit() {
     if (isPlatformBrowser(this.platformId)) {
-      this.commentAge$ = this.timeDiffService.source.pipe(map(secondsElapsed => {
-        return (this.comment.time_created - secondsElapsed) * 1000;
-      }));
-    }
-=======
-    private router: Router,
-    protected activityService: ActivityService,
-    protected featuresService: FeaturesService
-  ) {}
-
-  ngOnInit() {
-    this.commentAge$ = this.timeDiffService.source.pipe(
-      map(secondsElapsed => {
-        return (this.comment.time_created - secondsElapsed * 0.01) * 1000;
-      })
-    );
->>>>>>> 52608901
+      this.commentAge$ = this.timeDiffService.source.pipe(
+        map(secondsElapsed => {
+          return (this.comment.time_created - secondsElapsed) * 1000;
+        })
+      );
+    }
   }
 
   ngAfterViewInit() {
