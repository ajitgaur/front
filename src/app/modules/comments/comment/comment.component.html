<div
  class="m-comment minds-comment minds-block"
  [class.m-comment--error]="error"
  [class.m-comment--focused]="comment.focused"
>
  <div class="minds-avatar" [hovercard]="comment.ownerObj.guid">
    <a [routerLink]="['/', comment.ownerObj.username]">
      <img
        src="{{ minds.cdn_url }}icon/{{ comment.ownerObj.guid }}/small/{{
          comment.ownerObj.icontime
        }}"
        class="mdl-shadow--2dp"
      />
    </a>
  </div>
  <div class="minds-body">
    <div class="m-comment__bubble">
      <div class="m-commentBubble__username">
        <a [routerLink]="['/', comment.ownerObj.username]">
          <span title="{{ comment.ownerObj.name }}">{{
            comment.ownerObj.name
          }}</span>
          <m-channel--badges
            class="m-channel--badges-activity"
            [user]="comment.ownerObj"
            badges="[ 'admin', 'verified' ]"
          ></m-channel--badges>
        </a>
      </div>
      <p
        [hidden]="editing"
        class="m-commentBubble__message"
        [innerHtml]="comment.description || '' | tags"
      ></p>

      <p class="m-comment--error-label" *ngIf="error">
        <i class="material-icons">warning</i>
        <span>{{ error }}</span>
      </p>

      <m-translate
        [open]="translateToggle"
        [entity]="comment"
        (onTranslate)="translateToggle = false"
        (onTranslateError)="translateToggle = false"
        #translate
      ></m-translate>
    </div>

    <button
      class="m-comment__ribbonBtn"
      [ngClass]="{ 'm-comment__ribbonBtn--collapsed': !toggle.value }"
      (click)="toggle.value = !toggle.value"
    >
      <i class="material-icons">{{
        !toggle.value ? 'more_vert' : 'keyboard_arrow_left'
      }}</i>
    </button>

    <ul class="m-comment__ribbon" [hidden]="!toggle.value" #toggle>
      <li
        class="m-commentRibbon__item"
        *ngIf="
          comment.owner_guid == session.getLoggedInUser()?.guid ||
          session.isAdmin() ||
          canEdit
        "
        (click)="editing = !editing; toggle.value = false"
        title="Edit"
        i18n-title="@@M__ACTION__EDIT"
      >
        <i class="material-icons">edit</i>
      </li>
      <li
        class="m-commentRibbon__item"
        *ngIf="isTranslatable && !editing"
        (click)="translateToggle = true; toggle.value = false"
        title="Translate"
        i18n-title="@@M__ACTION__TRANSLATE"
      >
        <i class="material-icons">public</i>
      </li>
      <li
        class="m-commentRibbon__item"
        *ngIf="
          comment.owner_guid == session.getLoggedInUser()?.guid ||
          session.isAdmin() ||
          parent.owner_guid == session.getLoggedInUser()?.guid ||
          canDelete
        "
        (click)="delete(); toggle.value = false"
        title="Delete"
        i18n-title="@@M__ACTION__DELETE"
      >
        <i class="material-icons">delete</i>
      </li>
      <li
        class="m-commentRibbon__item"
        *ngIf="
          !editing && comment.owner_guid != session.getLoggedInUser()?.guid
        "
        (click)="showReport()"
        title="Report"
        i18n-title="verb|@@M__ACTION__REPORT"
      >
        <i class="material-icons">flag</i>
      </li>
    </ul>

    <div class="m-comment__attachment">
      <div
        class="mdl-card m-comment-attachment"
        [hidden]="editing"
        *ngIf="
          (comment.perma_url && comment.title) ||
          comment.custom_type == 'batch' ||
          comment.custom_type == 'video'
        "
      >
        <!-- Rich content -->
        <div
          class="m-rich-embed m-border cf"
          *ngIf="comment.perma_url && comment.title"
          [ngClass]="{
            'm-mature-content': attachment.shouldBeBlurred(comment),
            'm-mature-content-shown': attachment.isForcefullyShown(comment)
          }"
        >
          <div
            class="m-mature-overlay"
            (click)="comment.mature_visibility = !comment.mature_visibility"
          >
            <span class="m-mature-overlay-note m-mature-overlay-note-smaller">
              <i
                class="material-icons"
                title="Mature content"
                i18n-title="@@M__COMMON__MATURE_CONTENT"
                >explicit</i
              >
              <span i18n="@@M__COMMON__CONFIRM_18"
                >Click to confirm you are 18+</span
              >
            </span>
          </div>

          <minds-rich-embed
            [src]="comment"
            [maxheight]="240"
            [cropImage]="true"
          ></minds-rich-embed>
        </div>

        <!-- Custom type ::  video -->
        <div
          class="item item-image item-image-video"
          [ngClass]="{
            'm-mature-content': attachment.shouldBeBlurred(comment),
            'm-mature-content-shown': attachment.isForcefullyShown(comment)
          }"
          *ngIf="comment.custom_type == 'video'"
        >
          <div
            class="m-mature-overlay"
            (click)="comment.mature_visibility = !comment.mature_visibility"
          >
            <span class="m-mature-overlay-note">
              <i
                class="material-icons"
                title="Mature content"
                i18n-title="@@M__COMMON__MATURE_CONTENT"
                >explicit</i
              >
              <span i18n="@@M__COMMON__CONFIRM_18"
                >Click to confirm you are 18+</span
              >
            </span>
          </div>

          <m-video
            width="100%"
            height="300px"
            style="background:#000;"
            controls="true"
            muted="false"
            [poster]="comment.custom_data.thumbnail_src"
            [autoplay]="false"
            [src]="[
              {
                res: '360',
                uri: 'api/v1/media/' + comment.custom_data.guid + '/play',
                type: 'video/mp4'
              }
            ]"
            [guid]="comment.custom_data.guid"
            [playCount]="comment['play:count']"
            [torrent]="[
              { res: '360', key: comment.custom_data.guid + '/360.mp4' }
            ]"
            [shouldPlayInModal]="true"
            (videoMetadataLoaded)="setVideoDimensions($event)"
            (mediaModalRequested)="openModal()"
          >
          </m-video>
        </div>

        <!-- Custom type:: batch -->
        <div
          class="item item-image allow-select"
          [ngClass]="{
            'm-mature-content': attachment.shouldBeBlurred(comment),
            'm-mature-content-shown': attachment.isForcefullyShown(comment)
          }"
          *ngIf="!editing && comment.custom_type == 'batch'"
        >
          <div
            class="m-mature-overlay"
            (click)="comment.mature_visibility = !comment.mature_visibility"
          >
            <span class="m-mature-overlay-note">
              <i
                class="material-icons"
                title="Mature content"
                i18n-title="@@M__COMMON__MATURE_CONTENT"
                >explicit</i
              >
              <span i18n="@@M__COMMON__CONFIRM_18"
                >Click to confirm you are 18+</span
              >
            </span>
          </div>
          <a *ngIf="comment.attachment_guid">
            <img
              [src]="comment.custom_data[0].src"
              (error)="
                comment.custom_data[0].src =
                  minds.cdn_assets_url + 'assets/logos/medium.png'
              "
              *ngIf="comment.custom_data"
              class="mdl-shadow--2dp"
              (click)="clickedImage()"
              #batchImage
            />
          </a>

          <img
            *ngIf="!comment.attachment_guid"
            [src]="comment.custom_data[0].src"
            (error)="
              comment.custom_data[0].src =
                minds.cdn_assets_url + 'assets/logos/medium.png'
            "
          />
        </div>
      </div>

      <!-- Edit mode -->

      <ng-container *ngIf="editing">
        <div class="minds-editable-container">
          <!-- Please not the intentional single way binding for ngModel, we want to be able to cancel our changes -->
          <textarea
            class="mdl-card__supporting-text message"
            name="description"
            [ngModel]="comment.description"
            #edit
            [autoGrow]
            (keydown.enter)="applyAndSave(edit, $event)"
            (keydown.esc)="cancel(edit, $event)"
            (keyup)="getPostPreview(edit)"
            [disabled]="inProgress"
          ></textarea>
          <span
            class="minds-comment-span"
            *ngIf="canPost"
            i18n="@@MINDS__CARDS__COMMENT__PRESS_ESC_TO_CANCEL"
            >Press ESC to cancel</span
          >
          <div
            class="minds-comment-span mdl-color-text--red-500"
            *ngIf="!canPost && triedToPost"
          >
            <ng-container i18n="@@M__COMMON__WAIT_UPLOAD"
              >Please wait until the upload is complete.</ng-container
            >
          </div>

          <div class="mdl-card__actions">
            <!-- Attachements -->
            <div
              class="attachment-button"
              [ngClass]="{ 'mdl-color-text--amber-500': attachment.hasFile() }"
            >
              <i class="material-icons">attachment</i>
              <input
                type="file"
                id="file"
                #fileInput
                name="attachment"
                (change)="uploadAttachment(fileInput)"
              />
            </div>

            <a
              class="m-mature-button"
              [ngClass]="{ 'mdl-color-text--red-500': attachment.isMature() }"
              (click)="attachment.toggleMature()"
              title="Mature content"
              i18n-title="@@M__COMMON__MATURE_CONTENT"
            >
              <i class="material-icons">explicit</i>
            </a>

            <a
              class="m-post-button"
              (click)="applyAndSave(edit, $event)"
              [ngClass]="{ 'm-button-disabled': !saveEnabled() }"
            >
              <i class="material-icons">send</i>
            </a>
          </div>
        </div>

        <div class="m-editable-attachment-container">
          <!-- Attachment preview -->
          <div
            class="post-preview"
            *ngIf="attachment.hasFile() || attachment.getUploadProgress() > 0"
            (click)="removeAttachment(fileInput)"
          >
            <div
              class="mdl-progress mdl-js-progress"
              [mdlUpload]
              [progress]="attachment.getUploadProgress()"
              [hidden]="attachment.getUploadProgress() == 0"
              [ngClass]="{ complete: attachment.getUploadProgress() == 100 }"
            ></div>
            <div
              *ngIf="attachment.getMime() == 'video'"
              class="attachment-preview video-placeholder mdl-color--blue-grey-600"
            >
              <i class="material-icons">videocam</i>
            </div>
            <img
              *ngIf="attachment.getMime() != 'video'"
              [src]="attachment.getPreview()"
              class="attachment-preview mdl-shadow--2dp"
            />
            <div class="attachment-preview-delete">
              <i class="material-icons">delete</i>
            </div>
          </div>

          <!-- Rich embed preview -->
          <div class="post-preview" *ngIf="attachment.isRich()">
            <div
              class="mdl-spinner mdl-js-spinner is-active"
              [mdl]
              [hidden]="attachment.getMeta().title"
            ></div>
            <div
              class="m-rich-embed mdl-shadow--2dp cf"
              *ngIf="attachment.getMeta().title"
            >
              <minds-rich-embed
                [preview]="attachment.getMeta()"
                [cropImage]="true"
              ></minds-rich-embed>
            </div>
          </div>
        </div>
      </ng-container>
    </div>

    <div class="m-comment__toolbar" *ngIf="comment?.guid">
      <div class="m-commentToolbar__buttons" [hidden]="editing || hideToolbar">
        <minds-button-thumbs-up
          [object]="comment"
          [class.has-count]="comment['thumbs:up:count'] > 0"
        ></minds-button-thumbs-up>
        <minds-button-thumbs-down [object]="comment"></minds-button-thumbs-down>
        <span
          class="m-clickable"
          [class.selected]="comment.replies_count > 0"
          (click)="toggleReplies()"
          *ngIf="comment.can_reply"
        >
<<<<<<< HEAD
          <i *ngIf="comment.replies_count > 0 || (activityService.allowComment$ | async)" class="material-icons">reply</i>
          <span *ngIf="comment.replies_count > 0">{{ comment.replies_count }} Replies</span>
          <span *ngIf="comment.replies_count <= 0 && (activityService.allowComment$ | async)">Reply</span>
=======
          <i class="material-icons">reply</i>
          <span *ngIf="comment.replies_count > 0"
            >{{ comment.replies_count }} Replies</span
          >
          <span *ngIf="comment.replies_count <= 0">Reply</span>
>>>>>>> 100602ee
        </span>
      </div>

      <span
        [title]="comment.time_created * 1000 | date: 'medium'"
        class="m-commentToolbar__timestamp"
        *ngIf="commentAge$ | async as commentAge"
        >{{ commentAge | friendlydatediff }}</span
      >
      <span
        *ngIf="comment.edited"
        class="m-edited-text"
        i18n="@@M__COMMON__EDITED"
        >edited</span
      >
    </div>

    <m-comments__thread
      [entity]="entity"
      [parent]="comment"
      [level]="level + 1"
      [canEdit]="canEdit"
      *ngIf="showReplies && comment.can_reply"
    >
    </m-comments__thread>
  </div>
</div><|MERGE_RESOLUTION|>--- conflicted
+++ resolved
@@ -384,17 +384,9 @@
           (click)="toggleReplies()"
           *ngIf="comment.can_reply"
         >
-<<<<<<< HEAD
           <i *ngIf="comment.replies_count > 0 || (activityService.allowComment$ | async)" class="material-icons">reply</i>
           <span *ngIf="comment.replies_count > 0">{{ comment.replies_count }} Replies</span>
           <span *ngIf="comment.replies_count <= 0 && (activityService.allowComment$ | async)">Reply</span>
-=======
-          <i class="material-icons">reply</i>
-          <span *ngIf="comment.replies_count > 0"
-            >{{ comment.replies_count }} Replies</span
-          >
-          <span *ngIf="comment.replies_count <= 0">Reply</span>
->>>>>>> 100602ee
         </span>
       </div>
 
