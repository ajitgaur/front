--- conflicted
+++ resolved
@@ -8,28 +8,6 @@
     </a>
   </div>
 
-<<<<<<< HEAD
-    <div class="minds-avatar">
-      <a [routerLink]="['/', session.getLoggedInUser().username]">
-        <img [src]="getAvatar()" class="mdl-shadow--2dp"/>
-      </a>
-    </div>
-
-    <div class="minds-body">
-        <div class="m-comments-composer">
-
-            <form (submit)="post($event)">
-                <minds-textarea
-                  #message="Textarea"
-                  [(mModel)]="content"
-                  [disabled]="(ascendingInProgress || descendingInProgress) && attachment.hasFile()"
-                  (keyup)="getPostPreview(content)"
-                  (keypress)="keypress($event)"
-                  [placeholder]="conversation ? 'Enter your message' : 'Enter your comment'"
-                  (onFilePaste)="uploadAttachment($event)"
-                ></minds-textarea>
-            </form>
-=======
   <div class="minds-body">
     <div class="m-comments-composer">
       <form (submit)="post($event)">
@@ -56,6 +34,7 @@
             [placeholder]="
               conversation ? 'Enter your message' : 'Enter your comment'
             "
+            (onFilePaste)="uploadAttachment($event)"
             mTextInputAutocomplete
             [findChoices]="suggestions.findSuggestions"
             [getChoiceLabel]="suggestions.getChoiceLabel"
@@ -64,7 +43,6 @@
           ></minds-textarea>
         </m-text-input--autocomplete-container>
       </form>
->>>>>>> 80e43c8c
 
       <div
         class="minds-comment-span mdl-color-text--red-500"
@@ -75,15 +53,6 @@
         >
       </div>
 
-<<<<<<< HEAD
-            <div class="mdl-card__actions">
-              <!-- Attachements -->
-
-              <div class="attachment-button" [ngClass]="{ 'mdl-color-text--amber-500': attachment.hasFile() }">
-                <i class="material-icons">attachment</i>
-                <input type="file" id="file" #file name="attachment" (change)="uploadFile(file, $event)"/>
-              </div>
-=======
       <div class="mdl-card__actions">
         <!-- Overflow -->
         <div class="m-comments-composer--overflow"></div>
@@ -98,10 +67,9 @@
             id="file"
             #file
             name="attachment"
-            (change)="uploadAttachment(file, $event)"
+            (change)="uploadFile(file, $event)"
           />
         </div>
->>>>>>> 80e43c8c
 
         <a
           class="m-mature-button"
