import {
  ChangeDetectionStrategy,
  ChangeDetectorRef,
  Component,
  EventEmitter,
  Input,
  Output,
  Renderer,
} from '@angular/core';

import { Client } from '../../../services/api/client';
import { Session } from '../../../services/session';
import { Upload } from '../../../services/api/upload';
import { AttachmentService } from '../../../services/attachment';
import { SocketsService } from '../../../services/sockets';
import autobind from '../../../helpers/autobind';
import { AutocompleteSuggestionsService } from '../../suggestions/services/autocomplete-suggestions.service';
import { SignupModalService } from '../../modals/signup/service';

@Component({
  selector: 'm-comment__poster',
  templateUrl: 'poster.component.html',
  providers: [AttachmentService],
  changeDetection: ChangeDetectionStrategy.OnPush,
})
export class CommentPosterComponent {
  minds;
  @Input() guid;
  @Input() entity;
  @Input() parent;
  @Input() readonly: boolean = false;
  @Input() currentIndex: number = -1;
  @Input() conversation: boolean = false;
  @Input() level: number = 0;
  @Output('optimisticPost') optimisticPost$: EventEmitter<
    any
  > = new EventEmitter();
  @Output('posted') posted$: EventEmitter<any> = new EventEmitter();
  content: string = '';
  triedToPost: boolean = false;
  comments: Array<any> = []; // TODO: remove this
  canPost: boolean = true;
  inProgress: boolean = false;
  maxLength: number = 1500;

  constructor(
    public session: Session,
    public client: Client,
    private signupModal: SignupModalService,
    public attachment: AttachmentService,
    public sockets: SocketsService,
    public suggestions: AutocompleteSuggestionsService,
    private renderer: Renderer,
    private cd: ChangeDetectorRef
  ) {
    this.minds = window.Minds;
  }

  keypress(e: KeyboardEvent) {
    if (!e.shiftKey && e.charCode === 13) {
      this.post(e);
    }
  }

  async post(e) {
    e.preventDefault();

    if (this.content.length > this.maxLength) {
      return;
    }

    if (this.inProgress) return;

    this.inProgress = true;

    if (!this.content && !this.attachment.has()) {
      this.inProgress = false;
      return;
    }

    this.content = this.content.trim();

    let data = this.attachment.exportMeta();
    data['comment'] = this.content;
    data['parent_path'] = this.parent.child_path || '0:0:0';

    let comment = {
      // Optimistic
      description: this.content,
      guid: 0,
      ownerObj: this.session.getLoggedInUser(),
      owner_guid: this.session.getLoggedInUser().guid,
      time_created: Date.now() / 1000,
      type: 'comment',
      error: null,
    };

    this.optimisticPost$.next(comment);

    this.attachment.reset();
    this.content = '';

    this.detectChanges();

    try {
      let response: any = await this.client.post(
        'api/v1/comments/' + this.guid,
        data
      );
      this.posted$.next({
        comment: response.comment,
        index: this.currentIndex,
      });
    } catch (e) {
      comment.error = (e && e.message) || 'There was an error';
      this.posted$.next({ comment, index: this.currentIndex });
      console.error('Error posting', e);
    }
    this.inProgress = false;
    this.detectChanges();
  }

  resetPreview() {
    this.canPost = true;
    this.triedToPost = false;
    this.attachment.resetRich();
  }

  async uploadFile(fileInput: HTMLInputElement, event) {
    if (fileInput.value) { // this prevents IE from executing this code twice
      try {
        await this.uploadAttachment(fileInput);

        fileInput.value = null;
      } catch (e) {
        fileInput.value = null;
      }
    }
    this.detectChanges();
  }

  async uploadAttachment(file: HTMLInputElement | File) {
    this.canPost = false;
    this.triedToPost = false;

    this.attachment.setHidden(true);
    this.attachment.setContainer(this.entity);
<<<<<<< HEAD
    this.detectChanges();

    return this.attachment.upload(file, this.detectChanges.bind(this))
=======
    this.attachment
      .upload(file, this.detectChanges.bind(this))
>>>>>>> 80e43c8c
      .then(guid => {
        this.canPost = true;
        this.triedToPost = false;
        this.detectChanges();
      })
      .catch(e => {
        console.error(e);
        this.canPost = true;
        this.triedToPost = false;
        this.detectChanges();
      });
  }

  removeAttachment(fileInput: HTMLInputElement) {
    this.canPost = false;
    this.triedToPost = false;

<<<<<<< HEAD
    this.attachment.remove().then(() => {
      this.canPost = true;
      this.triedToPost = false;
      fileInput.value = null;
    }).catch(e => {
      console.error(e);
      this.canPost = true;
      this.triedToPost = false;
    });
=======
    this.attachment
      .remove(file)
      .then(() => {
        this.canPost = true;
        this.triedToPost = false;
        file.value = '';
      })
      .catch(e => {
        console.error(e);
        this.canPost = true;
        this.triedToPost = false;
      });
>>>>>>> 80e43c8c

    this.detectChanges();
  }

  async getPostPreview(message) {
    if (!message) {
      return;
    }

    this.attachment.preview(message, this.detectChanges.bind(this));
  }

  getAvatar() {
    if (this.session.isLoggedIn()) {
      return `${this.minds.cdn_url}icon/${
        this.session.getLoggedInUser().guid
      }/small/${this.session.getLoggedInUser().icontime}`;
    } else {
      return `${this.minds.cdn_assets_url}assets/avatars/default-small.png`;
    }
  }

  postEnabled() {
    if (this.content.length > this.maxLength) {
      return false;
    }
    return true; // TODO: fix
  }

  get isLoggedIn() {
    return this.session.isLoggedIn();
  }

  showLoginModal() {
    this.signupModal.open();
  }

  detectChanges() {
    this.cd.markForCheck();
    this.cd.detectChanges();
  }

  ngOnChanges(changes) {
    //  console.log('[comment:list]: on changes', changes);
  }
}<|MERGE_RESOLUTION|>--- conflicted
+++ resolved
@@ -2,16 +2,19 @@
   ChangeDetectionStrategy,
   ChangeDetectorRef,
   Component,
+  ElementRef,
   EventEmitter,
   Input,
   Output,
   Renderer,
+  ViewChild,
 } from '@angular/core';
 
 import { Client } from '../../../services/api/client';
 import { Session } from '../../../services/session';
 import { Upload } from '../../../services/api/upload';
 import { AttachmentService } from '../../../services/attachment';
+import { Textarea } from '../../../common/components/editors/textarea.component';
 import { SocketsService } from '../../../services/sockets';
 import autobind from '../../../helpers/autobind';
 import { AutocompleteSuggestionsService } from '../../suggestions/services/autocomplete-suggestions.service';
@@ -127,7 +130,8 @@
   }
 
   async uploadFile(fileInput: HTMLInputElement, event) {
-    if (fileInput.value) { // this prevents IE from executing this code twice
+    if (fileInput.value) {
+      // this prevents IE from executing this code twice
       try {
         await this.uploadAttachment(fileInput);
 
@@ -145,55 +149,47 @@
 
     this.attachment.setHidden(true);
     this.attachment.setContainer(this.entity);
-<<<<<<< HEAD
-    this.detectChanges();
-
-    return this.attachment.upload(file, this.detectChanges.bind(this))
-=======
+    this.detectChanges();
+
     this.attachment
       .upload(file, this.detectChanges.bind(this))
->>>>>>> 80e43c8c
       .then(guid => {
         this.canPost = true;
         this.triedToPost = false;
+        if (file instanceof HTMLInputElement) {
+          file.value = null;
+        }
         this.detectChanges();
       })
       .catch(e => {
         console.error(e);
         this.canPost = true;
         this.triedToPost = false;
+        if (file instanceof HTMLInputElement) {
+          file.value = null;
+        }
         this.detectChanges();
       });
+
+    this.detectChanges();
   }
 
   removeAttachment(fileInput: HTMLInputElement) {
     this.canPost = false;
     this.triedToPost = false;
 
-<<<<<<< HEAD
-    this.attachment.remove().then(() => {
-      this.canPost = true;
-      this.triedToPost = false;
-      fileInput.value = null;
-    }).catch(e => {
-      console.error(e);
-      this.canPost = true;
-      this.triedToPost = false;
-    });
-=======
     this.attachment
-      .remove(file)
+      .remove()
       .then(() => {
         this.canPost = true;
         this.triedToPost = false;
-        file.value = '';
+        fileInput.value = null;
       })
       .catch(e => {
         console.error(e);
         this.canPost = true;
         this.triedToPost = false;
       });
->>>>>>> 80e43c8c
 
     this.detectChanges();
   }
