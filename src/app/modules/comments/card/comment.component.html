--- conflicted
+++ resolved
@@ -382,15 +382,10 @@
           *ngIf="comment.can_reply"
         >
           <i class="material-icons">reply</i>
-<<<<<<< HEAD
-          <span *ngIf="comment.replies_count > 0">{{ comment.replies_count }} Replies</span>
-          <span *ngIf="comment.replies_count <= 0 && canReply">Reply</span>
-=======
           <span *ngIf="comment.replies_count > 0"
             >{{ comment.replies_count }} Replies</span
           >
-          <span *ngIf="comment.replies_count <= 0">Reply</span>
->>>>>>> 100602ee
+          <span *ngIf="comment.replies_count <= 0 && canReply">Reply</span>
         </span>
       </div>
 
