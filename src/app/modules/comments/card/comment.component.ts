import {
  Component,
  EventEmitter,
  Output,
  ViewEncapsulation,
  forwardRef,
  ChangeDetectorRef,
  ChangeDetectionStrategy,
  OnChanges,
  Input,
<<<<<<< HEAD
=======
  ViewChild,
  ElementRef,
>>>>>>> 100602ee
} from '@angular/core';

import { Session } from '../../../services/session';
import { Upload } from '../../../services/api/upload';
import { Client } from '../../../services/api/client';
import { AttachmentService } from '../../../services/attachment';
import { TranslationService } from '../../../services/translation';
import { OverlayModalService } from '../../../services/ux/overlay-modal';
import { ReportCreatorComponent } from '../../report/creator/creator.component';
import { CommentsListComponent } from '../list/list.component';
import { TimeDiffService } from '../../../services/timediff.service';
import { Observable } from 'rxjs';
import { map } from 'rxjs/operators';
<<<<<<< HEAD
=======
import { Router } from '@angular/router';
import { FeaturesService } from '../../../services/features.service';
import { MindsVideoComponent } from '../../media/components/video/video.component';
import { MediaModalComponent } from '../../media/modal/modal.component';
import isMobile from '../../../helpers/is-mobile';
>>>>>>> 100602ee

@Component({
  moduleId: module.id,
  selector: 'minds-card-comment',
  changeDetection: ChangeDetectionStrategy.OnPush,
  inputs: ['parent'],
  outputs: ['_delete: delete', '_saved: saved'],
  host: {
    '(keydown.esc)': 'editing = false',
  },
  templateUrl: 'comment.component.html',
  providers: [
    {
      provide: AttachmentService,
      useFactory: AttachmentService._,
      deps: [Session, Client, Upload],
    },
    {
      provide: CommentsListComponent,
      useValue: forwardRef(() => CommentsListComponent),
    },
  ],
})
export class CommentComponent implements OnChanges {
  comment: any;
  editing: boolean = false;
  minds = window.Minds;

  canPost: boolean = true;
  triedToPost: boolean = false;
  inProgress: boolean = false;
  error: string = '';
  showReplies: boolean = false;
  changesDetected: boolean = false;

  _delete: EventEmitter<any> = new EventEmitter();
  _saved: EventEmitter<any> = new EventEmitter();

  reportToggle: boolean = false;
  parent: any;

  translation = {
    translated: false,
    target: '',
    error: false,
    description: '',
    source: null,
  };
  isTranslatable: boolean;
  translationInProgress: boolean;
  translateToggle: boolean = false;
  commentAge$: Observable<number>;

  videoDimensions: Array<any> = null;
  @ViewChild('player', { static: false }) player: MindsVideoComponent;
  @ViewChild('batchImage', { static: false }) batchImage: ElementRef;

  @Input() canEdit: boolean = false;
  @Input() canReply = true;

  @Output() onReply = new EventEmitter();

  constructor(
    public session: Session,
    public client: Client,
    public attachment: AttachmentService,
    public translationService: TranslationService,
    private overlayModal: OverlayModalService,
    private cd: ChangeDetectorRef,
<<<<<<< HEAD
    private timeDiffService: TimeDiffService
=======
    private router: Router,
    private timeDiffService: TimeDiffService,
    protected featuresService: FeaturesService
>>>>>>> 100602ee
  ) {}

  ngOnInit() {
    this.commentAge$ = this.timeDiffService.source.pipe(
      map(secondsElapsed => {
        return (this.comment.time_created - secondsElapsed * 0.01) * 1000;
      })
    );
  }

  @Input('object')
  set object(value: any) {
    if (!value) return;
    this.comment = value;
    this.attachment.load(this.comment);

    this.isTranslatable = this.translationService.isTranslatable(this.comment);
  }

  set _editing(value: boolean) {
    this.editing = value;
  }

  saveEnabled() {
    return (
      !this.inProgress &&
      this.canPost &&
      ((this.comment.description && this.comment.description.trim() !== '') ||
        this.attachment.has())
    );
  }

  save() {
    this.comment.description = this.comment.description.trim();

    if (!this.comment.description && !this.attachment.has()) {
      return;
    }

    let data = this.attachment.exportMeta();
    data['comment'] = this.comment.description;

    this.editing = false;
    this.inProgress = true;
    this.client
      .post('api/v1/comments/update/' + this.comment.guid, data)
      .then((response: any) => {
        this.inProgress = false;
        if (response.comment) {
          this._saved.next({
            comment: response.comment,
          });
        }
        this.comment.edited = true;
      })
      .catch(e => {
        this.inProgress = false;
      });
  }

  applyAndSave(control: any, e) {
    e.preventDefault();

    if (!this.saveEnabled()) {
      this.triedToPost = true;
      return;
    }

    this.comment.description = control.value;
    this.save();
  }

  cancel(control: any, e) {
    e.preventDefault();

    if (this.inProgress) {
      return;
    }

    this.editing = false;
    control.value = this.comment.description;
  }

  delete() {
    if (!confirm("Do you want to delete this comment?\n\nThere's no UNDO.")) {
      return;
    }

    this.client.delete('api/v1/comments/' + this.comment.guid);
    if (this.parent.type === 'comment') {
      this.parent.replies_count -= 1;
    }
    this._delete.next(true);
  }

  uploadAttachment(file: HTMLInputElement) {
    this.canPost = false;
    this.triedToPost = false;

    this.attachment
      .upload(file)
      .then(guid => {
        this.canPost = true;
        this.triedToPost = false;
        file.value = null;
      })
      .catch(e => {
        console.error(e);
        this.canPost = true;
        this.triedToPost = false;
        file.value = null;
      });
  }

  removeAttachment(file: HTMLInputElement) {
    this.canPost = false;
    this.triedToPost = false;

    this.attachment
      .remove(file)
      .then(() => {
        this.canPost = true;
        this.triedToPost = false;
        file.value = '';
      })
      .catch(e => {
        console.error(e);
        this.canPost = true;
        this.triedToPost = false;
      });
  }

  getPostPreview(message) {
    if (!message.value) {
      return;
    }

    this.attachment.preview(message.value);
  }

  translate($event: any = {}) {
    if (!$event.selected) {
      return;
    }

    if (!this.translationService.isTranslatable(this.comment)) {
      return;
    }

    this.translation.target = '';
    this.translationService
      .getLanguageName($event.selected)
      .then(name => (this.translation.target = name));

    this.translationInProgress = true;

    this.translationService
      .translate(this.comment.guid, $event.selected)
      .then((translation: any) => {
        this.translationInProgress = false;
        this.translation.source = null;

        for (let field in translation) {
          this.translation.translated = true;
          this.translation[field] = translation[field].content;

          if (this.translation.source === null && translation[field].source) {
            this.translation.source = '';
            this.translationService
              .getLanguageName(translation[field].source)
              .then(name => (this.translation.source = name));
          }
        }
      })
      .catch(e => {
        this.translationInProgress = false;
        this.translation.error = true;

        console.error('translate()', e);
      });
  }

  hideTranslation() {
    if (!this.translation.translated) {
      return;
    }

    this.translation.translated = false;
  }

  showReport() {
    this.overlayModal.create(ReportCreatorComponent, this.comment).present();
  }

  toggleReplies() {
    this.showReplies = !this.showReplies;
  }

  ngOnChanges(changes) {
    //  console.log('[comment:card]: on changes', changes);
    this.cd.markForCheck();
    this.cd.detectChanges();
  }

  ngDoCheck() {
    this.changesDetected = false;
    if (this.comment.error != this.error) {
      this.error = this.comment.error;
      this.changesDetected = true;
    }

    if (this.changesDetected) {
      this.cd.detectChanges();
    }
  }
<<<<<<< HEAD
=======

  // * ATTACHMENT MEDIA MODAL  * ---------------------------------------------------------------------

  setVideoDimensions($event) {
    this.videoDimensions = $event.dimensions;
    this.comment.custom_data.dimensions = this.videoDimensions;
  }

  setImageDimensions() {
    const img: HTMLImageElement = this.batchImage.nativeElement;
    this.comment.custom_data[0].width = img.naturalWidth;
    this.comment.custom_data[0].height = img.naturalHeight;
  }

  clickedImage() {
    const isNotTablet = Math.min(screen.width, screen.height) < 768;
    const pageUrl = `/media/${this.comment.entity_guid}`;

    if (isMobile() && isNotTablet) {
      this.router.navigate([pageUrl]);
      return;
    }

    if (!this.featuresService.has('media-modal')) {
      this.router.navigate([pageUrl]);
      return;
    } else {
      if (
        this.comment.custom_data[0].width === '0' ||
        this.comment.custom_data[0].height === '0'
      ) {
        this.setImageDimensions();
      }
      this.openModal();
    }
  }

  openModal() {
    this.comment.modal_source_url = this.router.url;

    this.overlayModal
      .create(MediaModalComponent, this.comment, {
        class: 'm-overlayModal--media',
      })
      .present();
  }
>>>>>>> 100602ee
}<|MERGE_RESOLUTION|>--- conflicted
+++ resolved
@@ -8,11 +8,8 @@
   ChangeDetectionStrategy,
   OnChanges,
   Input,
-<<<<<<< HEAD
-=======
   ViewChild,
   ElementRef,
->>>>>>> 100602ee
 } from '@angular/core';
 
 import { Session } from '../../../services/session';
@@ -26,14 +23,11 @@
 import { TimeDiffService } from '../../../services/timediff.service';
 import { Observable } from 'rxjs';
 import { map } from 'rxjs/operators';
-<<<<<<< HEAD
-=======
 import { Router } from '@angular/router';
 import { FeaturesService } from '../../../services/features.service';
 import { MindsVideoComponent } from '../../media/components/video/video.component';
 import { MediaModalComponent } from '../../media/modal/modal.component';
 import isMobile from '../../../helpers/is-mobile';
->>>>>>> 100602ee
 
 @Component({
   moduleId: module.id,
@@ -103,13 +97,9 @@
     public translationService: TranslationService,
     private overlayModal: OverlayModalService,
     private cd: ChangeDetectorRef,
-<<<<<<< HEAD
-    private timeDiffService: TimeDiffService
-=======
     private router: Router,
     private timeDiffService: TimeDiffService,
     protected featuresService: FeaturesService
->>>>>>> 100602ee
   ) {}
 
   ngOnInit() {
@@ -325,8 +315,6 @@
       this.cd.detectChanges();
     }
   }
-<<<<<<< HEAD
-=======
 
   // * ATTACHMENT MEDIA MODAL  * ---------------------------------------------------------------------
 
@@ -373,5 +361,4 @@
       })
       .present();
   }
->>>>>>> 100602ee
 }