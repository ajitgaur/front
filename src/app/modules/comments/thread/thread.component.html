<div
  class="m-comments__thread"
  commentsScroll
  (previous)="autoloadPrevious()"
  [emitter]="commentsScrollEmitter"
  [enabled]="scrollable"
  #scrollArea
>
  <div
    class="mdl-color-text--blue-grey-500 m-comments-load-more"
    (click)="load(false, 'desc')"
    [ngClass]="{ 'm-disabled': inProgress }"
    *ngIf="loadPrevious"
  >
    <span *ngIf="descendingInProgress">
      <i class="material-icons">autorenew</i>
      <ng-container i18n="@@MINDS__COMMENTS__LOADING_ELLIPSIS"
        >Loading&hellip;</ng-container
      >
    </span>
    <span *ngIf="!descendingInProgress && !loaded">
      <i class="material-icons">update</i>
      <ng-container *ngIf="!error"
        ><ng-container i18n="@@MINDS__COMMENTS__LOAD_ACTION"
          >Load</ng-container
        ></ng-container
      >
      <ng-container *ngIf="error"
        ><ng-container i18n="@@MINDS__COMMENTS__TRY_AGAIN_ACTION"
          >Try again</ng-container
        ></ng-container
      >
    </span>
    <span *ngIf="!descendingInProgress && loaded">
      <i class="material-icons">update</i>
      <ng-container i18n="@@MINDS__COMMENTS__LOAD_EARLIER_ACTION"
        >Load earlier</ng-container
      >
    </span>
  </div>

<<<<<<< HEAD
  <p class="m-comments--start-conversation-label"
    *ngIf="!inProgress
      && !error
      && comments?.length === 0
      && parent.type == 'activity'
      && (activityService.allowComment$ | async)"
=======
  <p
    class="m-comments--start-conversation-label"
    *ngIf="
      !inProgress &&
      !error &&
      comments?.length === 0 &&
      parent.type == 'activity'
    "
>>>>>>> 100602ee
    i18n="@@MINDS__COMMENTS__START_CONVERSATION"
  >
    Start the conversation!
  </p>

  <p class="m-comments--load-error-label" *ngIf="!inProgress && !!error">
    <i class="material-icons">warning</i>
    <span>{{ error }}</span>
  </p>

  <p class="m-commentsThread__blockedComment" *ngIf="isThreadBlocked()" i18n>
    This thread contains replies from blocked channels.
  </p>

  <div class="m-layout--spacer"></div>
  <ng-container *ngFor="let comment of getComments(); let i = index">
    <m-comment
      [comment]="comment"
      [entity]="entity"
      [parent]="parent"
      [level]="level"
      [canEdit]="canEdit"
      [canDelete]="canDelete"
      [showReplies]="comment.show_replies"
      (delete)="delete(i)"
      (saved)="edited(i, $event)"
      (onReply)="reply($event.comment)"
    ></m-comment>
  </ng-container>

  <div
    class="mdl-color-text--blue-grey-500 m-comments-load-more"
    (click)="load(false, 'asc')"
    [ngClass]="{ 'm-disabled': ascendingInProgress }"
    *ngIf="loadNext"
  >
    <span *ngIf="ascendingInProgress">
      <i class="material-icons">autorenew</i>
      <ng-container i18n="@@MINDS__COMMENTS__LOADING_ELLIPSIS"
        >Loading&hellip;</ng-container
      >
    </span>
    <span *ngIf="!ascendingInProgress && !loaded">
      <i class="material-icons">update</i>
      <ng-container *ngIf="!error"
        ><ng-container i18n="@@MINDS__COMMENTS__LOAD_ACTION"
          >Load</ng-container
        ></ng-container
      >
      <ng-container *ngIf="error"
        ><ng-container i18n="@@MINDS__COMMENTS__TRY_AGAIN_ACTION"
          >Try again</ng-container
        ></ng-container
      >
    </span>
    <span *ngIf="!ascendingInProgress && loaded">
      <i class="material-icons">update</i>
      <ng-container i18n="@@MINDS__COMMENTS__LOAD_EARLIER_ACTION"
        >Load later</ng-container
      >
    </span>
  </div>
</div>

<m-comment__poster
  *ngIf="(activityService.allowComment$ | async)"
  [guid]="guid"
  [parent]="parent"
  [entity]="entity"
  [currentIndex]="comments.length - 1"
  [conversation]="conversation"
  (posted)="onPosted($event)"
  (optimisticPost)="onOptimisticPost($event)"
>
</m-comment__poster><|MERGE_RESOLUTION|>--- conflicted
+++ resolved
@@ -39,23 +39,14 @@
     </span>
   </div>
 
-<<<<<<< HEAD
-  <p class="m-comments--start-conversation-label"
-    *ngIf="!inProgress
+  <p
+    class="m-comments--start-conversation-label"
+    *ngIf="
+      !inProgress &&
       && !error
       && comments?.length === 0
       && parent.type == 'activity'
       && (activityService.allowComment$ | async)"
-=======
-  <p
-    class="m-comments--start-conversation-label"
-    *ngIf="
-      !inProgress &&
-      !error &&
-      comments?.length === 0 &&
-      parent.type == 'activity'
-    "
->>>>>>> 100602ee
     i18n="@@MINDS__COMMENTS__START_CONVERSATION"
   >
     Start the conversation!
