<div class="m-commentPoster__top" *ngIf="showPosterOnTop">
  <ng-container *ngTemplateOutlet="poster"></ng-container>

  <ng-container *ngIf="!showList && level == 0">
    <a class="m-commentsThread__seeComments" (click)="showList = true">
      See comments
    </a>
  </ng-container>
</div>
<div
  class="m-comments__thread"
  commentsScroll
  (previous)="autoloadPrevious()"
  [emitter]="commentsScrollEmitter"
  [enabled]="scrollable"
  *ngIf="showList"
  #scrollArea
>
  <div
    class="mdl-color-text--blue-grey-500 m-comments-load-more"
    (click)="load(false, 'desc')"
    [ngClass]="{ 'm-disabled': inProgress }"
    *ngIf="loadPrevious"
  >
    <span *ngIf="descendingInProgress">
      <i class="material-icons">autorenew</i>
      <ng-container i18n="@@MINDS__COMMENTS__LOADING_ELLIPSIS">
        Loading&hellip;
      </ng-container>
    </span>
    <span *ngIf="!descendingInProgress && !loaded">
      <i class="material-icons">update</i>
      <ng-container *ngIf="!error">
        <ng-container i18n="@@MINDS__COMMENTS__LOAD_ACTION">
          Load
        </ng-container>
      </ng-container>
      <ng-container *ngIf="error">
        <ng-container i18n="@@MINDS__COMMENTS__TRY_AGAIN_ACTION">
          Try again
        </ng-container>
      </ng-container>
    </span>
    <span *ngIf="!descendingInProgress && loaded">
      <i class="material-icons">update</i>
      <ng-container i18n="@@MINDS__COMMENTS__LOAD_EARLIER_ACTION">
        Load earlier
      </ng-container>
    </span>
  </div>

  <p
    class="m-comments--start-conversation-label"
    *ngIf="
      isLoggedIn &&
      !inProgress &&
      !error &&
      comments?.length === 0 &&
      parent.type == 'activity' &&
      (activityService.allowComment$ | async)
    "
    i18n="@@MINDS__COMMENTS__START_CONVERSATION"
  >
    Start the conversation!
  </p>

  <p class="m-comments--load-error-label" *ngIf="!inProgress && !!error">
    <i class="material-icons">warning</i>
    <span>{{ error }}</span>
  </p>

  <p class="m-commentsThread__blockedComment" *ngIf="isThreadBlocked()" i18n>
    This thread contains replies from blocked channels.
  </p>

  <div class="m-layout--spacer"></div>
  <ng-container *ngFor="let comment of getComments(); let i = index">
    <m-comment
      [comment]="comment"
      [entity]="entity"
      [parent]="parent"
      [level]="level"
      [canEdit]="canEdit"
      [canDelete]="canDelete"
      [showReplies]="comment.show_replies"
      (delete)="delete(i)"
      (saved)="edited(i, $event)"
      (onReply)="reply($event.comment)"
    ></m-comment>
  </ng-container>

  <div
    class="mdl-color-text--blue-grey-500 m-comments-load-more"
    (click)="load(false, 'asc')"
    [ngClass]="{ 'm-disabled': ascendingInProgress }"
    *ngIf="loadNext"
  >
    <span *ngIf="ascendingInProgress">
      <i class="material-icons">autorenew</i>
      <ng-container i18n="@@MINDS__COMMENTS__LOADING_ELLIPSIS">
        Loading&hellip;
      </ng-container>
    </span>
    <span *ngIf="!ascendingInProgress && !loaded">
      <i class="material-icons">update</i>
      <ng-container *ngIf="!error">
        <ng-container i18n="@@MINDS__COMMENTS__LOAD_ACTION">
          Load
        </ng-container>
      </ng-container>
      <ng-container *ngIf="error">
        <ng-container i18n="@@MINDS__COMMENTS__TRY_AGAIN_ACTION">
          Try again
        </ng-container>
      </ng-container>
    </span>
    <span *ngIf="!ascendingInProgress && loaded">
      <i class="material-icons">update</i>
      <ng-container i18n="@@MINDS__COMMENTS__LOAD_EARLIER_ACTION">
        Load later
      </ng-container>
    </span>
  </div>
</div>

<<<<<<< HEAD
<ng-container *ngIf="!showPosterOnTop">
  <ng-container *ngTemplateOutlet="poster"></ng-container>
</ng-container>

<ng-template #poster>
  <m-comment__poster
    *ngIf="activityService.allowComment$ | async"
    [guid]="guid"
    [parent]="parent"
    [entity]="entity"
    [currentIndex]="comments.length - 1"
    [conversation]="conversation"
    [level]="level"
    (posted)="onPosted($event)"
    (optimisticPost)="onOptimisticPost($event)"
  >
  </m-comment__poster>
</ng-template>
=======
<span
  *ngIf="sockets.error$ | async"
  class="m-commentsThread__connectionLost"
  i18n="@@MINDS__COMMENTS__SOCKET_DISCONNECTED"
>
  Could not load live comments<br />
  <a
    *ngIf="!inProgress"
    (click)="retry()"
    class="m-commentsThread__connectionLost--retry"
    i18n="@@MINDS__COMMENTS__SOCKET_RETRY"
  >
    Click to retry
  </a>
  <span
    [hidden]="!inProgress"
    class="m-commentsThread__connectionLost--loading"
    i18n="@@MINDS__COMMENTS__SOCKET_LOADING"
  >
    Loading...
  </span>
</span>

<m-comment__poster
  *ngIf="activityService.allowComment$ | async"
  [guid]="guid"
  [parent]="parent"
  [entity]="entity"
  [currentIndex]="comments.length - 1"
  [conversation]="conversation"
  [level]="level"
  (posted)="onPosted($event)"
  (optimisticPost)="onOptimisticPost($event)"
>
</m-comment__poster>
>>>>>>> aef1b6f6
<|MERGE_RESOLUTION|>--- conflicted
+++ resolved
@@ -123,26 +123,6 @@
   </div>
 </div>
 
-<<<<<<< HEAD
-<ng-container *ngIf="!showPosterOnTop">
-  <ng-container *ngTemplateOutlet="poster"></ng-container>
-</ng-container>
-
-<ng-template #poster>
-  <m-comment__poster
-    *ngIf="activityService.allowComment$ | async"
-    [guid]="guid"
-    [parent]="parent"
-    [entity]="entity"
-    [currentIndex]="comments.length - 1"
-    [conversation]="conversation"
-    [level]="level"
-    (posted)="onPosted($event)"
-    (optimisticPost)="onOptimisticPost($event)"
-  >
-  </m-comment__poster>
-</ng-template>
-=======
 <span
   *ngIf="sockets.error$ | async"
   class="m-commentsThread__connectionLost"
@@ -166,16 +146,21 @@
   </span>
 </span>
 
-<m-comment__poster
-  *ngIf="activityService.allowComment$ | async"
-  [guid]="guid"
-  [parent]="parent"
-  [entity]="entity"
-  [currentIndex]="comments.length - 1"
-  [conversation]="conversation"
-  [level]="level"
-  (posted)="onPosted($event)"
-  (optimisticPost)="onOptimisticPost($event)"
->
-</m-comment__poster>
->>>>>>> aef1b6f6
+<ng-container *ngIf="!showPosterOnTop">
+  <ng-container *ngTemplateOutlet="poster"></ng-container>
+</ng-container>
+
+<ng-template #poster>
+  <m-comment__poster
+    *ngIf="activityService.allowComment$ | async"
+    [guid]="guid"
+    [parent]="parent"
+    [entity]="entity"
+    [currentIndex]="comments.length - 1"
+    [conversation]="conversation"
+    [level]="level"
+    (posted)="onPosted($event)"
+    (optimisticPost)="onOptimisticPost($event)"
+  >
+  </m-comment__poster>
+</ng-template>