import {
  ChangeDetectionStrategy,
  ChangeDetectorRef,
  Component,
  ElementRef,
  EventEmitter,
  Input,
  Output,
  Renderer,
  ViewChild,
  OnInit,
  OnDestroy,
} from '@angular/core';

import { Client } from '../../../services/api/client';
import { Session } from '../../../services/session';
import { Upload } from '../../../services/api/upload';
import { AttachmentService } from '../../../services/attachment';
import { Textarea } from '../../../common/components/editors/textarea.component';
import { SocketsService } from '../../../services/sockets';
import { CommentsService } from '../comments.service';
import { BlockListService } from '../../../common/services/block-list.service';
import { ActivityService } from '../../../common/services/activity.service';
import { Subscription } from 'rxjs';
import { TouchSequence } from 'selenium-webdriver';

@Component({
  selector: 'm-comments__thread',
  templateUrl: 'thread.component.html',
  changeDetection: ChangeDetectionStrategy.OnPush,
  providers: [CommentsService],
})
export class CommentsThreadComponent implements OnInit {
  minds;
  @Input() parent;
  @Input() entity;
  @Input() entityGuid;
  @Input() canEdit: boolean = false;
  @Input() canDelete: boolean = false;
  @Input() readonly: boolean = false;
  @Input() conversation: boolean = false;
  @Input() limit: number = 12;
  @Input() level = 0;
  @Output() scrollToBottom: EventEmitter<boolean> = new EventEmitter(true);
  @Output() scrollToCurrentPosition: EventEmitter<boolean> = new EventEmitter(
    true
  );

  @Input() scrollable: boolean = false;
  @ViewChild('scrollArea', { static: true }) scrollView: ElementRef;
  commentsScrollEmitter: EventEmitter<any> = new EventEmitter();
  autoloadBlocked: boolean = false;

  comments: Array<any> = [];
  blockedUsers: string[] = [];
  inProgress: boolean = false;
  error: string = '';

  loadNext: string;
  loadPrevious: string;
  moreNext: boolean = true;
  morePrevious: boolean = true;

  socketRoomName: string;
  socketSubscriptions: any = {
    comment: null,
  };

  constructor(
    public session: Session,
    private commentsService: CommentsService,
    public sockets: SocketsService,
    private renderer: Renderer,
    protected blockListService: BlockListService,
    private cd: ChangeDetectorRef,
    public activityService: ActivityService
  ) {
    this.minds = window.Minds;
  }

  ngOnInit() {
    this.load(true);
    this.listen();
  }

  get guid(): string {
    return this.entity.entity_guid ? this.entity.entity_guid : this.entity.guid;
  }

  async load(refresh: boolean = false, direction: string = 'desc') {
    if (refresh) {
      this.comments = [];

      // Reset live comments
      if (this.socketRoomName) {
        this.sockets.leave(this.socketRoomName);
      }
      this.socketRoomName = void 0;

      await this.loadBlockedUsers();
    }

    this.inProgress = true;
    this.detectChanges();

    const descending: boolean = direction === 'desc';
    const parent_path = this.parent.child_path || '0:0:0';

    let el = this.scrollView.nativeElement;
    const previousScrollHeightMinusTop = el.scrollHeight - el.scrollTop;

    let response: any = null;
    try {
      response = <{ comments; 'load-next'; 'load-previous'; socketRoomName }>(
        await this.commentsService.get({
          entity_guid: this.guid,
          parent_path,
          level: this.level,
          limit: 12,
          loadNext: descending ? null : this.loadNext,
          loadPrevious: descending ? this.loadPrevious : null,
          descending,
        })
      );
    } catch (e) {}

    if (!response || !response.comments) {
      return;
    }

    let comments = response.comments;

    if (descending) {
      this.comments = comments.concat(this.comments);
    } else {
      this.comments = this.comments.concat(comments);
    }

    if (this.moreNext) this.loadNext = response['load-next'];
    if (this.morePrevious) this.loadPrevious = response['load-previous'];

    this.moreNext = !!this.loadNext;
    this.morePrevious = !!this.loadPrevious;

    if (!this.socketRoomName && response.socketRoomName) {
      this.socketRoomName = response.socketRoomName;
      this.joinSocketRoom();
    }

    if (refresh && this.level === 0) {
      this.commentsScrollEmitter.emit('bottom');
    } else if (this.scrollView && this.scrollable) {
      this.detectChanges();
      el.scrollTop = el.scrollHeight - previousScrollHeightMinusTop;
      console.log(el.scrollTop);
    }

    this.inProgress = false;
    this.detectChanges();
  }

  async loadBlockedUsers() {
    try {
      this.blockedUsers = (await this.blockListService.getList()) || [];
    } catch (e) {
      console.warn('CommentsThreadComponent.loadBlockedUsers', e);
    }

    return true;
  }

  isOwnerBlocked(comment) {
    return comment && this.blockedUsers.indexOf(comment.owner_guid) > -1;
  }

  getComments() {
    return this.comments.filter(comment => !this.isOwnerBlocked(comment));
  }

  isThreadBlocked() {
    return this.comments.length > 0 && this.getComments().length === 0;
  }

  autoloadPrevious() {
    if (!this.morePrevious || this.autoloadBlocked) {
      return;
    }

    this.autoloadBlocked = true;
    setTimeout(() => {
      this.autoloadBlocked = false;
    }, 1000);

    this.load(false, 'desc');
  }

  listen() {
    this.socketSubscriptions.comment = this.sockets.subscribe(
      'comment',
      async (entity_guid, owner_guid, guid) => {
        if (entity_guid !== this.guid) {
          return;
        }

        if (
          this.session.isLoggedIn() &&
          owner_guid === this.session.getLoggedInUser().guid
        ) {
          return;
        }

        const parent_path = this.parent.child_path || '0:0:0';

        const scrolledToBottom =
          this.scrollView.nativeElement.scrollTop +
            this.scrollView.nativeElement.clientHeight >=
          this.scrollView.nativeElement.scrollHeight;

        try {
          let comment: any = await this.commentsService.single({
            entity_guid: this.guid,
            guid: guid,
            parent_path: parent_path,
          });

          // if the list is scrolled to the bottom
          let scrolledToBottom =
            this.scrollView.nativeElement.scrollTop +
              this.scrollView.nativeElement.clientHeight >=
            this.scrollView.nativeElement.scrollHeight;

          if (comment) {
            await this.loadBlockedUsers();
            this.comments.push(comment);
          }

          this.detectChanges();

          if (scrolledToBottom) {
            this.commentsScrollEmitter.emit('bottom');
            this.scrollToBottom.next(true);
          }
        } catch (err) {}
      }
    );

    this.sockets.subscribe('reply', guid => {
      for (let i = 0; i < this.comments.length; i++) {
        if (this.comments[i]._guid == guid) {
          this.comments[i].replies_count++;
          this.detectChanges();
        }
      }
    });

    this.sockets.subscribe('vote', (guid, owner_guid, direction) => {
      if (
        this.session.isLoggedIn() &&
        owner_guid === this.session.getLoggedInUser().guid
      ) {
        return;
      }
      let key = 'thumbs:' + direction + ':count';
      for (let i = 0; i < this.comments.length; i++) {
        if (this.comments[i]._guid == guid) {
          this.comments[i][key]++;
          this.detectChanges();
        }
      }
      //this.comments = this.comments.slice(0);
      this.detectChanges();
    });

    this.sockets.subscribe('vote:cancel', (guid, owner_guid, direction) => {
      if (
        this.session.isLoggedIn() &&
        owner_guid === this.session.getLoggedInUser().guid
      ) {
        return;
      }
      let key = 'thumbs:' + direction + ':count';
      for (let i = 0; i < this.comments.length; i++) {
        if (this.comments[i]._guid == guid) {
          this.comments[i][key]--;
          this.detectChanges();
        }
      }
    });
  }

  joinSocketRoom() {
    if (this.socketRoomName) {
      this.sockets.join(this.socketRoomName);
    }
  }

  /**
   * Retries connection to sockets manually.
   */
  retry() {
    this.inProgress = true;
    this.listen();
    setTimeout(() => {
      this.inProgress = false;
    }, 2000);
  }

  onOptimisticPost(comment) {
    this.comments.push(comment);
    this.detectChanges();
    this.commentsScrollEmitter.emit('bottom');
    this.scrollToBottom.next(true);
  }

  onPosted({ comment, index }) {
    this.comments[index] = comment;
    this.detectChanges();
  }

  detectChanges() {
    this.cd.markForCheck();
    this.cd.detectChanges();
  }

  /**
   * Removed the comment from the thread at the specified index.
   * @input {int} index of comment.
   */
  delete(i) {
    this.comments.splice(i, 1);
    this.comments[i].replies_count--;
    this.detectChanges();
    return true;
  }

  get isLoggedIn() {
    return this.session.isLoggedIn();
  }

  ngOnChanges(changes) {
    // console.log('[comment:thread]: on changes', changes);
<<<<<<< HEAD
=======

    // reload on entity change.
    if (
      changes.entity &&
      changes.entity.previousValue &&
      changes.entity.previousValue.guid !== changes.entity.currentValue.guid
    ) {
      this.load(true);
    }
>>>>>>> 31db9b75
  }
}<|MERGE_RESOLUTION|>--- conflicted
+++ resolved
@@ -339,8 +339,6 @@
 
   ngOnChanges(changes) {
     // console.log('[comment:thread]: on changes', changes);
-<<<<<<< HEAD
-=======
 
     // reload on entity change.
     if (
@@ -350,6 +348,5 @@
     ) {
       this.load(true);
     }
->>>>>>> 31db9b75
   }
 }