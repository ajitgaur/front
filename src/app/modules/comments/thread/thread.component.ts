import {
  ChangeDetectionStrategy,
  ChangeDetectorRef,
  Component,
  ElementRef,
  EventEmitter,
  Input,
  Output,
  Renderer,
  ViewChild,
  OnInit,
  OnDestroy,
} from '@angular/core';

import { Client } from '../../../services/api/client';
import { Session } from '../../../services/session';
import { Upload } from '../../../services/api/upload';
import { AttachmentService } from '../../../services/attachment';
import { Textarea } from '../../../common/components/editors/textarea.component';
import { SocketsService } from '../../../services/sockets';
import { CommentsService } from '../comments.service';
import { BlockListService } from '../../../common/services/block-list.service';
<<<<<<< HEAD
import { ActivityService } from '../../../common/services/activity.service';
import { Subscription } from 'rxjs';
import { TouchSequence } from 'selenium-webdriver';
=======
>>>>>>> 100602ee

@Component({
  selector: 'm-comments__thread',
  templateUrl: 'thread.component.html',
  changeDetection: ChangeDetectionStrategy.OnPush,
  providers: [CommentsService],
})
<<<<<<< HEAD
export class CommentsThreadComponent implements OnInit {
=======
export class CommentsThreadComponent {
>>>>>>> 100602ee
  minds;
  @Input() parent;
  @Input() entity;
  @Input() entityGuid;
  @Input() canEdit: boolean = false;
  @Input() canDelete: boolean = false;
  @Input() readonly: boolean = false;
  @Input() conversation: boolean = false;
  @Input() limit: number = 12;
  @Input() level = 0;
  @Output() scrollToBottom: EventEmitter<boolean> = new EventEmitter(true);
  @Output() scrollToCurrentPosition: EventEmitter<boolean> = new EventEmitter(
    true
  );

  @Input() scrollable: boolean = false;
  @ViewChild('scrollArea', { static: true }) scrollView: ElementRef;
  commentsScrollEmitter: EventEmitter<any> = new EventEmitter();
  autoloadBlocked: boolean = false;

  comments: Array<any> = [];
  blockedUsers: string[] = [];
  inProgress: boolean = false;
  error: string = '';

  loadNext: string;
  loadPrevious: string;
  moreNext: boolean = true;
  morePrevious: boolean = true;

  socketRoomName: string;
  socketSubscriptions: any = {
    comment: null,
  };

  constructor(
    public session: Session,
    private commentsService: CommentsService,
    public sockets: SocketsService,
    private renderer: Renderer,
    protected blockListService: BlockListService,
    private cd: ChangeDetectorRef,
    public activityService: ActivityService
  ) {
    this.minds = window.Minds;
  }

  ngOnInit() {
    this.load(true);
    this.listen();
  }

  get guid(): string {
    return this.entity.entity_guid ? this.entity.entity_guid : this.entity.guid;
  }

  async load(refresh: boolean = false, direction: string = 'desc') {
    if (refresh) {
      this.comments = [];

      // Reset live comments
      if (this.socketRoomName) {
        this.sockets.leave(this.socketRoomName);
      }
      this.socketRoomName = void 0;

      await this.loadBlockedUsers();
    }

    this.inProgress = true;
    this.detectChanges();

    const descending: boolean = direction === 'desc';
    const parent_path = this.parent.child_path || '0:0:0';

    let el = this.scrollView.nativeElement;
    const previousScrollHeightMinusTop = el.scrollHeight - el.scrollTop;

    let response: any = <
      { comments; 'load-next'; 'load-previous'; socketRoomName }
    >await this.commentsService.get({
      entity_guid: this.guid,
      parent_path,
      level: this.level,
      limit: 12,
      loadNext: descending ? null : this.loadNext,
      loadPrevious: descending ? this.loadPrevious : null,
      descending,
    });

    let comments = response.comments;

    if (descending) {
      this.comments = comments.concat(this.comments);
    } else {
      this.comments = this.comments.concat(comments);
    }

    if (this.moreNext) this.loadNext = response['load-next'];
    if (this.morePrevious) this.loadPrevious = response['load-previous'];

    this.moreNext = !!this.loadNext;
    this.morePrevious = !!this.loadPrevious;

    if (!this.socketRoomName && response.socketRoomName) {
      this.socketRoomName = response.socketRoomName;
      this.joinSocketRoom();
    }

    if (refresh && this.level === 0) {
      this.commentsScrollEmitter.emit('bottom');
    } else if (this.scrollView && this.scrollable) {
      this.detectChanges();
      el.scrollTop = el.scrollHeight - previousScrollHeightMinusTop;
      console.log(el.scrollTop);
    }

    this.inProgress = false;
    this.detectChanges();
  }

  async loadBlockedUsers() {
    try {
      this.blockedUsers = (await this.blockListService.getList()) || [];
    } catch (e) {
      console.warn('CommentsThreadComponent.loadBlockedUsers', e);
    }

    return true;
  }

  isOwnerBlocked(comment) {
    return comment && this.blockedUsers.indexOf(comment.owner_guid) > -1;
  }

  getComments() {
    return this.comments.filter(comment => !this.isOwnerBlocked(comment));
  }

  isThreadBlocked() {
    return this.comments.length > 0 && this.getComments().length === 0;
  }

  autoloadPrevious() {
    if (!this.morePrevious || this.autoloadBlocked) {
      return;
    }

    this.autoloadBlocked = true;
    setTimeout(() => {
      this.autoloadBlocked = false;
    }, 1000);

    this.load(false, 'desc');
  }

  listen() {
    this.socketSubscriptions.comment = this.sockets.subscribe(
      'comment',
      async (entity_guid, owner_guid, guid) => {
        if (entity_guid !== this.guid) {
          return;
        }

        if (
          this.session.isLoggedIn() &&
          owner_guid === this.session.getLoggedInUser().guid
        ) {
          return;
        }

        const parent_path = this.parent.child_path || '0:0:0';

<<<<<<< HEAD
        const scrolledToBottom =
=======
        let scrolledToBottom =
>>>>>>> 100602ee
          this.scrollView.nativeElement.scrollTop +
            this.scrollView.nativeElement.clientHeight >=
          this.scrollView.nativeElement.scrollHeight;

        try {
          let comment: any = await this.commentsService.single({
            entity_guid: this.guid,
            guid: guid,
            parent_path: parent_path,
          });

          // if the list is scrolled to the bottom
          let scrolledToBottom =
            this.scrollView.nativeElement.scrollTop +
              this.scrollView.nativeElement.clientHeight >=
            this.scrollView.nativeElement.scrollHeight;
<<<<<<< HEAD

          if (comment) {
            await this.loadBlockedUsers();
            this.comments.push(comment);
          }

=======

          if (comment) {
            await this.loadBlockedUsers();
            this.comments.push(comment);
          }

>>>>>>> 100602ee
          this.detectChanges();

          if (scrolledToBottom) {
            this.commentsScrollEmitter.emit('bottom');
            this.scrollToBottom.next(true);
          }
        } catch (err) {}
      }
    );

    this.sockets.subscribe('reply', guid => {
      for (let i = 0; i < this.comments.length; i++) {
        if (this.comments[i]._guid == guid) {
          this.comments[i].replies_count++;
          this.detectChanges();
        }
      }
    });

    this.sockets.subscribe('vote', (guid, owner_guid, direction) => {
      if (
        this.session.isLoggedIn() &&
        owner_guid === this.session.getLoggedInUser().guid
      ) {
<<<<<<< HEAD
        return;
      }
      let key = 'thumbs:' + direction + ':count';
      for (let i = 0; i < this.comments.length; i++) {
        if (this.comments[i]._guid == guid) {
          this.comments[i][key]++;
          this.detectChanges();
        }
      }
      //this.comments = this.comments.slice(0);
      this.detectChanges();
    });

    this.sockets.subscribe('vote:cancel', (guid, owner_guid, direction) => {
      if (
        this.session.isLoggedIn() &&
        owner_guid === this.session.getLoggedInUser().guid
      ) {
=======
>>>>>>> 100602ee
        return;
      }
      let key = 'thumbs:' + direction + ':count';
      for (let i = 0; i < this.comments.length; i++) {
        if (this.comments[i]._guid == guid) {
<<<<<<< HEAD
=======
          this.comments[i][key]++;
          this.detectChanges();
        }
      }
      //this.comments = this.comments.slice(0);
      this.detectChanges();
    });

    this.sockets.subscribe('vote:cancel', (guid, owner_guid, direction) => {
      if (
        this.session.isLoggedIn() &&
        owner_guid === this.session.getLoggedInUser().guid
      ) {
        return;
      }
      let key = 'thumbs:' + direction + ':count';
      for (let i = 0; i < this.comments.length; i++) {
        if (this.comments[i]._guid == guid) {
>>>>>>> 100602ee
          this.comments[i][key]--;
          this.detectChanges();
        }
      }
    });
  }

  joinSocketRoom() {
    if (this.socketRoomName) {
      this.sockets.join(this.socketRoomName);
    }
  }

  onOptimisticPost(comment) {
    this.comments.push(comment);
    this.detectChanges();
    this.commentsScrollEmitter.emit('bottom');
    this.scrollToBottom.next(true);
  }

  onPosted({ comment, index }) {
    this.comments[index] = comment;
    this.detectChanges();
  }

  detectChanges() {
    this.cd.markForCheck();
    this.cd.detectChanges();
  }

  /**
   * Removed the comment from the thread at the specified index.
   * @input {int} index of comment.
   */
  delete(i) {
    this.comments.splice(i, 1);
    this.comments[i].replies_count--;
    this.detectChanges();
    return true;
  }
<<<<<<< HEAD
=======

  ngOnChanges(changes) {
    //  console.log('[comment:list]: on changes', changes);
  }
>>>>>>> 100602ee
}<|MERGE_RESOLUTION|>--- conflicted
+++ resolved
@@ -20,12 +20,9 @@
 import { SocketsService } from '../../../services/sockets';
 import { CommentsService } from '../comments.service';
 import { BlockListService } from '../../../common/services/block-list.service';
-<<<<<<< HEAD
 import { ActivityService } from '../../../common/services/activity.service';
 import { Subscription } from 'rxjs';
 import { TouchSequence } from 'selenium-webdriver';
-=======
->>>>>>> 100602ee
 
 @Component({
   selector: 'm-comments__thread',
@@ -33,11 +30,7 @@
   changeDetection: ChangeDetectionStrategy.OnPush,
   providers: [CommentsService],
 })
-<<<<<<< HEAD
 export class CommentsThreadComponent implements OnInit {
-=======
-export class CommentsThreadComponent {
->>>>>>> 100602ee
   minds;
   @Input() parent;
   @Input() entity;
@@ -211,11 +204,7 @@
 
         const parent_path = this.parent.child_path || '0:0:0';
 
-<<<<<<< HEAD
         const scrolledToBottom =
-=======
-        let scrolledToBottom =
->>>>>>> 100602ee
           this.scrollView.nativeElement.scrollTop +
             this.scrollView.nativeElement.clientHeight >=
           this.scrollView.nativeElement.scrollHeight;
@@ -232,21 +221,12 @@
             this.scrollView.nativeElement.scrollTop +
               this.scrollView.nativeElement.clientHeight >=
             this.scrollView.nativeElement.scrollHeight;
-<<<<<<< HEAD
 
           if (comment) {
             await this.loadBlockedUsers();
             this.comments.push(comment);
           }
 
-=======
-
-          if (comment) {
-            await this.loadBlockedUsers();
-            this.comments.push(comment);
-          }
-
->>>>>>> 100602ee
           this.detectChanges();
 
           if (scrolledToBottom) {
@@ -271,34 +251,11 @@
         this.session.isLoggedIn() &&
         owner_guid === this.session.getLoggedInUser().guid
       ) {
-<<<<<<< HEAD
         return;
       }
       let key = 'thumbs:' + direction + ':count';
       for (let i = 0; i < this.comments.length; i++) {
         if (this.comments[i]._guid == guid) {
-          this.comments[i][key]++;
-          this.detectChanges();
-        }
-      }
-      //this.comments = this.comments.slice(0);
-      this.detectChanges();
-    });
-
-    this.sockets.subscribe('vote:cancel', (guid, owner_guid, direction) => {
-      if (
-        this.session.isLoggedIn() &&
-        owner_guid === this.session.getLoggedInUser().guid
-      ) {
-=======
->>>>>>> 100602ee
-        return;
-      }
-      let key = 'thumbs:' + direction + ':count';
-      for (let i = 0; i < this.comments.length; i++) {
-        if (this.comments[i]._guid == guid) {
-<<<<<<< HEAD
-=======
           this.comments[i][key]++;
           this.detectChanges();
         }
@@ -317,7 +274,6 @@
       let key = 'thumbs:' + direction + ':count';
       for (let i = 0; i < this.comments.length; i++) {
         if (this.comments[i]._guid == guid) {
->>>>>>> 100602ee
           this.comments[i][key]--;
           this.detectChanges();
         }
@@ -358,11 +314,8 @@
     this.detectChanges();
     return true;
   }
-<<<<<<< HEAD
-=======
 
   ngOnChanges(changes) {
     //  console.log('[comment:list]: on changes', changes);
   }
->>>>>>> 100602ee
 }