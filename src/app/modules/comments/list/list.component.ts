import {
  ChangeDetectionStrategy,
  ChangeDetectorRef,
  Component,
  ElementRef,
  EventEmitter,
  Input,
  Renderer,
  ViewChild,
  OnInit,
  OnDestroy,
} from '@angular/core';

import { Client } from '../../../services/api/client';
import { Session } from '../../../services/session';
import { Upload } from '../../../services/api/upload';
import { AttachmentService } from '../../../services/attachment';
import { Textarea } from '../../../common/components/editors/textarea.component';
import { SocketsService } from '../../../services/sockets';
import { ActivityService } from '../../../common/services/activity.service';

@Component({
  moduleId: module.id,
  selector: 'minds-comments',
  inputs: [
    '_object : object',
    '_reversed : reversed',
    'limit',
    'focusOnInit',
    'scrollable',
  ],
  templateUrl: 'list.component.html',
  providers: [
    {
      provide: AttachmentService,
      useFactory: AttachmentService._,
      deps: [Session, Client, Upload],
    },
    ActivityService,
  ],
  changeDetection: ChangeDetectionStrategy.OnPush,
})
export class CommentsListComponent implements OnInit, OnDestroy {
  minds;
  object;
  guid: string = '';
  parent: any;
  @Input() parentGuid = 0;
  @Input() focusedCommentGuid: string = '';
  comments: Array<any> = [];
  content = '';
  reversed: boolean = false;

  focusOnInit: boolean = false;
  scrollable: boolean = false;
  @ViewChild('message', { static: false }) textareaControl: Textarea;
  @ViewChild('scrollArea', { static: true }) scrollView: ElementRef;

  editing: boolean = false;

  showModal: boolean = false;

  limit: number = 12;
  earlierToken: string = '';
  laterToken: string = '';
  descendingInProgress: boolean = false;
  ascendingInProgress: boolean = false;
  canPost: boolean = true;
  triedToPost: boolean = false;
  moreDescendingData: boolean = false;
  moreAscendingData: boolean = false;
  loaded: boolean = false;

  socketRoomName: string;
  socketSubscriptions: any = {
    comment: null,
  };
  error: string;

  @Input() conversation: boolean = false;
  @Input() readonly: boolean = false;
  @Input() canEdit: boolean = false;

  commentsScrollEmitter: EventEmitter<any> = new EventEmitter();

  private autoloadBlocked = false;

  private overscrollTimer;
  private overscrollAmount = 0;

  constructor(
    public session: Session,
    public client: Client,
    public attachment: AttachmentService,
    public sockets: SocketsService,
    private renderer: Renderer,
    private cd: ChangeDetectorRef,
    public activityService: ActivityService
  ) {
    this.minds = window.Minds;
  }

  set _object(value: any) {
    this.object = value;
    this.guid = this.object.guid;
    if (this.object.entity_guid) {
      this.guid = this.object.entity_guid;
    }
    this.parent = this.object;
  }

  set _reversed(value: boolean) {
    if (value) {
      this.reversed = true;
    } else {
      this.reversed = false;
    }
  }

  ngOnInit() {
    this.load(true, !this.focusedCommentGuid);
    this.listen();
  }

  load(refresh = false, descending = true) {
    if (refresh) {
      this.earlierToken = '';
      this.laterToken = '';
      this.moreDescendingData = descending || this.focusedCommentGuid !== '';
      this.moreAscendingData = !descending || this.focusedCommentGuid !== '';
      this.moreAscendingData = this.focusedCommentGuid !== '';
      this.comments = [];

      if (this.socketRoomName) {
        this.sockets.leave(this.socketRoomName);
      }
      this.socketRoomName = void 0;
    }

    if (
      (this.ascendingInProgress && !descending) ||
      (this.descendingInProgress && descending)
    ) {
      return;
    }

    this.error = '';
    if (descending) {
      this.descendingInProgress = true;
    } else {
      this.ascendingInProgress = true;
    }
    this.detectChanges();

    const parent_path = this.parent.child_path || '0:0:0';

    this.client
      .get(`api/v1/comments/${this.guid}/0/${parent_path}`, {
        limit: refresh ? 5 : this.limit,
        token: descending ? this.earlierToken : this.laterToken,
        offset: this.focusedCommentGuid || '',
        include_offset: !this.focusedCommentGuid == descending,
        descending: descending,
      })
      .then((response: any) => {
        if (!this.socketRoomName && response.socketRoomName) {
          this.socketRoomName = response.socketRoomName;
          this.joinSocketRoom();
        }

        this.loaded = true;
        if (descending) {
          this.descendingInProgress = false;
        } else {
          this.ascendingInProgress = false;
        }
        // this.moreDescendingData = true;

        if (!response.comments) {
          if (descending) {
            this.moreDescendingData = false;
          } else {
            this.moreAscendingData = false;
          }
          this.detectChanges();

          return false;
        }

        const el = this.scrollView.nativeElement;
        const previousScrollHeightMinusTop = el.scrollHeight - el.scrollTop;

        if (descending) {
          this.comments = response.comments.concat(this.comments);
        } else {
          this.comments = this.comments.concat(response.comments);
        }
        this.detectChanges();

        if (refresh) {
          this.commentsScrollEmitter.emit('bottom');
        }

        if (this.earlierToken && this.scrollView) {
          el.scrollTop = el.scrollHeight - previousScrollHeightMinusTop;

          this.detectChanges();
        }

        if (descending) {
          this.earlierToken = response['load-previous'];
          if (!this.earlierToken) {
            this.moreDescendingData = false;
          }
        } else {
          this.laterToken = response['load-previous'];
          if (!this.laterToken) {
            this.moreAscendingData = false;
          }
        }

        this.detectChanges();
      })
      .catch(e => {
        if (descending) {
          this.descendingInProgress = false;
        } else {
          this.ascendingInProgress = false;
        }
        this.error = (e && e.message) || 'There was an error';
        this.detectChanges();
      });
  }

  autoloadPrevious() {
    if (!this.moreDescendingData || this.autoloadBlocked) {
      return;
    }

    this.cancelOverscroll();

    this.autoloadBlocked = true;
    setTimeout(() => {
      this.autoloadBlocked = false;
    }, 1000);

    this.load(false, true);
  }

  overscrollHandler({ deltaY }) {
    this.cancelOverscroll();

    if (this.autoloadBlocked) {
      this.overscrollAmount = 0;
      return;
    }

    this.overscrollAmount += deltaY;

    this.overscrollTimer = setTimeout(() => {
      if (this.overscrollAmount < -75) {
        // 75px
        this.autoloadPrevious();
      }

      this.overscrollAmount = 0;
    }, 250); // in 250ms
  }

  cancelOverscroll() {
    if (this.overscrollTimer) {
      clearTimeout(this.overscrollTimer);
    }
  }

  joinSocketRoom() {
    if (this.socketRoomName) {
      this.sockets.join(this.socketRoomName);
    }
  }

  ngAfterViewInit() {
    if (this.focusOnInit && this.textareaControl) {
      this.textareaControl.focus();
    }
  }

  ngOnDestroy() {
    this.cancelOverscroll();

    if (this.socketRoomName && !this.conversation) {
      this.sockets.leave(this.socketRoomName);
    }

    for (let sub in this.socketSubscriptions) {
      if (this.socketSubscriptions[sub]) {
        this.socketSubscriptions[sub].unsubscribe();
      }
    }
  }

  listen() {
    this.socketSubscriptions.comment = this.sockets.subscribe(
      'comment',
      (entity_guid, owner_guid, guid) => {
        if (entity_guid !== this.guid) {
          return;
        }

        if (
          this.session.isLoggedIn() &&
          owner_guid === this.session.getLoggedInUser().guid
        ) {
          return;
        }

        const parent_path = this.parent.child_path || '0:0:0';

        this.client
          .get(`api/v1/comments/${this.guid}/${guid}/${parent_path}`, {
            limit: 1,
            reversed: false,
            descending: true,
          })
          .then((response: any) => {
            if (!response.comments || response.comments.length === 0) {
              return;
            }

            // if the list is scrolled to the bottom
            const scrolledToBottom =
              this.scrollView.nativeElement.scrollTop +
                this.scrollView.nativeElement.clientHeight >=
              this.scrollView.nativeElement.scrollHeight;

            if (response.comments[0]._guid == guid) {
              this.comments.push(response.comments[0]);
            }

            this.detectChanges();

            if (scrolledToBottom) {
              this.commentsScrollEmitter.emit('bottom');
            }
          });
      }
    );

    this.sockets.subscribe('reply', guid => {
      for (let i = 0; i < this.comments.length; i++) {
        if (this.comments[i]._guid == guid) {
          this.comments[i].replies_count++;
          this.detectChanges();
        }
      }
    });

    this.sockets.subscribe('vote', (guid, owner_guid, direction) => {
      if (
        this.session.isLoggedIn() &&
        owner_guid === this.session.getLoggedInUser().guid
      ) {
        return;
      }
      const key = 'thumbs:' + direction + ':count';
      for (let i = 0; i < this.comments.length; i++) {
        if (this.comments[i]._guid == guid) {
          this.comments[i][key]++;
          this.detectChanges();
        }
      }
      // this.comments = this.comments.slice(0);
      this.detectChanges();
    });

    this.sockets.subscribe('vote:cancel', (guid, owner_guid, direction) => {
      if (
        this.session.isLoggedIn() &&
        owner_guid === this.session.getLoggedInUser().guid
      ) {
        return;
      }
      let key = 'thumbs:' + direction + ':count';
      for (let i = 0; i < this.comments.length; i++) {
        if (this.comments[i]._guid == guid) {
          this.comments[i][key]--;
          this.detectChanges();
        }
      }
    });
  }

  postEnabled() {
    return (
      !this.descendingInProgress &&
      !this.ascendingInProgress &&
      this.canPost &&
      ((this.content && this.content.trim() !== '') || this.attachment.has())
    );
  }

  keypress(e: KeyboardEvent) {
    if (!e.shiftKey && e.charCode === 13) {
      this.post(e);
    }
  }

  async post(e) {
    e.preventDefault();

    if (!this.content && !this.attachment.has()) {
      return;
    }

    if (
      this.descendingInProgress ||
      this.ascendingInProgress ||
      !this.postEnabled()
    ) {
      this.triedToPost = true;
      this.detectChanges();

      return;
    }

    this.content = this.content.trim();

    const data = this.attachment.exportMeta();
    data['comment'] = this.content;
    data['parent_path'] = this.parent.child_path || '0:0:0';

    const newLength = this.comments.push({
        // Optimistic
        description: this.content,
        guid: 0,
        ownerObj: this.session.getLoggedInUser(),
        owner_guid: this.session.getLoggedInUser().guid,
        time_created: Date.now() / 1000,
        type: 'comment',
      }),
      currentIndex = newLength - 1;

    this.attachment.reset();
    this.content = '';

    this.detectChanges();

    this.commentsScrollEmitter.emit('bottom');

    try {
      const response: any = await this.client.post(
        'api/v1/comments/' + this.guid,
        data
      );
      this.comments[currentIndex] = response.comment;
    } catch (e) {
      this.comments[currentIndex].error =
        (e && e.message) || 'There was an error';
      console.error('Error posting', e);
    }

    this.detectChanges();

    this.commentsScrollEmitter.emit('bottom');
  }

  isLoggedIn() {
    if (!this.session.isLoggedIn()) {
      this.showModal = true;
      this.detectChanges();
    }
  }

  delete(index: number) {
    this.comments.splice(index, 1);
    this.object.replies_count -= 1;
    this.detectChanges();
  }

  edited(index: number, $event) {
    this.comments[index] = $event.comment;
  }

  resetPreview() {
    this.canPost = true;
    this.triedToPost = false;
    this.attachment.resetRich();
  }

  uploadAttachment(file: HTMLInputElement, e?: any) {
    this.canPost = false;
    this.triedToPost = false;

    this.attachment.setHidden(true);
    this.attachment.setContainer(this.object);
    this.attachment
      .upload(file)
      .then(guid => {
        this.canPost = true;
        this.triedToPost = false;
        file.value = null;
      })
      .catch(e => {
        console.error(e);
        this.canPost = true;
        this.triedToPost = false;
        file.value = null;
      });

    this.detectChanges();
  }

  removeAttachment(file: HTMLInputElement) {
    this.canPost = false;
    this.triedToPost = false;

<<<<<<< HEAD
    this.attachment.remove().then(() => {
      this.canPost = true;
      this.triedToPost = false;
      file.value = '';
    }).catch(e => {
      console.error(e);
      this.canPost = true;
      this.triedToPost = false;
    });
=======
    this.attachment
      .remove(file)
      .then(() => {
        this.canPost = true;
        this.triedToPost = false;
        file.value = '';
      })
      .catch(e => {
        console.error(e);
        this.canPost = true;
        this.triedToPost = false;
      });
>>>>>>> 80e43c8c

    this.detectChanges();
  }

  async getPostPreview(message) {
    if (!message) {
      return;
    }

    this.attachment.preview(message, this.detectChanges.bind(this));
  }

  reply(comment: any) {
    if (!comment || !comment.ownerObj) {
      return;
    }

    const username = comment.ownerObj.username;

    this.content = `@${username} ${this.content}`;
    this.detectChanges();

    setTimeout(() => {
      this.textareaControl.focus();
    }, 50);
  }

  getAvatar() {
    if (this.session.isLoggedIn()) {
      return `${this.minds.cdn_url}icon/${
        this.session.getLoggedInUser().guid
      }/small/${this.session.getLoggedInUser().icontime}`;
    } else {
      return `${this.minds.cdn_assets_url}assets/avatars/default-small.png`;
    }
  }

  detectChanges() {
    this.cd.markForCheck();
    this.cd.detectChanges();
  }

  ngOnChanges(changes) {
    //  console.log('[comment:list]: on changes', changes);
  }
}<|MERGE_RESOLUTION|>--- conflicted
+++ resolved
@@ -514,19 +514,8 @@
     this.canPost = false;
     this.triedToPost = false;
 
-<<<<<<< HEAD
-    this.attachment.remove().then(() => {
-      this.canPost = true;
-      this.triedToPost = false;
-      file.value = '';
-    }).catch(e => {
-      console.error(e);
-      this.canPost = true;
-      this.triedToPost = false;
-    });
-=======
     this.attachment
-      .remove(file)
+      .remove()
       .then(() => {
         this.canPost = true;
         this.triedToPost = false;
@@ -537,7 +526,6 @@
         this.canPost = true;
         this.triedToPost = false;
       });
->>>>>>> 80e43c8c
 
     this.detectChanges();
   }
