import {
  Directive,
  ElementRef,
  EventEmitter,
  Inject,
  PLATFORM_ID,
} from '@angular/core';
import { isPlatformServer, isPlatformBrowser } from '@angular/common';
import { Observable, Subscription, fromEvent } from 'rxjs';
import { debounceTime } from 'rxjs/operators';

@Directive({
  selector: '[commentsScroll]',
  inputs: ['_emitter: emitter', 'enabled'],
  outputs: ['previous', 'next'],
  exportAs: 'commentsScroll',
})
export class CommentsScrollDirective {
  emitter: EventEmitter<any>;
  enabled: boolean = true;
  previous: EventEmitter<any> = new EventEmitter();
  next: EventEmitter<any> = new EventEmitter();

  private DEBOUNCE_TIME_MS = 1000 / 30; // fps
  private STICK_INTERVAL_MS = this.DEBOUNCE_TIME_MS * 30; // frames
  private SCROLL_THRESHOLD = 12; // pixels

  private scroll: Observable<any>;
  private scrollSubscription: Subscription;
  private stickInterval: any;
  private stickTo: string;

  private emitterSubscription: Subscription;

  constructor(
    private elementRef: ElementRef,
    @Inject(PLATFORM_ID) private platformId,
  ) {
    this.scroll = fromEvent(elementRef.nativeElement, 'scroll');
  }

  set _emitter(emitter: EventEmitter<any>) {
    if (!(emitter instanceof EventEmitter)) {
      console.error('Not an emitter');
      return;
    }

    if (isPlatformServer(this.platformId))
      return;

    if (this.emitterSubscription) {
      this.emitterSubscription.unsubscribe();
    }

    this.emitterSubscription = emitter.subscribe((command: string) => {
      setTimeout(() => {
        switch (command) {
          case 'top':
            this.top(true, true);
            break;

          case 'bottom':
            this.bottom(true, true);
            break;
        }
      }, this.DEBOUNCE_TIME_MS);
    });
  }

  ngOnInit() {
    this.scrollSubscription = this.scroll
      .pipe(debounceTime(this.DEBOUNCE_TIME_MS / 5))
      .subscribe((event: Event) => this.run(event));

    this.setStick();
  }

  ngOnDestroy() {
    if (this.scrollSubscription) {
      this.scrollSubscription.unsubscribe();
    }

    if (this.emitterSubscription) {
      this.emitterSubscription.unsubscribe();
    }

    if (this.stickInterval) {
      clearInterval(this.stickInterval);
    }
  }

  run(event?: Event) {
    let el: any = this.elementRef.nativeElement;

    if (el.scrollTop <= this.SCROLL_THRESHOLD) {
      this.previous.emit(true);
    }

    if (el.scrollTop + el.clientHeight >= el.scrollHeight - 1) {
      this.next.emit(true);
    } else {
      this.setStick(null);
    }
  }

  stick() {
    if (!this.stickTo) {
      return;
    }

    switch (this.stickTo) {
      case 'top':
        this.top();
        break;

      case 'bottom':
        this.bottom();
        break;
    }
  }

  setStick(value?: string) {
    if (value || value === null) {
      this.stickTo = value;
    }

    // Refresh timer
    if (this.stickInterval) {
      clearInterval(this.stickInterval);
<<<<<<< HEAD
      }
    if (isPlatformBrowser(this.platformId))
      this.stickInterval = setInterval(() => this.stick(), this.STICK_INTERVAL_MS);
=======
    }
    this.stickInterval = setInterval(
      () => this.stick(),
      this.STICK_INTERVAL_MS
    );
>>>>>>> 52608901
  }

  top(run?: boolean, stick?: boolean) {
    if (this.enabled) {
      this.elementRef.nativeElement.scrollTop = 0;

      if (stick) {
        this.setStick('top');
      }

      if (run) {
        this.run();
      }
    }
  }

  bottom(run?: boolean, stick?: boolean) {
    if (this.enabled) {
      this.elementRef.nativeElement.scrollTop = this.elementRef.nativeElement.scrollHeight;

      if (stick) {
        this.setStick('bottom');
      }

      if (run) {
        this.run();
      }
    }
  }
}<|MERGE_RESOLUTION|>--- conflicted
+++ resolved
@@ -34,7 +34,7 @@
 
   constructor(
     private elementRef: ElementRef,
-    @Inject(PLATFORM_ID) private platformId,
+    @Inject(PLATFORM_ID) private platformId
   ) {
     this.scroll = fromEvent(elementRef.nativeElement, 'scroll');
   }
@@ -45,8 +45,7 @@
       return;
     }
 
-    if (isPlatformServer(this.platformId))
-      return;
+    if (isPlatformServer(this.platformId)) return;
 
     if (this.emitterSubscription) {
       this.emitterSubscription.unsubscribe();
@@ -127,17 +126,12 @@
     // Refresh timer
     if (this.stickInterval) {
       clearInterval(this.stickInterval);
-<<<<<<< HEAD
-      }
+    }
     if (isPlatformBrowser(this.platformId))
-      this.stickInterval = setInterval(() => this.stick(), this.STICK_INTERVAL_MS);
-=======
-    }
-    this.stickInterval = setInterval(
-      () => this.stick(),
-      this.STICK_INTERVAL_MS
-    );
->>>>>>> 52608901
+      this.stickInterval = setInterval(
+        () => this.stick(),
+        this.STICK_INTERVAL_MS
+      );
   }
 
   top(run?: boolean, stick?: boolean) {
