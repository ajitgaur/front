import { async, ComponentFixture, TestBed } from '@angular/core/testing';
import {
  Component,
  DebugElement,
  EventEmitter,
  Input,
  Output,
} from '@angular/core';

import { FormsModule, ReactiveFormsModule } from '@angular/forms';
import { RouterTestingModule } from '@angular/router/testing';

import { APP_BASE_HREF, CommonModule } from '@angular/common';
import { Router } from '@angular/router';
import { LoginComponent } from './login.component';
import { MaterialMock } from '../../../tests/material-mock.spec';
import { Session } from '../../services/session';
import { sessionMock } from '../../../tests/session-mock.spec';
import { clientMock } from '../../../tests/client-mock.spec';
import { Client } from '../../services/api/client';
import { LoginReferrerService } from '../../services/login-referrer.service';
import { loginReferrerServiceMock } from '../../mocks/services/login-referrer-service-mock.spec';
import { onboardingServiceMock } from '../../mocks/modules/onboarding/onboarding.service.mock.spec';
import { OnboardingService } from '../onboarding/onboarding.service';
import { signupModalServiceMock } from '../../mocks/modules/modals/signup/signup-modal-service.mock';
import { SignupModalService } from '../modals/signup/service';
import { By } from '@angular/platform-browser';
<<<<<<< HEAD
import { Storage } from '../../services/storage';
import {
  CookieService,
  CookieOptionsProvider,
  COOKIE_OPTIONS,
  CookieModule,
} from '@gorniv/ngx-universal';
=======
import { FeaturesService } from '../../services/features.service';
import { featuresServiceMock } from '../../../tests/features-service-mock.spec';
import { IfFeatureDirective } from '../../common/directives/if-feature.directive';
import { V2TopbarService } from '../../common/layout/v2-topbar/v2-topbar.service';
import { MockService } from '../../utils/mock';
>>>>>>> 4f4221bf

@Component({
  selector: 'minds-form-login',
  template: '',
})
class MindsFormLoginMock {
  @Output() done: EventEmitter<any> = new EventEmitter<any>();
  @Output() doneRegistered: EventEmitter<any> = new EventEmitter<any>();
  @Input() showBigButton: boolean = false;
  @Input() showInlineErrors: boolean = false;
  @Input() showTitle: boolean = false;
  @Input() showLabels: boolean = false;
}

@Component({
  selector: 'minds-form-register',
  template: '',
})
class MindsFormRegisterMock {
  @Input() referrer: string;
  @Output() done: EventEmitter<any> = new EventEmitter<any>();
}

describe('LoginComponent', () => {
  let comp: LoginComponent;
  let fixture: ComponentFixture<LoginComponent>;

  beforeEach(async(() => {
    TestBed.configureTestingModule({
      declarations: [
        MaterialMock,
        MindsFormLoginMock,
        MindsFormRegisterMock,
        LoginComponent,
        IfFeatureDirective,
      ],
      imports: [
        RouterTestingModule,
        ReactiveFormsModule,
        CommonModule,
        FormsModule,
        CookieModule,
      ],
      providers: [
        { provide: Session, useValue: sessionMock },
        { provide: Client, useValue: clientMock },
        { provide: LoginReferrerService, useValue: loginReferrerServiceMock },
        { provide: OnboardingService, useValue: onboardingServiceMock },
        { provide: SignupModalService, useValue: signupModalServiceMock },
<<<<<<< HEAD
        Storage,
        CookieService,
        { provide: COOKIE_OPTIONS, useValue: CookieOptionsProvider },
=======
        { provide: FeaturesService, useValue: featuresServiceMock },
        { provide: V2TopbarService, useValue: MockService(V2TopbarService) },
>>>>>>> 4f4221bf
      ],
    }).compileComponents();
  }));

  beforeEach(done => {
    jasmine.MAX_PRETTY_PRINT_DEPTH = 10;
    jasmine.clock().uninstall();
    jasmine.clock().install();

    featuresServiceMock.mock('register_pages-december-2019', false);

    fixture = TestBed.createComponent(LoginComponent);

    comp = fixture.componentInstance;

    fixture.detectChanges();

    if (fixture.isStable()) {
      done();
    } else {
      fixture.whenStable().then(() => done());
    }
  });

  afterEach(() => {
    jasmine.clock().uninstall();
  });

  it('should have a login form', () => {
    const h3: DebugElement = fixture.debugElement.query(
      By.css('.m-login div:first-child h3')
    );
    expect(h3).not.toBeNull();
    expect(h3.nativeElement.textContent).toContain('Login to Minds');

    expect(
      fixture.debugElement.query(By.css('minds-form-login'))
    ).not.toBeNull();
  });

  it('should have a register form', () => {
    const h3: DebugElement = fixture.debugElement.query(
      By.css('.m-login div:last-child h3')
    );
    expect(h3).not.toBeNull();
    expect(h3.nativeElement.textContent).toContain(
      'Not on Minds? Start a Minds channel'
    );
    expect(
      fixture.debugElement.query(By.css('minds-form-register'))
    ).not.toBeNull();
  });

  it('should redirect after logging in', () => {
    expect(loginReferrerServiceMock.navigate).toHaveBeenCalled();
  });

  it('should redirect after registering', () => {
    comp.registered();
    // expect(signupModalServiceMock.setDisplay).toHaveBeenCalled();
    // expect(signupModalServiceMock.setDisplay.calls.mostRecent().args[0]).toBe(
    //   'categories'
    // );
    // expect(signupModalServiceMock.open).toHaveBeenCalled();
    expect(loginReferrerServiceMock.navigate).toHaveBeenCalled();
    expect(
      loginReferrerServiceMock.navigate.calls.mostRecent().args[0]
    ).toEqual({ defaultUrl: '/test' });
  });
});<|MERGE_RESOLUTION|>--- conflicted
+++ resolved
@@ -25,7 +25,6 @@
 import { signupModalServiceMock } from '../../mocks/modules/modals/signup/signup-modal-service.mock';
 import { SignupModalService } from '../modals/signup/service';
 import { By } from '@angular/platform-browser';
-<<<<<<< HEAD
 import { Storage } from '../../services/storage';
 import {
   CookieService,
@@ -33,13 +32,11 @@
   COOKIE_OPTIONS,
   CookieModule,
 } from '@gorniv/ngx-universal';
-=======
 import { FeaturesService } from '../../services/features.service';
 import { featuresServiceMock } from '../../../tests/features-service-mock.spec';
 import { IfFeatureDirective } from '../../common/directives/if-feature.directive';
 import { V2TopbarService } from '../../common/layout/v2-topbar/v2-topbar.service';
 import { MockService } from '../../utils/mock';
->>>>>>> 4f4221bf
 
 @Component({
   selector: 'minds-form-login',
@@ -89,14 +86,11 @@
         { provide: LoginReferrerService, useValue: loginReferrerServiceMock },
         { provide: OnboardingService, useValue: onboardingServiceMock },
         { provide: SignupModalService, useValue: signupModalServiceMock },
-<<<<<<< HEAD
         Storage,
         CookieService,
         { provide: COOKIE_OPTIONS, useValue: CookieOptionsProvider },
-=======
         { provide: FeaturesService, useValue: featuresServiceMock },
         { provide: V2TopbarService, useValue: MockService(V2TopbarService) },
->>>>>>> 4f4221bf
       ],
     }).compileComponents();
   }));
