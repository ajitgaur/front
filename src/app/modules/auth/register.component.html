--- conflicted
+++ resolved
@@ -1,29 +1,3 @@
-<<<<<<< HEAD
-<section class="m-register--hero">
-  <div class="m-register--hero--video">
-    <video autoplay muted loop *ngIf="!videoError; else fallback">
-      <source
-        [src]="cdnAssetsUrl + 'assets/videos/what-1/what-1.mp4'"
-        type="video/mp4"
-        (error)="onSourceError()"
-      />
-    </video>
-    <ng-template #fallback>
-      <img [src]="cdnAssetsUrl + 'assets/photos/cover.png'" />
-    </ng-template>
-  </div>
-  <div class="m-register--hero--inner">
-    <div class="m-register--hero--overlay"></div>
-    <div class="m-register--hero--slogans">
-      <h1 i18n="@@M__SOCIAL_NETWORK_SLOGAN">Where minds gather</h1>
-      <h3 i18n="@@MINDS__HOME__register__LAUNCH_CTA">
-        The leading open source social network for Internet freedom. Earn crypto
-        and free promotion for your contributions.
-      </h3>
-    </div>
-
-    <div class="m-register--signup" [hidden]="session.isLoggedIn()">
-=======
 <div
   class="m-grid"
   *mIfFeature="'register_pages-december-2019'; else registerBlock"
@@ -32,7 +6,6 @@
     class="m-grid__column-7 m-grid__column__skip-5 m-grid__column-10--tablet m-grid__column__skip-2--tablet m-grid__column-12--mobile m-grid__column__skip-1--mobile"
   >
     <div class="m-register__wrapper">
->>>>>>> 4f4221bf
       <minds-form-register
         [showTitle]="true"
         [showBigButton]="true"
@@ -46,44 +19,18 @@
   </div>
 </div>
 
-<<<<<<< HEAD
-<div class="mdl-grid mdl-grid--no-spacing m-register--footer">
-  <section class="mdl-cell mdl-cell--12-col m-footer">
-    <img [src]="cdnAssetsUrl + 'assets/logos/logo.svg'" />
-    <ul class="m-footer-nav m-footer-nav-inline">
-      <li
-        *ngFor="let page of navigation.getItems('footer')"
-        class="m-footer-nav-item "
-      >
-        <a
-          *ngIf="page.path && page.path.indexOf('p/') > -1"
-          [routerLink]="[page.path]"
-          >{{ page.title }}</a
-        >
-        <a
-          *ngIf="page.path.indexOf('p/') < 0"
-          [href]="page.path"
-          target="_blank"
-          >{{ page.title }}</a
-        >
-      </li>
-    </ul>
-    <span class="copyright" i18n="@@M__COMMON__COPYRIGHT_YEAR"
-      >&#169; Minds {{ '2019' }}</span
-    >
-=======
 <ng-template #registerBlock>
   <section class="m-register--hero">
     <div class="m-register--hero--video">
       <video autoplay muted loop *ngIf="!videoError; else fallback">
         <source
-          [src]="minds.cdn_assets_url + 'assets/videos/what-1/what-1.mp4'"
+          [src]="cdnAssetsUrl + 'assets/videos/what-1/what-1.mp4'"
           type="video/mp4"
           (error)="onSourceError()"
         />
       </video>
       <ng-template #fallback>
-        <img [src]="minds.cdn_assets_url + 'assets/photos/cover.png'" />
+        <img [src]="cdnAssetsUrl + 'assets/photos/cover.png'" />
       </ng-template>
     </div>
     <div class="m-register--hero--inner">
@@ -104,12 +51,11 @@
         ></minds-form-register>
       </div>
     </div>
->>>>>>> 4f4221bf
   </section>
 
   <div class="mdl-grid mdl-grid--no-spacing m-register--footer">
     <section class="mdl-cell mdl-cell--12-col m-footer">
-      <img [src]="minds.cdn_assets_url + 'assets/logos/logo.svg'" />
+      <img [src]="cdnAssetsUrl + 'assets/logos/logo.svg'" />
       <ul class="m-footer-nav m-footer-nav-inline">
         <li
           *ngFor="let page of navigation.getItems('footer')"
