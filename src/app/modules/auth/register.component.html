<div
  class="m-grid"
  *mIfFeature="'register_pages-december-2019'; else registerBlock"
>
  <div
    class="m-grid__column-7 m-grid__column__skip-5 m-grid__column-10--tablet m-grid__column__skip-2--tablet m-grid__column-12--mobile m-grid__column__skip-1--mobile"
  >
    <div class="m-register__wrapper">
      <minds-form-register
        [showTitle]="true"
        [showBigButton]="true"
        [showPromotions]="false"
        [showLabels]="true"
        [showInlineErrors]="true"
        (done)="registered()"
      >
      </minds-form-register>
    </div>
  </div>
</div>

<<<<<<< HEAD
<div class="mdl-grid mdl-grid--no-spacing m-register--footer">
  <section class="mdl-cell mdl-cell--12-col m-footer">
    <img [src]="minds.cdn_assets_url + 'assets/logos/logo.svg'" />
    <ul class="m-footer-nav m-footer-nav-inline">
      <li
        *ngFor="let page of navigation.getItems('footer')"
        class="m-footer-nav-item "
      >
        <a
          *ngIf="pagesService.isInternalLink(page.path)"
          [routerLink]="[page.path]"
          >{{ page.title }}</a
        >
        <a
          *ngIf="!pagesService.isInternalLink(page.path)"
          [href]="page.path"
          target="_blank"
          >{{ page.title }}</a
        >
      </li>
    </ul>
    <span class="copyright" i18n="@@M__COMMON__COPYRIGHT_YEAR"
      >&#169; Minds {{ '2019' }}</span
    >
=======
<ng-template #registerBlock>
  <section class="m-register--hero">
    <div class="m-register--hero--video">
      <video autoplay muted loop *ngIf="!videoError; else fallback">
        <source
          [src]="minds.cdn_assets_url + 'assets/videos/what-1/what-1.mp4'"
          type="video/mp4"
          (error)="onSourceError()"
        />
      </video>
      <ng-template #fallback>
        <img [src]="minds.cdn_assets_url + 'assets/photos/cover.png'" />
      </ng-template>
    </div>
    <div class="m-register--hero--inner">
      <div class="m-register--hero--overlay"></div>
      <div class="m-register--hero--slogans">
        <h1 i18n="@@M__SOCIAL_NETWORK_SLOGAN">Where minds gather</h1>
        <h3 i18n="@@MINDS__HOME__register__LAUNCH_CTA">
          The leading open source social network for Internet freedom. Earn
          crypto and free promotion for your contributions.
        </h3>
      </div>

      <div class="m-register--signup" [hidden]="session.isLoggedIn()">
        <minds-form-register
          (done)="registered()"
          [referrer]="referrer"
          parentId="/register"
        ></minds-form-register>
      </div>
    </div>
>>>>>>> 1c8ee565
  </section>

  <div class="mdl-grid mdl-grid--no-spacing m-register--footer">
    <section class="mdl-cell mdl-cell--12-col m-footer">
      <img [src]="minds.cdn_assets_url + 'assets/logos/logo.svg'" />
      <ul class="m-footer-nav m-footer-nav-inline">
        <li
          *ngFor="let page of navigation.getItems('footer')"
          class="m-footer-nav-item "
        >
          <a
            *ngIf="page.path && page.path.indexOf('p/') > -1"
            [routerLink]="[page.path]"
            >{{ page.title }}</a
          >
          <a
            *ngIf="page.path.indexOf('p/') < 0"
            [href]="page.path"
            target="_blank"
            >{{ page.title }}</a
          >
        </li>
      </ul>
      <span class="copyright" i18n="@@M__COMMON__COPYRIGHT_YEAR"
        >&#169; Minds {{ '2019' }}</span
      >
    </section>
  </div>
</ng-template><|MERGE_RESOLUTION|>--- conflicted
+++ resolved
@@ -19,32 +19,6 @@
   </div>
 </div>
 
-<<<<<<< HEAD
-<div class="mdl-grid mdl-grid--no-spacing m-register--footer">
-  <section class="mdl-cell mdl-cell--12-col m-footer">
-    <img [src]="minds.cdn_assets_url + 'assets/logos/logo.svg'" />
-    <ul class="m-footer-nav m-footer-nav-inline">
-      <li
-        *ngFor="let page of navigation.getItems('footer')"
-        class="m-footer-nav-item "
-      >
-        <a
-          *ngIf="pagesService.isInternalLink(page.path)"
-          [routerLink]="[page.path]"
-          >{{ page.title }}</a
-        >
-        <a
-          *ngIf="!pagesService.isInternalLink(page.path)"
-          [href]="page.path"
-          target="_blank"
-          >{{ page.title }}</a
-        >
-      </li>
-    </ul>
-    <span class="copyright" i18n="@@M__COMMON__COPYRIGHT_YEAR"
-      >&#169; Minds {{ '2019' }}</span
-    >
-=======
 <ng-template #registerBlock>
   <section class="m-register--hero">
     <div class="m-register--hero--video">
@@ -77,7 +51,6 @@
         ></minds-form-register>
       </div>
     </div>
->>>>>>> 1c8ee565
   </section>
 
   <div class="mdl-grid mdl-grid--no-spacing m-register--footer">
@@ -89,12 +62,12 @@
           class="m-footer-nav-item "
         >
           <a
-            *ngIf="page.path && page.path.indexOf('p/') > -1"
+            *ngIf="pagesService.isInternalLink(page.path)"
             [routerLink]="[page.path]"
             >{{ page.title }}</a
           >
           <a
-            *ngIf="page.path.indexOf('p/') < 0"
+            *ngIf="!pagesService.isInternalLink(page.path)"
             [href]="page.path"
             target="_blank"
             >{{ page.title }}</a
