--- conflicted
+++ resolved
@@ -6,10 +6,7 @@
 import { MindsTitle } from '../../../services/ux/title';
 import { Session } from '../../../services/session';
 import { MobileService } from '../mobile.service';
-<<<<<<< HEAD
-=======
 import { first } from 'lodash';
->>>>>>> 100602ee
 
 @Component({
   selector: 'm-mobile--marketing',
