import {
  Component,
  Inject,
  EventEmitter,
  HostListener,
  HostBinding,
  Input,
} from '@angular/core';
import { Router } from '@angular/router';

import { GroupsService } from './groups.service';
import { Session } from '../../services/session';
import { LoginReferrerService } from '../../services/login-referrer.service';
import { PermissionsService } from '../../common/services/permissions/permissions.service';
import { FeaturesService } from '../../services/features.service';
import { Flags } from '../../common/services/permissions/flags';

@Component({
  selector: 'minds-groups-join-button',

  inputs: ['_group: group'],
  outputs: ['membership'],
  template: `
    <ng-container *ngIf="iconsOnly; else normalView">
      <div
        class="m-groupsJoin__subscribe"
        (click)="join()"
        *ngIf="
          !group['is:banned'] &&
          !group['is:awaiting'] &&
          !group['is:invited'] &&
          !group['is:member']
        "
      >
        <i class="material-icons">
          add
        </i>
      </div>

      <div
        class="m-groupsJoin__subscribed"
        (click)="leave()"
        *ngIf="group['is:member']"
      >
        <i class="material-icons">
          check
        </i>
      </div>
    </ng-container>

    <ng-template #normalView>
      <button
        class="m-btn m-btn--slim m-btn--join-group"
        *ngIf="
          !group['is:banned'] &&
          !group['is:awaiting'] &&
          !group['is:invited'] &&
          !group['is:member']
        "
        (click)="join()"
        i18n="@@GROUPS__JOIN_BUTTON__JOIN_ACTION"
      >
        <ng-container *ngIf="!inProgress">Join</ng-container>
        <ng-container *ngIf="inProgress">Joining</ng-container>
      </button>
      <span *ngIf="group['is:invited'] &amp;&amp; !group['is:member']">
        <button
          class="m-btn m-btn--slim m-btn--action"
          (click)="accept()"
          i18n="@@M__ACTION__ACCEPT"
        >
          Accept
        </button>
        <button
          class="m-btn m-btn--slim m-btn--action"
          (click)="decline()"
          i18n="@@GROUPS__JOIN_BUTTON__DECLINE_ACTION"
        >
          Decline
        </button>
      </span>
      <button
        class="m-btn m-btn--slim subscribed "
        *ngIf="group['is:member']"
        (click)="leave()"
        i18n="@@GROUPS__JOIN_BUTTON__LEAVE_ACTION"
      >
        Leave
      </button>
      <button
        class="m-btn m-btn--slim awaiting"
        *ngIf="group['is:awaiting']"
        (click)="cancelRequest()"
        i18n="@@GROUPS__JOIN_BUTTON__CANCEL_REQ_ACTION"
      >
        Cancel request
      </button>
      <m-modal-signup-on-action
        [open]="showModal"
        (closed)="join(); showModal = false"
        action="join a group"
        i18n-action="@@GROUPS__JOIN_BUTTON__JOIN_A_GROUP_TITLE"
        [overrideOnboarding]="true"
        *ngIf="!session.isLoggedIn()"
      >
      </m-modal-signup-on-action>
    </ng-template>
  `,
})
export class GroupsJoinButton {
  showModal: boolean = false;
  group: any;
  membership: EventEmitter<any> = new EventEmitter();
  inProgress: boolean = false;

  @HostBinding('class.m-groupsJoin--iconsOnly')
  @Input()
  iconsOnly: boolean = false;

  constructor(
    public session: Session,
    public service: GroupsService,
    private router: Router,
<<<<<<< HEAD
    private loginReferrer: LoginReferrerService,
    private featuresService: FeaturesService,
    private permissionsService: PermissionsService
  ) {
    this.minds = window.Minds;
  }
=======
    private loginReferrer: LoginReferrerService
  ) {}
>>>>>>> ca4ab8bd

  set _group(value: any) {
    this.group = value;
  }

  /**
   * Check if is a member
   */
  isMember() {
    if (this.group['is:member']) return true;
    return false;
  }

  /**
   * Check if the group is closed
   */
  isPublic() {
    if (this.group.membership !== 2) return false;
    return true;
  }

  /**
   * Join a group
   */
  join() {
    event.preventDefault();
    if (!this.session.isLoggedIn()) {
      //this.showModal = true;
      this.loginReferrer.register(
        `/groups/profile/${this.group.guid}/feed?join=true`
      );
      this.router.navigate(['/login']);
      return;
    }

    if (
      this.featuresService.has('permissions') &&
      !this.permissionsService.canInteract(this.group, Flags.JOIN)
    ) {
      return;
    }

    this.inProgress = true;
    this.service
      .join(this.group)
      .then(() => {
        this.inProgress = false;
        if (this.isPublic()) {
          this.group['is:member'] = true;
          this.membership.next({
            member: true,
          });
          return;
        }
        this.membership.next({});
        this.group['is:awaiting'] = true;
      })
      .catch(e => {
        let error = e.error;
        switch (e.error) {
          case 'You are banned from this group':
            error = 'banned';
            break;
          case 'User is already a member':
            error = 'already_a_member';
            break;
          default:
            error = e.error;
            break;
        }
        this.group['is:member'] = false;
        this.group['is:awaiting'] = false;
        this.membership.next({ error: error });
        this.inProgress = false;
      });
  }

  /**
   * Leave a group
   */
  leave() {
    event.preventDefault();
    this.service
      .leave(this.group)
      .then(() => {
        this.group['is:member'] = false;
        this.membership.next({
          member: false,
        });
      })
      .catch(e => {
        this.group['is:member'] = true;
      });
  }

  /**
   * Accept joining a group
   */
  accept() {
    this.group['is:member'] = true;
    this.group['is:invited'] = false;

    this.service.acceptInvitation(this.group).then((done: boolean) => {
      this.group['is:member'] = done;
      this.group['is:invited'] = !done;

      if (done) {
        this.membership.next({
          member: true,
        });
      }
    });
  }

  /**
   * Cancel a group joining request
   */
  cancelRequest() {
    this.group['is:awaiting'] = false;

    this.service.cancelRequest(this.group).then((done: boolean) => {
      this.group['is:awaiting'] = !done;
    });
  }

  /**
   * Decline joining a group
   */
  decline() {
    this.group['is:member'] = false;
    this.group['is:invited'] = false;

    this.service.declineInvitation(this.group).then((done: boolean) => {
      this.group['is:member'] = false;
      this.group['is:invited'] = !done;
    });
  }
}<|MERGE_RESOLUTION|>--- conflicted
+++ resolved
@@ -121,17 +121,10 @@
     public session: Session,
     public service: GroupsService,
     private router: Router,
-<<<<<<< HEAD
     private loginReferrer: LoginReferrerService,
     private featuresService: FeaturesService,
     private permissionsService: PermissionsService
-  ) {
-    this.minds = window.Minds;
-  }
-=======
-    private loginReferrer: LoginReferrerService
   ) {}
->>>>>>> ca4ab8bd
 
   set _group(value: any) {
     this.group = value;
