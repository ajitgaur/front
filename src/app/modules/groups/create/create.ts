import { Component } from '@angular/core';
import { Router } from '@angular/router';

import { GroupsService } from '../groups-service';

import { Session } from '../../../services/session';

@Component({
  moduleId: module.id,
  selector: 'minds-groups-create',
  host: {
    '(keydown)': 'keyDown($event)',
  },
  templateUrl: 'create.html',
})
export class GroupsCreator {
  banner: any = false;
  avatar: any = false;
  group: any = {
    name: '',
    description: '',
    membership: 2,
    tags: '',
    invitees: '',
    moderated: 0,
    default_view: 0,
  };
  invitees: Array<any> = [];
  editing: boolean = true;
  editDone: boolean = false;
  inProgress: boolean = false;

  constructor(
    public session: Session,
    public service: GroupsService,
<<<<<<< HEAD
    public router: Router
  ) {}
=======
    public router: Router,
    public title: MindsTitle,
    private groupsService: GroupsService
  ) {
    this.title.setTitle('Create Group');
  }
>>>>>>> 4f4221bf

  addBanner(banner: any) {
    this.banner = banner.file;
    this.group.banner_position = banner.top;
  }

  addAvatar(avatar: any) {
    this.avatar = avatar;
  }

  membershipChange(value) {
    this.group.membership = value;
  }

  invite(user: any) {
    for (let i of this.invitees) {
      if (i.guid === user.guid) return;
    }
    this.invitees.push(user);
  }

  removeInvitee(i) {
    this.invitees.splice(i, 1);
  }

  keyDown(e) {
    if (e.keyCode === 13) {
      e.preventDefault();
      return false;
    }
  }

  save(e) {
    if (!this.group.name) {
      return;
    }

    this.editing = false;
    this.editDone = true;
    this.inProgress = true;

    this.group.invitees = this.invitees.map(user => {
      return user.guid;
    });

    this.service
      .save(this.group)
      .then((guid: any) => {
        this.service
          .upload(
            {
              guid,
              banner_position: this.group.banner_position,
            },
            {
              banner: this.banner,
              avatar: this.avatar,
            }
          )
          .then(() => {
            this.groupsService.updateMembership(true, guid);
            this.router.navigate(['/groups/profile', guid]);
          });
      })
      .catch(e => {
        this.editing = true;
        this.inProgress = false;
      });
  }

  onTagsChange(tags) {}

  onTagsAdded(tags) {
    if (!this.group.tags) this.group.tags = [];

    for (let tag of tags) {
      this.group.tags.push(tag.value);
    }
  }

  onTagsRemoved(tags) {
    for (let tag of tags) {
      for (let i in this.group.tags) {
        console.log(this.group.tags[i]);
        if (this.group.tags[i] == tag.value) {
          this.group.tags.splice(i, 1);
        }
      }
    }
  }
}<|MERGE_RESOLUTION|>--- conflicted
+++ resolved
@@ -33,17 +33,9 @@
   constructor(
     public session: Session,
     public service: GroupsService,
-<<<<<<< HEAD
-    public router: Router
+    public router: Router,
+    private groupsService: GroupsService
   ) {}
-=======
-    public router: Router,
-    public title: MindsTitle,
-    private groupsService: GroupsService
-  ) {
-    this.title.setTitle('Create Group');
-  }
->>>>>>> 4f4221bf
 
   addBanner(banner: any) {
     this.banner = banner.file;
