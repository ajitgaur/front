--- conflicted
+++ resolved
@@ -4,8 +4,6 @@
   DoCheck,
   HostBinding,
   HostListener,
-  OnInit,
-  OnDestroy,
   Inject,
   Input,
   OnDestroy,
@@ -26,14 +24,10 @@
   selector: 'm-group--sidebar-markers',
   templateUrl: 'sidebar-markers.component.html',
 })
-<<<<<<< HEAD
 export class GroupsSidebarMarkersComponent
   implements OnInit, DoCheck, OnDestroy {
   @Input() showLabels: boolean = false;
   layoutMode: 'phone' | 'tablet' | 'desktop' = 'desktop';
-=======
-export class GroupsSidebarMarkersComponent implements OnInit, OnDestroy {
->>>>>>> d3223fbc
   inProgress: boolean = false;
   $updateMarker;
   markers = [];
