import {
  ChangeDetectorRef,
  Component,
  DoCheck,
  HostListener,
<<<<<<< HEAD
  Input,
  OnDestroy,
  OnInit,
  ViewChild,
=======
  Inject,
  PLATFORM_ID,
>>>>>>> 759cb8aa
} from '@angular/core';
import { interval } from 'rxjs';
import { map, startWith, throttle } from 'rxjs/operators';

import { UpdateMarkersService } from '../../../common/services/update-markers.service';
import { Client } from '../../../services/api';
import { Session } from '../../../services/session';
import { isPlatformBrowser } from '@angular/common';
import { GroupsService } from '../groups-service';

@Component({
  selector: 'm-group--sidebar-markers',
  templateUrl: 'sidebar-markers.component.html',
})
export class GroupsSidebarMarkersComponent
  implements OnInit, DoCheck, OnDestroy {
  @Input() showLabels: boolean = false;
  inProgress: boolean = false;
  $updateMarker;
  markers = [];
  groups = [];
  offset = 0;
  moreData: boolean = true;
  tooltipsAnchor: string = 'right';

  @ViewChild('list', { static: true }) list;

  constructor(
    private client: Client,
    public session: Session,
    private updateMarkers: UpdateMarkersService,
    @Inject(PLATFORM_ID) private platformId: Object,
    private groupsService: GroupsService,
    private cd: ChangeDetectorRef
  ) {}

  async ngOnInit() {
    this.onResize();
    if (isPlatformBrowser(this.platformId)) {
      await this.load(true);
      this.listenForMarkers();
      this.listenForMembershipUpdates();
    }
  }

  /**
   * Listens and responds to membership updates emited from groupsService.
   */
  listenForMembershipUpdates(): void {
    this.groupsService.membershipUpdate$.subscribe(update => {
      if (!update.guid) {
        return;
      }
      if (update.show) {
        this.groupsService.load(update.guid).then(group => {
          this.groups.unshift(group);
        });
        return;
      }
      this.groups = this.groups.filter(group => group.guid !== update.guid);
    });
  }

  listenForMarkers() {
    if (this.$updateMarker) this.$updateMarker.unsubscribe();

    this.$updateMarker = this.updateMarkers.markers.subscribe(markers => {
      if (!markers) return;

      for (let i in this.groups) {
        let entity_guid = this.groups[i].guid;
        this.groups[i].hasGathering$ = interval(1000).pipe(
          throttle(() => interval(2000)), //only allow once per 2 seconds
          startWith(0),
          map(
            () =>
              markers.filter(
                marker =>
                  marker.entity_guid == entity_guid &&
                  marker.marker == 'gathering-heartbeat' &&
                  marker.updated_timestamp > Date.now() / 1000 - 60 //1 minute tollerance
              ).length > 0
          )
        );

        this.groups[i].hasMarker =
          markers.filter(
            marker =>
              marker.entity_guid == this.groups[i].guid &&
              marker.read_timestamp < marker.updated_timestamp &&
              marker.marker != 'gathering-heartbeat'
          ).length > 0;
      }
    });
  }

  ngOnDestroy() {
    if (this.$updateMarker) {
      this.$updateMarker.unsubscribe();
    }
  }

  async load(refresh: boolean = false) {
    if (this.inProgress) return false;
    this.inProgress = true;
    try {
      const response: any = await this.client.get('api/v1/groups/member', {
        offset: this.offset,
      });

      if (!response.entities && this.offset) {
        this.moreData = false;
        throw 'No entities found';
      }

      if (refresh) {
        this.groups = response.entities;
      } else {
        this.groups = this.groups.concat(response.entities);
      }

      this.listenForMarkers();

      this.offset = response['load-next'];
      this.moreData = response.entities && response.entities.length;
    } catch (e) {
    } finally {
      this.inProgress = false;
    }
  }

  ngDoCheck() {
    this.cd.detectChanges();
  }

  @HostListener('window:resize') onResize() {
    this.tooltipsAnchor = window.innerWidth <= 992 ? 'top' : 'right';
  }
}<|MERGE_RESOLUTION|>--- conflicted
+++ resolved
@@ -1,20 +1,19 @@
 import {
-  ChangeDetectorRef,
   Component,
+  ComponentFactoryResolver,
   DoCheck,
   HostListener,
-<<<<<<< HEAD
   Input,
   OnDestroy,
   OnInit,
   ViewChild,
-=======
+  ChangeDetectorRef,
+  HostListener,
   Inject,
   PLATFORM_ID,
->>>>>>> 759cb8aa
 } from '@angular/core';
-import { interval } from 'rxjs';
-import { map, startWith, throttle } from 'rxjs/operators';
+import { interval, timer } from 'rxjs';
+import { startWith, map, tap, throttle } from 'rxjs/operators';
 
 import { UpdateMarkersService } from '../../../common/services/update-markers.service';
 import { Client } from '../../../services/api';
