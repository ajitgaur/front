--- conflicted
+++ resolved
@@ -38,12 +38,9 @@
 import { GroupsProfileReviewComponent } from './profile/review/review.component';
 import { GroupsKickModalComponent } from './kick-modal/kick-modal.component';
 import { TextInputAutocompleteModule } from '../../common/components/autocomplete';
-<<<<<<< HEAD
 import { CanCreateGroupGuardService } from './create/can-create-group-guard.service';
-=======
 import { ComposerModule } from '../composer/composer.module';
 import { ActivityModule } from '../newsfeed/activity/activity.module';
->>>>>>> ca4ab8bd
 
 const routes: Routes = [
   {
@@ -63,13 +60,10 @@
   {
     path: 'groups/create',
     component: GroupsCreator,
-<<<<<<< HEAD
     canActivate: [CanCreateGroupGuardService],
-=======
     data: {
       title: 'Create a group',
     },
->>>>>>> ca4ab8bd
   },
   { path: 'groups/:filter', component: GroupsListComponent },
   { path: 'groups', redirectTo: '/groups/top', pathMatch: 'full' },
