--- conflicted
+++ resolved
@@ -199,21 +199,12 @@
     <m-modal [open]="featureModalOpen" (closed)="onFeatureModalClose($event)">
       <div class="m-button-feature-modal">
         <select [(ngModel)]="category">
-<<<<<<< HEAD
-          <option value="not-selected" i18n="@@M__COMMON__SELECT_A_CATEGORY">
-            -- SELECT A CATEGORY --
+          <option value="not-selected" i18n="@@M__COMMON__SELECT_A_CATEGORY"
+            >-- SELECT A CATEGORY --
           </option>
           <option *ngFor="let category of categories" [value]="category.id">
             {{ category.label }}
           </option>
-=======
-          <option value="not-selected" i18n="@@M__COMMON__SELECT_A_CATEGORY"
-            >-- SELECT A CATEGORY --
-          </option>
-          <option *ngFor="let category of categories" [value]="category.id">{{
-            category.label
-          }}</option>
->>>>>>> ca4ab8bd
         </select>
 
         <button
@@ -332,7 +323,6 @@
     this.overlayService.create(ReportCreatorComponent, this.group).present();
   }
 
-<<<<<<< HEAD
   checkDeletePermissions(): boolean {
     if (this.featuresService.has('permissions')) {
       return this.permissionsService.canInteract(
@@ -340,9 +330,9 @@
         Flags.DELETE_GROUP
       );
     }
-
     return true;
-=======
+  }
+
   async toggleConversation(enabled: boolean) {
     try {
       this.group.conversationDisabled = !enabled;
@@ -350,7 +340,6 @@
     } catch (e) {
       this.group.conversationDisabled = enabled;
     }
->>>>>>> ca4ab8bd
   }
 
   /**
