<<<<<<< HEAD
<minds-newsfeed-poster
  *ngIf="isMember()"
  (load)="prepend($event)"
  [container]="group"
  [accessId]="group.guid"
  #poster
></minds-newsfeed-poster>
=======
<ng-container *mIfFeature="'activity-composer'; else v1NewsfeedPoster">
  <m-composer
    *ngIf="isMember()"
    (onPost)="prepend($event)"
    [containerGuid]="group.guid"
    #composer
  ></m-composer>
</ng-container>
<ng-template #v1NewsfeedPoster>
  <minds-newsfeed-poster
    *ngIf="isMember()"
    (load)="prepend($event)"
    [containerGuid]="group.guid"
    #poster
  ></minds-newsfeed-poster>
</ng-template>
>>>>>>> ca4ab8bd

<div class="minds-list">
  <div>
    <div class="m-mindsList__tools m-border">
      <div
        *ngIf="isMember()"
        class="m-mindsListTools__scheduled"
        (click)="toggleScheduled()"
        [class.selected]="viewScheduled"
      >
        <m-tooltip icon="date_range"> See Scheduled Activities </m-tooltip>
        <span>scheduled: {{ scheduledCount }}</span>
      </div>
      <m-sort-selector
        class="m-group--sorted__SortSelector"
        [allowedAlgorithms]="false"
        [allowedPeriods]="false"
        [allowedCustomTypes]="['activities', 'images', 'videos']"
        [customType]="type"
        (onChange)="setFilter($event.customType)"
      ></m-sort-selector>
    </div>
    <ng-container
      *ngIf="
        isActivityFeed() &&
        (group['is:owner'] || group['is:moderator']) &&
        group['adminqueue:count']
      "
    >
      <a
        class="mdl-shadow--4dp mdl-color--blue-grey-50 mdl-color-text--blue-grey-500 m-newsfeed-message"
        routerLink="review"
      >
        <i class="material-icons">rate_review</i>
        {{ group['adminqueue:count'] }} new
        {{ group['adminqueue:count'] === 1 ? 'post' : 'posts' }} in review queue
      </a>
    </ng-container>

    <ng-container *mIfFeature="'navigation'; else legacyActivity">
      <ng-container
        *ngFor="let entity$ of feedsService.feed | async; let i = index"
      >
        <m-activity
          *ngIf="entity$ | async as entity"
          [entity]="entity"
          [displayOptions]="{
            showOnlyCommentsInput: true
          }"
          [allowAutoplayOnScroll]="true"
          [slot]="i + 1"
        ></m-activity>
      </ng-container>
    </ng-container>
    <ng-template #legacyActivity>
      <ng-container
        *ngIf="['images', 'videos'].indexOf(type) > -1; else entityListView"
      >
        <m-newsfeed__tiles
          [entities]="feedsService.feed | async"
        ></m-newsfeed__tiles>
      </ng-container>
      <ng-template #entityListView>
        <ng-container
          *ngFor="let entity of feedsService.feed | async; let i = index"
        >
          <minds-activity
            *ngIf="entity | async"
            class="mdl-card item"
            [object]="entity | async"
            [canDelete]="group['is:owner'] || group['is:moderator']"
            (deleted)="delete($event)"
            [slot]="i + 1"
            [attr.data-minds-activity-guid]="entity.guid"
            [disableBoosting]="group['membership'] === 0"
            [disableReminding]="group['membership'] === 0"
            [allowAutoplayOnScroll]="true"
          >
            <!-- Menu Actions -->

            <li
              post-menu
              class="mdl-menu__item"
              *ngIf="group['is:owner'] && (entity | async)"
              (click)="kick(entity)"
              i18n="@@GROUPS__PROFILE__FEED__REMOVE_USER"
              data-cy="data-minds-group-dropdown-remove"
            >
              Remove user
            </li>
          </minds-activity>
        </ng-container>
      </ng-template>
    </ng-template>

    <infinite-scroll
      distance="25%"
      (load)="loadMore()"
      [moreData]="feedsService.hasMore | async"
      [inProgress]="feedsService.inProgress | async"
    ></infinite-scroll>
  </div>
</div>

<m-groups__kick-modal
  *ngIf="kicking"
  [user]="kicking"
  [group]="group"
  (closed)="kick()"
></m-groups__kick-modal><|MERGE_RESOLUTION|>--- conflicted
+++ resolved
@@ -1,12 +1,3 @@
-<<<<<<< HEAD
-<minds-newsfeed-poster
-  *ngIf="isMember()"
-  (load)="prepend($event)"
-  [container]="group"
-  [accessId]="group.guid"
-  #poster
-></minds-newsfeed-poster>
-=======
 <ng-container *mIfFeature="'activity-composer'; else v1NewsfeedPoster">
   <m-composer
     *ngIf="isMember()"
@@ -23,7 +14,6 @@
     #poster
   ></minds-newsfeed-poster>
 </ng-template>
->>>>>>> ca4ab8bd
 
 <div class="minds-list">
   <div>
