--- conflicted
+++ resolved
@@ -1,14 +1,4 @@
 <ng-container *ngIf="group">
-<<<<<<< HEAD
-  <minds-newsfeed-poster
-    #poster
-    (load)="prepend($event)"
-    [container]="group"
-    [accessId]="group.guid"
-    *ngIf="filter == 'activity' && group['is:member']"
-  >
-  </minds-newsfeed-poster>
-=======
   <ng-container *mIfFeature="'activity-composer'; else v1NewsfeedPoster">
     <m-composer
       *ngIf="filter == 'activity' && group['is:member']"
@@ -26,7 +16,6 @@
     >
     </minds-newsfeed-poster>
   </ng-template>
->>>>>>> ca4ab8bd
 
   <div
     class="mdl-shadow--4dp mdl-color--blue-grey-50 mdl-color-text--blue-grey-500 m-newsfeed-message"
