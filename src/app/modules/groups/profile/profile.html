<div [hidden]="group || error" style="width:100%; text-align:center; ">
  <div
    class="mdl-spinner mdl-js-spinner is-active"
    [mdl]
    style="margin: 16px auto;"
  ></div>
</div>

<div class="m-error-splash" *ngIf="error && !group">
  <img [src]="cdnAssetsUrl + 'assets/logos/logo.svg'" />
  <h3 class="mdl-color-text--red-300">{{error}}</h3>
  <span class="mdl-color-text--blue-grey-300">Check the url is correct</span>
  <router-outlet></router-outlet>
</div>

<m-explicit-overlay
  [entity]="group"
  message="This group contains content that is NSFW"
  i18n-message
></m-explicit-overlay>

<div
  class="m-group__grid"
  [class.m-pageLayout__container]="hasNewNavigation"
  *ngIf="group && (group['is:member'] || group.membership == 2)"
>
  <!-- Sidebar -->
  <div
    class="m-groupGrid__left"
    [class.m-pageLayout__pane--main]="hasNewNavigation"
    *mIfBrowser
  >
    <m-videochat></m-videochat>

    <header
      *ngIf="group && (group['is:member'] || group.membership == 2)"
      [ngClass]="[ 'm-group--' + filter + '-view' ]"
      [class.m-group--view-mode]="!editing"
    >
      <minds-banner
        [object]="group"
        [editMode]="editing"
        [top]="group.banner_position"
        [done]="editDone"
        (added)="add_banner($event)"
      >
      </minds-banner>
    </header>

    <div class="m-group__infoWrapper">
      <div class="m-group__info m-border">
        <minds-avatar
          [object]="group"
          [editMode]="editing"
          (added)="upload_avatar($event)"
        >
        </minds-avatar>

        <minds-groups-settings-button
          [(group)]="group"
          class="m-button"
          (change)="onOptionsChange($event)"
        >
        </minds-groups-settings-button>

        <div class="m-groupInfo__member-previews">
          <m-group--member-previews [group]="group"></m-group--member-previews>
        </div>

        <!-- Name -->
        <div
          class="m-groupInfo__name m-group-info-name mdl-color-text--blue-grey-800"
        >
          <div [hidden]="editing || !group.name">
            <h1>
              <a
                class="m-isomorphic-link"
                [routerLink]="['/groups/profile', group.guid]"
              >
                {{group.name}}
              </a>
            </h1>
            <div class="m-groupInfo__actionButtons">
              <minds-groups-join-button
                [group]="group"
                (membership)="change_membership($event)"
                *ngIf="(!group['is:creator'] || (session.isAdmin()) && !group['is:invited'])"
              >
              </minds-groups-join-button>
              <button
                class="m-btn m-btn--slim m-btn--with-icon"
                [class.m-pulsating--small]="group.hasGathering$ | async"
                style="margin-left: 8;"
                (click)="videochat.activate(group)"
                *ngIf="!group.videoChatDisabled"
              >
                <span>Gathering</span>
                <i class="material-icons">video_call</i>
              </button>
            </div>
          </div>

          <div *ngIf="editing && group['is:owner']">
            <input
              type="text"
              class="h1"
              name="name"
              [(ngModel)]="group.name"
              placeholder="Enter a name"
              i18n-placeholder="@@GROUPS__NAME_PLACEHOLDER"
            />
          </div>
        </div>
        <!-- END NAME -->

        <!-- Brief description -->
        <p
          class="m-groupInfo__description"
          [hidden]="editing || !group.briefdescription"
          [innerHtml]="group.briefdescription | tags"
        ></p>

        <p
          class="m-groupInfo__description"
          *ngIf="editing && group['is:owner']"
        >
          <m-text-input--autocomplete-container>
            <textarea
              name="briefdescription"
              [autoGrow]
              [(ngModel)]="group.briefdescription"
              placeholder="Enter a brief description"
              i18n-placeholder="@@GROUPS__DESCRIPTION_PLACEHOLDER"
              mTextInputAutocomplete
              [findChoices]="findTrendingHashtags.bind(this)"
              [getChoiceLabel]="getChoiceLabel"
              [triggerCharacters]="['#']"
            >
            </textarea>
          </m-text-input--autocomplete-container>
        </p>

        <ng-container *ngIf="false">
          <!-- Tags -->
          <div class="m-group-info-tags">
            <div>
              <i class="material-icons">local_offer</i>
              <ng-container *ngIf="!editing && group.tags">
                <span *ngFor="let tag of group.tags">#{{tag}}</span>
              </ng-container>
              <m-hashtags-selector
                #hashtagsSelector
                [alignLeft]="true"
                [tags]="group.tags"
                (tagsChange)="onTagsChange($event)"
                p
                (tagsAdded)="onTagsAdded($event)"
                (tagsRemoved)="onTagsRemoved($event)"
                *ngIf="editing && group['is:owner']"
              ></m-hashtags-selector>
            </div>
          </div>

          <!-- Membership -->
          <div class="m-group-info-membership">
            <div [hidden]="editing || group.membership != 2">
              <i class="material-icons">public</i>
              <span i18n="@@GROUPS__OPEN_GROUP">Open Group</span>
            </div>

            <div [hidden]="editing || group.membership != 0">
              <i class="material-icons">lock</i>
              <span i18n="@@GROUPS__CLOSED_GROUP">Closed Group</span>
            </div>

            <div *ngIf="editing && group['is:owner']">
              <i class="material-icons">
                {{ group.membership == 2 ? 'public' : 'lock' }}
              </i>
              <select
                class="icon-prefix"
                name="membership"
                [ngModel]="group.membership"
                (change)="group.membership = $event.target.value"
              >
                <option value="2" i18n="@@GROUPS__OPEN_GROUP">
                  Open Group
                </option>
                <option value="0" i18n="@@GROUPS__CLOSED_GROUP">
                  Closed Group
                </option>
              </select>
            </div>
          </div>

          <!-- Post moderation -->
          <div class="m-group-info-moderated" *ngIf="group['is:owner']">
            <div [hidden]="editing || group.moderated != 0">
              <i class="material-icons">rate_review</i>
              <span i18n="@@GROUPS__ANYONE_CAN_POST">Anyone can post</span>
            </div>

            <div [hidden]="editing || group.moderated != 1">
              <a [routerLink]="['/groups/profile', group.guid, 'review']">
                <i class="material-icons">rate_review</i>
                <span>
                  <ng-container i18n="@@GROUPS__POSTS_ARE_MODERATED"
                    >Posts are moderated</ng-container
                  >
                  <b *ngIf="group['adminqueue:count']">
                    (<ng-container i18n="@@GROUPS__PROFILE__ADMINQUEUE_COUNT"
                      >{{ group['adminqueue:count'] }} new</ng-container
                    >)
                  </b>
                </span>
              </a>
            </div>

            <div *ngIf="editing && group['is:owner']">
              <i class="material-icons">rate_review</i>
              <select
                class="icon-prefix"
                name="moderated"
                [ngModel]="group.moderated"
                (change)="group.moderated = $event.target.value"
              >
                <option value="0" i18n="@@GROUPS__ANYONE_CAN_POST">
                  Anyone can post
                </option>
                <option value="1" i18n="@@GROUPS__POSTS_ARE_MODERATED">
                  Posts are moderated
                </option>
              </select>
            </div>
          </div>

          <!-- Default view -->
          <div class="m-group-info-moderated" *ngIf="group['is:owner']">
            <div [hidden]="editing || group.default_view != 0">
              <i class="material-icons">pageview</i>
              <span i18n="@@GROUPS__DEFAULT_VIEW_FEED">Default view: Feed</span>
            </div>

            <div [hidden]="editing || group.default_view != 1">
              <i class="material-icons">pageview</i>
              <span i18n="@@GROUPS__DEFAULT_VIEW_CONVERSATIONS">
                Default view: Conversations
              </span>
            </div>

            <div *ngIf="editing && group['is:owner']">
              <i class="material-icons">pageview</i>
              <select
                class="icon-prefix"
                name="default_view"
                [ngModel]="group.default_view"
                (change)="group.default_view = $event.target.value"
              >
                <option value="0" i18n="@@GROUPS__DEFAULT_VIEW_FEED">
                  Default view: Feed
                </option>
                <option value="1" i18n="@@GROUPS__DEFAULT_VIEW_CONVERSATIONS">
                  Default view: Conversations
                </option>
              </select>
            </div>
          </div>

          <!-- Video calls -->
          <div
            class="m-group-info-video-calls"
            *ngIf="group['is:owner'] && session.isAdmin()"
          >
            <div [hidden]="editing" *ngIf="group.videoChatDisabled == 0">
              <i class="material-icons">call</i>
              <span i18n="@@GROUPS__VIDEO_CALLS_ENABLED">
                Video calls enabled
              </span>
            </div>

            <div [hidden]="editing" *ngIf="group.videoChatDisabled == 1">
              <i class="material-icons">call</i>
              <span i18n="@@GROUPS__VIDEO_CALLS_DISABLED">
                Video calls disabled
              </span>
            </div>

            <div *ngIf="editing && group['is:owner']">
              <i class="material-icons">call</i>
              <select
                class="icon-prefix"
                name="video_calls"
                [ngModel]="group.videoChatDisabled"
                (change)="group.videoChatDisabled = $event.target.value"
              >
                <option value="0" i18n="@@GROUPS__VIDEO_CALLS_ENABLED">
                  Video calls enabled
                </option>
                <option value="1" i18n="@@GROUPS__VIDEO_CALLS_DISABLED">
                  Video calls disabled
                </option>
              </select>
            </div>
          </div>

          <!-- Extra actions -->
          <div
            class="m-group-boost"
            *ngIf="session.isLoggedIn() && !editing && group['is:owner']"
          >
            <i class="material-icons">trending_up</i>
            <minds-button-boost [object]="group"></minds-button-boost>
          </div>
        </ng-container>
      </div>
      <!-- END INFO -->
    </div>
    <!-- END INFO WRAPPER -->

    <ng-container *mIfFeature="'!es-feeds'">
      <m-groups--filter-selector
        [group]="group"
        [filter]="filter"
        *ngIf="group['is:member']"
      ></m-groups--filter-selector>
    </ng-container>

    <div class="m-group__feeds">
      <router-outlet></router-outlet>
    </div>
    <!-- End Feeds -->
  </div>
  <!-- END LEFT BLOCK -->

  <ng-container *ngIf="!group.conversationDisabled">
    <div class="m-groupGrid__toggleBtn" (click)="toggleConversations()">
      <i class="material-icons" *ngIf="showRight">keyboard_arrow_right</i>
      <i class="material-icons" *ngIf="!showRight">keyboard_arrow_left</i>
    </div>

<<<<<<< HEAD
    <div class="m-groupGrid__right" [hidden]="!showRight">
      <!-- Conversation filter -->
      <minds-groups-profile-conversation [group]="group" *mIfBrowser>
      </minds-groups-profile-conversation>
      <!-- END: Conversation filter -->
    </div>
  </ng-container>
=======
  <div
    class="m-groupGrid__right"
    [class.m-pageLayout__pane--main]="hasNewNavigation"
    [hidden]="!showRight"
  >
    <!-- Conversation filter -->
    <minds-groups-profile-conversation [group]="group" *mIfBrowser>
    </minds-groups-profile-conversation>
    <!-- END: Conversation filter -->
  </div>
>>>>>>> 023a51e7
  <!-- END RIGHT BLOCK -->
</div>

<!-- IF A CLOSED GROUP AND NOT A MEMBER -->
<div
  class="m-group__splash--closed-group"
  *ngIf="group && !group['is:member'] && group.membership != 2"
>
  <minds-banner [object]="group" [top]="group.banner_position"></minds-banner>

  <div class="m-groupSplash__inner">
    <div class="m-groupSplash__avatar">
      <minds-avatar
        [object]="group"
        [editMode]="editing"
        (added)="upload_avatar($event)"
      ></minds-avatar>
    </div>

    <div class="m-group-info-name mdl-color-text--blue-grey-800">
      <h1>{{group.name}}</h1>
    </div>

    <div class="m-groupSplash__error" [ngSwitch]="error">
      <ng-container
        i18n="@@GROUPS__YOU_HAVE_BEEN_BANNED__NOTICE"
        *ngSwitchCase="'banned'"
      >
        You've been banned from this group
      </ng-container>
      <ng-container
        i18n="@@GROUPS__YOU_HAVE_BEEN_BANNED__NOTICE"
        *ngSwitchDefault
      >
        {{error}}
      </ng-container>
    </div>

    <minds-groups-join-button
      [group]="group"
      (membership)="change_membership($event)"
      *ngIf="!error"
    ></minds-groups-join-button>
  </div>
</div><|MERGE_RESOLUTION|>--- conflicted
+++ resolved
@@ -94,7 +94,7 @@
                 (click)="videochat.activate(group)"
                 *ngIf="!group.videoChatDisabled"
               >
-                <span>Gathering</span>
+                <span class="m-gatheringIcon">Gathering</span>
                 <i class="material-icons">video_call</i>
               </button>
             </div>
@@ -338,26 +338,17 @@
       <i class="material-icons" *ngIf="!showRight">keyboard_arrow_left</i>
     </div>
 
-<<<<<<< HEAD
-    <div class="m-groupGrid__right" [hidden]="!showRight">
+    <div
+      class="m-groupGrid__right"
+      [class.m-pageLayout__pane--main]="hasNewNavigation"
+      [hidden]="!showRight"
+    >
       <!-- Conversation filter -->
       <minds-groups-profile-conversation [group]="group" *mIfBrowser>
       </minds-groups-profile-conversation>
       <!-- END: Conversation filter -->
     </div>
   </ng-container>
-=======
-  <div
-    class="m-groupGrid__right"
-    [class.m-pageLayout__pane--main]="hasNewNavigation"
-    [hidden]="!showRight"
-  >
-    <!-- Conversation filter -->
-    <minds-groups-profile-conversation [group]="group" *mIfBrowser>
-    </minds-groups-profile-conversation>
-    <!-- END: Conversation filter -->
-  </div>
->>>>>>> 023a51e7
   <!-- END RIGHT BLOCK -->
 </div>
 
