import {
  async,
  ComponentFixture,
  fakeAsync,
  TestBed,
  tick,
} from '@angular/core/testing';
import { DebugElement } from '@angular/core';

import { GroupsProfileMembersInvite } from './invite';
import { FormsModule } from '@angular/forms';
import { RouterTestingModule } from '@angular/router/testing';
import { By } from '@angular/platform-browser';
import { Session } from '../../../../../services/session';
import { clientMock } from '../../../../../../tests/client-mock.spec';
import { Client } from '../../../../../services/api/client';
import { MockDirective, MockService } from '../../../../../utils/mock';
<<<<<<< HEAD
import { GroupsService } from '../../../groups-service';
import { PermissionsService } from '../../../../../common/services/permissions/permissions.service';
import { FeaturesService } from '../../../../../services/features.service';
import { featuresServiceMock } from '../../../../../../tests/features-service-mock.spec';
=======
import { GroupsService } from '../../../groups.service';
import { ConfigsService } from '../../../../../common/services/configs.service';
>>>>>>> ca4ab8bd

const user = {
  guid: '1000',
  admin: true,
  plus: false,
  disabled_boost: false,
  username: 'test',
  boost_rating: 1,
};
let sessionConfig = {
  isAdmin: user.admin,
  isLoggedIn: true,
  getLoggedInUser: user,
};

let sessionMock: any = MockService(Session, sessionConfig);

let groupsServiceMock: any = MockService(GroupsService, sessionConfig);

describe('GroupsProfileMembersInvite', () => {
  let comp: GroupsProfileMembersInvite;
  let fixture: ComponentFixture<GroupsProfileMembersInvite>;

  function getSearchInput(): DebugElement {
    return fixture.debugElement.query(By.css('.m-search-inline > input'));
  }

  beforeEach(async(() => {
    TestBed.configureTestingModule({
      declarations: [
        MockDirective({ selector: '[mdl]', inputs: ['mdl'] }),
        GroupsProfileMembersInvite,
      ],
      imports: [RouterTestingModule, FormsModule],
      providers: [
        { provide: Session, useValue: sessionMock },
        { provide: Client, useValue: clientMock },
        { provide: GroupsService, useValue: groupsServiceMock },
<<<<<<< HEAD
        { provide: FeaturesService, useValue: featuresServiceMock },
        {
          provide: PermissionsService,
          useValue: MockService(PermissionsService),
=======
        {
          provide: ConfigsService,
          useValue: MockService(ConfigsService, {
            configs: { cdnUrl: 'http://dev.minds.io/' },
          }),
>>>>>>> ca4ab8bd
        },
      ],
    }).compileComponents();
  }));

  beforeEach(done => {
    featuresServiceMock.mock('permissions', false);
    fixture = TestBed.createComponent(GroupsProfileMembersInvite);

    comp = fixture.componentInstance;

    comp.group = {
      guid: 123,
    };

    clientMock.response = {};

    comp._group = {
      guid: '1234',
      name: 'test group',
      membership: 0,
      'is:owner': true,
      'is:member': true,
    };

    fixture.detectChanges();

    if (fixture.isStable()) {
      done();
    } else {
      fixture.whenStable().then(() => {
        fixture.detectChanges();
        done();
      });
    }
  });

  it('should have a title saying Invite to <<group name>>', () => {
    expect(
      fixture.debugElement.query(By.css('h2')).nativeElement.textContent
    ).toContain('Invite to test group');
  });

  it('should have a brief explanation', () => {
    const instructions = fixture.debugElement.queryAll(
      By.css('.m-groupMemberInvite__instructions > li')
    );

    expect(instructions.length).toBe(3);

    expect(instructions[0].nativeElement.textContent).toContain(
      'You can only invite users who are your subscribers'
    );
    expect(instructions[1].nativeElement.textContent).toContain(
      'They will receive a notification to confirm they want to be a member of this group'
    );
    expect(instructions[2].nativeElement.textContent).toContain(
      'If the user was banned from the group, inviting them will lift the ban'
    );
  });

  it('should have a search input', () => {
    expect(getSearchInput()).not.toBeNull();
  });

  it("should search for users after modifying the input's value", fakeAsync(() => {
    clientMock.response['api/v2/search/suggest/user'] = {
      status: 'success',
      entities: [
        {
          guid: '1',
          icontime: '1',
          username: 'test1',
          impressions: 1000,
          subscribers_count: 10,
        },
        {
          guid: '2',
          icontime: '2',
          username: 'test2',
          impressions: 2000,
          subscribers_count: 20,
        },
      ],
    };

    const input = getSearchInput();

    input.nativeElement.value = 'test';
    input.nativeElement.dispatchEvent(new Event('input'));
    input.nativeElement.dispatchEvent(new Event('keyup'));

    tick(800);

    fixture.detectChanges();

    expect(comp.users).toEqual([
      {
        guid: '1',
        icontime: '1',
        username: 'test1',
        impressions: 1000,
        subscribers_count: 10,
      },
      {
        guid: '2',
        icontime: '2',
        username: 'test2',
        impressions: 2000,
        subscribers_count: 20,
      },
    ]);

    expect(clientMock.get).toHaveBeenCalled();
    expect(clientMock.get.calls.mostRecent().args[0]).toBe(
      'api/v2/search/suggest/user'
    );
  }));

  it('should have a list of users', () => {
    comp.users = [
      {
        guid: '1',
        icontime: '1',
        username: 'test1',
        impressions: 1000,
        subscribers_count: 10,
      },
      {
        guid: '2',
        icontime: '2',
        username: 'test2',
        impressions: 2000,
        subscribers_count: 20,
      },
    ];

    fixture.detectChanges();

    const img = fixture.debugElement.query(By.css('.m-search-inline-item img'));
    expect(img).not.toBeNull();
    expect(img.nativeElement.src).toContain(
      //'http://dev.minds.io/icon/1/small/1'
      '/icon/1/small/1'
    );

    const body = fixture.debugElement.query(
      By.css('.m-search-inline-item .m-body')
    );
    expect(body).not.toBeNull();
    expect(body.nativeElement.children[0].textContent).toContain('test1');
  });
});<|MERGE_RESOLUTION|>--- conflicted
+++ resolved
@@ -15,15 +15,11 @@
 import { clientMock } from '../../../../../../tests/client-mock.spec';
 import { Client } from '../../../../../services/api/client';
 import { MockDirective, MockService } from '../../../../../utils/mock';
-<<<<<<< HEAD
-import { GroupsService } from '../../../groups-service';
+import { GroupsService } from '../../../groups.service';
 import { PermissionsService } from '../../../../../common/services/permissions/permissions.service';
 import { FeaturesService } from '../../../../../services/features.service';
 import { featuresServiceMock } from '../../../../../../tests/features-service-mock.spec';
-=======
-import { GroupsService } from '../../../groups.service';
 import { ConfigsService } from '../../../../../common/services/configs.service';
->>>>>>> ca4ab8bd
 
 const user = {
   guid: '1000',
@@ -62,18 +58,16 @@
         { provide: Session, useValue: sessionMock },
         { provide: Client, useValue: clientMock },
         { provide: GroupsService, useValue: groupsServiceMock },
-<<<<<<< HEAD
         { provide: FeaturesService, useValue: featuresServiceMock },
         {
           provide: PermissionsService,
           useValue: MockService(PermissionsService),
-=======
+        },
         {
           provide: ConfigsService,
           useValue: MockService(ConfigsService, {
             configs: { cdnUrl: 'http://dev.minds.io/' },
           }),
->>>>>>> ca4ab8bd
         },
       ],
     }).compileComponents();
