import {
  Component,
  ChangeDetectionStrategy,
  ChangeDetectorRef,
  Input,
  OnInit,
  Output,
  EventEmitter,
  ViewChild,
  SkipSelf,
  Injector,
<<<<<<< HEAD
  Inject,
  PLATFORM_ID,
} from "@angular/core";
import { isPlatformBrowser } from '@angular/common';
import { FeedsService } from "../../../common/services/feeds.service";
import { Session } from "../../../services/session";
import { PosterComponent } from "../../newsfeed/poster/poster.component";
import { SortedService } from "./sorted.service";
import { ClientMetaService } from "../../../common/services/client-meta.service";
=======
} from '@angular/core';
import { FeedsService } from '../../../common/services/feeds.service';
import { Session } from '../../../services/session';
import { PosterComponent } from '../../newsfeed/poster/poster.component';
import { SortedService } from './sorted.service';
import { ClientMetaService } from '../../../common/services/client-meta.service';
import { Client } from '../../../services/api';
>>>>>>> 52608901

@Component({
  selector: 'm-channel--sorted',
  providers: [SortedService, ClientMetaService, FeedsService],
  templateUrl: 'sorted.component.html',
  changeDetection: ChangeDetectionStrategy.OnPush,
})
export class ChannelSortedComponent implements OnInit {
  channel: any;
  @Input('channel') set _channel(channel: any) {
    if (channel === this.channel) {
      return;
    }

    this.channel = channel;

    if (this.initialized) {
      this.load(true);
    }
  }

  type: string = 'activities';
  @Input('type') set _type(type: string) {
    if (type === this.type) {
      return;
    }

    this.type = type;

    if (this.initialized) {
      this.load(true);
    }
  }

  @Output() onChangeType: EventEmitter<string | null> = new EventEmitter();

  entities: any[] = [];
  pinned: any[] = [];

  inProgress: boolean = false;
  moreData: boolean = true;
  offset: any = '';

  initialized: boolean = false;

  viewScheduled: boolean = false;

  @ViewChild('poster', { static: false }) protected poster: PosterComponent;

  scheduledCount: number = 0;

  constructor(
    public feedsService: FeedsService,
    protected service: SortedService,
    protected session: Session,
    protected clientMetaService: ClientMetaService,
    @SkipSelf() injector: Injector,
    protected cd: ChangeDetectorRef,
<<<<<<< HEAD
    @Inject(PLATFORM_ID) private platformId,
=======
    public client: Client
>>>>>>> 52608901
  ) {
    this.clientMetaService
      .inherit(injector)
      .setSource('feed/channel')
      .setMedium('feed');
  }

  ngOnInit() {
    this.initialized = true;
    this.load(true);
  }

  async load(refresh: boolean = false) {
    if (!refresh) {
      return;
    }

    if (refresh) {
      this.feedsService.clear();
    }

    this.detectChanges();

    let endpoint = 'api/v2/feeds/container';
    if (this.viewScheduled) {
      endpoint = 'api/v2/feeds/scheduled';
    }

    try {
<<<<<<< HEAD
      const limit = isPlatformBrowser(this.platformId) ? 12 : 2; // Only load a couple posts with SSR

      const { entities, next } = await this.feedsService.get({
        endpoint: `api/v2/feeds/container/${this.channel.guid}/${this.type}`,
        timebased: true,
        limit,
        offset: this.offset,
        syncPageSize: limit * 20,
      });

      if (!entities || !entities.length) {
        this.moreData = false;
        this.inProgress = false;
        this.detectChanges();

        return false;
      }

      if (this.entities && !refresh) {
        this.entities.push(...entities);
      } else {
        this.entities = entities;
      }

      if (!next) {
        this.moreData = false;
      }

      this.offset = next;
=======
      this.feedsService
        .setEndpoint(`${endpoint}/${this.channel.guid}/${this.type}`)
        .setLimit(12)
        .fetch();

      this.getScheduledCount();
>>>>>>> 52608901
    } catch (e) {
      console.error('ChannelsSortedComponent.load', e);
    }

    this.detectChanges();
  }

  loadNext() {
    if (
      this.feedsService.canFetchMore &&
      !this.feedsService.inProgress.getValue() &&
      this.feedsService.offset.getValue()
    ) {
      this.feedsService.fetch(); // load the next 150 in the background
    }
    this.feedsService.loadMore();
  }

  setFilter(type: string) {
    this.onChangeType.emit(type || null);
  }

  isOwner() {
    return (
      this.session.isLoggedIn() &&
      this.session.getLoggedInUser().guid == this.channel.guid
    );
  }

  isActivityFeed() {
    return this.type === 'activities';
  }

  prepend(activity: any) {
    if (!activity || !this.isActivityFeed()) {
      return;
    }

    if (activity.time_created > Date.now() / 1000) {
      this.scheduledCount += 1;
    }

    this.entities.unshift(activity);

    let feedItem = {
      entity: activity,
      urn: activity.urn,
      guid: activity.guid,
    };

    // Todo: Move to FeedsService
    this.feedsService.rawFeed.next([
      ...[feedItem],
      ...this.feedsService.rawFeed.getValue(),
    ]);

    this.detectChanges();
  }

  canDeactivate() {
    if (!this.poster || !this.poster.attachment) {
      return true;
    }

    const progress = this.poster.attachment.getUploadProgress();

    if (progress > 0 && progress < 100) {
      return confirm('Your file is still uploading. Are you sure?');
    }

    return true;
  }

  detectChanges() {
    this.cd.markForCheck();
    this.cd.detectChanges();
  }

  toggleScheduled() {
    this.viewScheduled = !this.viewScheduled;
    this.load(true);
  }

  async getScheduledCount() {
    const url = `api/v2/feeds/scheduled/${this.channel.guid}/count`;
    const response: any = await this.client.get(url);
    this.scheduledCount = response.count;
    this.detectChanges();
  }
}<|MERGE_RESOLUTION|>--- conflicted
+++ resolved
@@ -9,25 +9,16 @@
   ViewChild,
   SkipSelf,
   Injector,
-<<<<<<< HEAD
   Inject,
   PLATFORM_ID,
-} from "@angular/core";
+} from '@angular/core';
 import { isPlatformBrowser } from '@angular/common';
-import { FeedsService } from "../../../common/services/feeds.service";
-import { Session } from "../../../services/session";
-import { PosterComponent } from "../../newsfeed/poster/poster.component";
-import { SortedService } from "./sorted.service";
-import { ClientMetaService } from "../../../common/services/client-meta.service";
-=======
-} from '@angular/core';
 import { FeedsService } from '../../../common/services/feeds.service';
 import { Session } from '../../../services/session';
 import { PosterComponent } from '../../newsfeed/poster/poster.component';
 import { SortedService } from './sorted.service';
 import { ClientMetaService } from '../../../common/services/client-meta.service';
 import { Client } from '../../../services/api';
->>>>>>> 52608901
 
 @Component({
   selector: 'm-channel--sorted',
@@ -86,11 +77,8 @@
     protected clientMetaService: ClientMetaService,
     @SkipSelf() injector: Injector,
     protected cd: ChangeDetectorRef,
-<<<<<<< HEAD
     @Inject(PLATFORM_ID) private platformId,
-=======
     public client: Client
->>>>>>> 52608901
   ) {
     this.clientMetaService
       .inherit(injector)
@@ -120,44 +108,14 @@
     }
 
     try {
-<<<<<<< HEAD
-      const limit = isPlatformBrowser(this.platformId) ? 12 : 2; // Only load a couple posts with SSR
-
-      const { entities, next } = await this.feedsService.get({
-        endpoint: `api/v2/feeds/container/${this.channel.guid}/${this.type}`,
-        timebased: true,
-        limit,
-        offset: this.offset,
-        syncPageSize: limit * 20,
-      });
-
-      if (!entities || !entities.length) {
-        this.moreData = false;
-        this.inProgress = false;
-        this.detectChanges();
-
-        return false;
-      }
-
-      if (this.entities && !refresh) {
-        this.entities.push(...entities);
-      } else {
-        this.entities = entities;
-      }
-
-      if (!next) {
-        this.moreData = false;
-      }
-
-      this.offset = next;
-=======
+      const limit = isPlatformBrowser(this.platformId) ? 12 : 2;
+
       this.feedsService
         .setEndpoint(`${endpoint}/${this.channel.guid}/${this.type}`)
-        .setLimit(12)
+        .setLimit(limit)
         .fetch();
 
       this.getScheduledCount();
->>>>>>> 52608901
     } catch (e) {
       console.error('ChannelsSortedComponent.load', e);
     }
