--- conflicted
+++ resolved
@@ -62,10 +62,6 @@
     ChannelFeedComponent,
     ChannelSidebar,
     ChannelSidebarV2Component,
-<<<<<<< HEAD
-    ExplicitOverlayComponent,
-=======
->>>>>>> b7f90a1d
     ChannelSortedComponent,
     ChannelSortedModuleComponent,
     ChannelStatsComponent,
