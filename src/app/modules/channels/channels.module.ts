import { NgModule } from '@angular/core';
import { CommonModule as NgCommonModule } from '@angular/common';
import { RouterModule, Routes } from '@angular/router';
import {
  FormsModule as NgFormsModule,
  ReactiveFormsModule,
} from '@angular/forms';

import { CommonModule } from '../../common/common.module';
import { LegacyModule } from '../legacy/legacy.module';
import { MessengerModule } from '../messenger/messenger.module';
import { WireModule } from '../wire/wire.module';
import { OnboardingModule } from '../onboarding/onboarding.module';

import { ChannelModulesComponent } from './modules/modules';
import { ChannelSupporters } from './supporters/supporters';
import { ChannelSubscribers } from './subscribers/subscribers';
import { ChannelSubscriptions } from './subscriptions/subscriptions';
import { ChannelSidebar } from './sidebar/sidebar';
import { ChannelFeedComponent } from './feed/feed';
import { ChannelSocialProfiles } from './social-profiles/social-profiles';
import { ChannelComponent } from './channel.component';
import { ChannelsTileComponent } from './tile/tile.component';
import { PosterModule } from '../newsfeed/poster/poster.module';
import { NewsfeedModule } from '../newsfeed/newsfeed.module';
import { HashtagsModule } from '../hashtags/hashtags.module';
import { ChannelSortedComponent } from './sorted/sorted.component';
import { ChannelSortedModuleComponent } from './sorted/module.component';
import { ReferralsModule } from '../wallet/tokens/referrals/referrals.module';
import { ChannelSidebarV2Component } from './sidebar-v2/sidebar-v2.component';
import { ChannelStatsComponent } from './sidebar-v2/stats/channel-stats.component';
import { ChannelBiofieldsComponent } from './sidebar-v2/biofields/biofields.component';

const routes: Routes = [
  { path: 'channels', redirectTo: '/newsfeed/global/top', pathMatch: 'full' },
];

@NgModule({
  imports: [
    NgCommonModule,
    NgFormsModule,
    ReactiveFormsModule,
    CommonModule,
    RouterModule.forChild(routes),
    LegacyModule,
    MessengerModule,
    WireModule,
    OnboardingModule,
    PosterModule,
    NewsfeedModule,
    HashtagsModule,
    ReferralsModule,
  ],
  declarations: [
    ChannelModulesComponent,
    ChannelComponent,
    ChannelSupporters,
    ChannelSubscribers,
    ChannelSubscriptions,
    ChannelSocialProfiles,
    ChannelsTileComponent,
    ChannelFeedComponent,
    ChannelSidebar,
<<<<<<< HEAD
    ChannelSidebarV2Component,
    ExplicitOverlayComponent,
=======
>>>>>>> adfa43de
    ChannelSortedComponent,
    ChannelSortedModuleComponent,
    ChannelStatsComponent,
    ChannelBiofieldsComponent,
  ],
  exports: [
    ChannelModulesComponent,
    ChannelSupporters,
    ChannelSubscribers,
    ChannelSubscriptions,
    ChannelSocialProfiles,
    ChannelFeedComponent,
    ChannelSidebar,
    ChannelSidebarV2Component,
    ChannelComponent,
  ],
  entryComponents: [ChannelComponent],
})
export class ChannelsModule {}<|MERGE_RESOLUTION|>--- conflicted
+++ resolved
@@ -61,11 +61,7 @@
     ChannelsTileComponent,
     ChannelFeedComponent,
     ChannelSidebar,
-<<<<<<< HEAD
     ChannelSidebarV2Component,
-    ExplicitOverlayComponent,
-=======
->>>>>>> adfa43de
     ChannelSortedComponent,
     ChannelSortedModuleComponent,
     ChannelStatsComponent,
