--- conflicted
+++ resolved
@@ -138,7 +138,6 @@
   .m-channel--closed {
     margin: 100px auto;
 
-<<<<<<< HEAD
     minds-avatar {
       margin: -75px auto 0;
 
@@ -159,8 +158,6 @@
       }
     }
 
-=======
->>>>>>> ca4ab8bd
     h3 {
       font-size: 26px;
       text-align: center;
