///<reference path="../../../../node_modules/@types/jasmine/index.d.ts"/>
import {
  async,
  ComponentFixture,
  fakeAsync,
  TestBed,
  tick,
} from '@angular/core/testing';

import { MockComponent, MockDirective, MockService } from '../../utils/mock';

import { CommonModule as NgCommonModule } from '@angular/common';
import { Router, ActivatedRoute } from '@angular/router';
import { RouterTestingModule } from '@angular/router/testing';
import { Client } from '../../services/api/client';
import { By, Title } from '@angular/platform-browser';
import { clientMock } from '../../../tests/client-mock.spec';
import { uploadMock } from '../../../tests/upload-mock.spec';
import { sessionMock } from '../../../tests/session-mock.spec';
import { MaterialMock } from '../../../tests/material-mock.spec';
import { FormsModule } from '@angular/forms';
import { MaterialSwitchMock } from '../../../tests/material-switch-mock.spec';
import { ChannelComponent } from './channel.component';
import { Upload } from '../../services/api';
import { Session } from '../../services/session';
import { scrollServiceMock } from '../../../tests/scroll-service-mock.spec';
import { ScrollService } from '../../services/ux/scroll';
import { recentServiceMock } from '../../../tests/minds-recent-service-mock.spec';
import { RecentService } from '../../services/ux/recent';
import { contextServiceMock } from '../../../tests/context-service-mock.spec';
import { ContextService } from '../../services/context.service';
import { from } from 'rxjs/internal/observable/from';
import { IfFeatureDirective } from '../../common/directives/if-feature.directive';
import { FeaturesService } from '../../services/features.service';
import { featuresServiceMock } from '../../../tests/features-service-mock.spec';
import { BlockListService } from '../../common/services/block-list.service';
import { ChannelMode } from '../../interfaces/entities';
import { ClientMetaService } from '../../common/services/client-meta.service';
import { clientMetaServiceMock } from '../../../tests/client-meta-service-mock.spec';
import { MetaService } from '../../common/services/meta.service';
import { SiteService } from '../../common/services/site.service';
import { ConfigsService } from '../../common/services/configs.service';

describe('ChannelComponent', () => {
  let comp: ChannelComponent;
  let fixture: ComponentFixture<ChannelComponent>;

  beforeEach(async(() => {
    TestBed.configureTestingModule({
      declarations: [
        MaterialMock,
        MaterialSwitchMock,
        ChannelComponent,
        MockComponent({
          selector: 'm-channel--supporters',
          inputs: ['channel'],
        }),
        MockComponent({
          selector: 'm-channel--subscriptions',
          inputs: ['channel'],
        }),
        MockComponent({
          selector: 'm-channel--subscribers',
          inputs: ['channel'],
        }),
        MockComponent({
          selector: 'm-channel--carousel',
          inputs: ['banners', 'editMode'],
        }),
        MockComponent({
          selector: 'm-channel--feed',
          inputs: ['user', 'isSorting', 'algorithm', 'period', 'customType'],
        }),
        MockComponent({
          selector: 'm-channel--sidebar',
          inputs: ['user', 'editing'],
        }),
        MockComponent({
          selector: 'm-channel__sidebarv2',
          inputs: ['user', 'editing'],
          template: '',
        }),
        MockComponent({
          selector: 'm-channel--explicit-overlay',
          inputs: ['channel'],
        }),
        MockComponent({
          selector: 'm-sort-selector',
          inputs: ['algorithm', 'period', 'customType'],
          outputs: ['onChange'],
        }),
        MockComponent({
          selector: 'm-channel--sorted',
          inputs: ['channel', 'type'],
          outputs: ['onChangeType'],
        }),
        IfFeatureDirective,
      ],
      imports: [FormsModule, RouterTestingModule, NgCommonModule],
      providers: [
        { provide: Client, useValue: clientMock },
        { provide: Upload, useValue: uploadMock },
        { provide: Session, useValue: sessionMock },
        { provide: MetaService, useValue: MockService(MetaService) },
        { provide: ScrollService, useValue: scrollServiceMock },
        { provide: RecentService, useValue: recentServiceMock },
        { provide: ContextService, useValue: contextServiceMock },
        {
          provide: ActivatedRoute,
          useValue: {
            params: from([{ filter: 'feed', username: 'username' }]),
          },
        },
        { provide: BlockListService, useValue: MockService(BlockListService) },
        { provide: ClientMetaService, useValue: clientMetaServiceMock },
<<<<<<< HEAD
        { provide: FeaturesService, useValue: featuresServiceMock },
=======
        ConfigsService,
>>>>>>> 759cb8aa
      ],
    }).compileComponents(); // compile template and css
  }));

  beforeEach(done => {
    jasmine.MAX_PRETTY_PRINT_DEPTH = 10;
    jasmine.clock().uninstall();
    jasmine.clock().install();

    fixture = TestBed.createComponent(ChannelComponent);
    clientMock.response = {};
    uploadMock.response = {};
    featuresServiceMock.mock('es-feeds', false);
    featuresServiceMock.mock('top-feeds', false);
    featuresServiceMock.mock('channel-filter-feeds', false);
    featuresServiceMock.mock('navigation-2020', false);

    comp = fixture.componentInstance;
    comp.username = 'username';
    comp.user = {
      guid: 'guidguid',
      name: 'name',
      username: 'username',
      icontime: 11111,
      subscribers_count: 182,
      impressions: 18200,
      mode: ChannelMode.PUBLIC,
      avatar_url: {
        tiny: 'thumbs',
        small: 'thumbs',
        medium: 'thumbs',
        large: 'thumbs',
        master: 'thumbs',
      },
    };
    comp.editing = false;
    fixture.detectChanges();

    clientMock.response[`api/v1/channel/username`] = {
      status: 'success',
      channel: {
        guid: 'guidguid',
        name: 'name',
        username: 'username',
        icontime: 11111,
        subscribers_count: 182,
        impressions: 18200,
      },
    };

    clientMock.response['api/v1/channel/info'] = { status: 'success' };

    if (fixture.isStable()) {
      done();
    } else {
      fixture.whenStable().then(() => {
        done();
      });
    }
  });

  afterEach(() => {
    jasmine.clock().uninstall();
  });

  it('elements should be present in channel page, different filters should load the expected component', () => {
    const carousel = fixture.debugElement.query(By.css('m-channel--carousel'));
    const sidebar = fixture.debugElement.query(By.css('m-channel--sidebar'));
    const feed = fixture.debugElement.query(By.css('m-channel--feed'));
    expect(carousel).not.toBeNull();
    expect(sidebar).not.toBeNull();
    expect(feed).not.toBeNull();
    comp.filter = 'supporters';
    fixture.detectChanges();
    const supporters = fixture.debugElement.query(
      By.css('m-channel--supporters')
    );
    expect(supporters).not.toBeNull();
    comp.filter = 'subscribers';
    fixture.detectChanges();
    const subscribers = fixture.debugElement.query(
      By.css('m-channel--subscriptions')
    );
    expect(supporters).not.toBeNull();
    comp.filter = 'subscriptors';
    fixture.detectChanges();
    const subscriptors = fixture.debugElement.query(
      By.css('minds-channel-subscriptors')
    );
    expect(supporters).not.toBeNull();
  });

  it('should load() on init', () => {
    comp.load();
    fixture.detectChanges();
    expect(clientMock.get.calls.mostRecent().args[0]).toEqual(
      'api/v1/channel/username'
    );
  });

  it('toggle editing should upload', fakeAsync(() => {
    clientMock.response['api/v1/channel/info'] = { status: 'success' };
    comp.editing = true;
    comp.toggleEditing();
    tick();
    fixture.detectChanges();

    expect(comp.editing).toBe(false);
    expect(clientMock.post.calls.mostRecent().args[0]).toEqual(
      'api/v1/channel/info'
    );
  }));

  it('update carousel makes post call if arg is correct', () => {
    let arg = [{ guid: '1111', top: '111', file: {} }];
    comp.toggleEditing();
    fixture.detectChanges();
    expect(comp.editing).toBe(true);
    comp.updateCarousels(arg);
    fixture.detectChanges();
    expect(uploadMock.post.calls.mostRecent().args[0]).toEqual(
      'api/v1/channel/carousel'
    );
  });

  it('remove carousel makes delete call if arg is correct', () => {
    let arg = { guid: '1111', top: '111', file: {} };
    comp.toggleEditing();
    fixture.detectChanges();
    expect(comp.editing).toBe(true);
    comp.removeCarousel(arg);
    fixture.detectChanges();
    expect(clientMock.delete.calls.mostRecent().args[0]).toEqual(
      'api/v1/channel/carousel/1111'
    );
  });

  it('unblock should make the request ', () => {
    comp.unBlock();
    fixture.detectChanges();
    expect(clientMock.delete.calls.mostRecent().args[0]).toEqual(
      'api/v1/block/guidguid'
    );
  });
});<|MERGE_RESOLUTION|>--- conflicted
+++ resolved
@@ -111,13 +111,10 @@
             params: from([{ filter: 'feed', username: 'username' }]),
           },
         },
+        { provide: FeaturesService, useValue: featuresServiceMock },
         { provide: BlockListService, useValue: MockService(BlockListService) },
         { provide: ClientMetaService, useValue: clientMetaServiceMock },
-<<<<<<< HEAD
-        { provide: FeaturesService, useValue: featuresServiceMock },
-=======
         ConfigsService,
->>>>>>> 759cb8aa
       ],
     }).compileComponents(); // compile template and css
   }));
