///<reference path="../../../../node_modules/@types/jasmine/index.d.ts"/>
import {
  async,
  ComponentFixture,
  fakeAsync,
  TestBed,
  tick,
} from '@angular/core/testing';

import { MockComponent, MockDirective, MockService } from '../../utils/mock';

import { CommonModule as NgCommonModule } from '@angular/common';
import { Router, ActivatedRoute } from '@angular/router';
import { RouterTestingModule } from '@angular/router/testing';
import { Client } from '../../services/api/client';
import { By, Title } from '@angular/platform-browser';
import { clientMock } from '../../../tests/client-mock.spec';
import { uploadMock } from '../../../tests/upload-mock.spec';
import { sessionMock } from '../../../tests/session-mock.spec';
import { MaterialMock } from '../../../tests/material-mock.spec';
import { FormsModule } from '@angular/forms';
import { MaterialSwitchMock } from '../../../tests/material-switch-mock.spec';
import { ChannelComponent } from './channel.component';
import { Upload } from '../../services/api';
import { Session } from '../../services/session';
import { scrollServiceMock } from '../../../tests/scroll-service-mock.spec';
import { ScrollService } from '../../services/ux/scroll';
import { recentServiceMock } from '../../../tests/minds-recent-service-mock.spec';
import { RecentService } from '../../services/ux/recent';
import { contextServiceMock } from '../../../tests/context-service-mock.spec';
import { ContextService } from '../../services/context.service';
import { from } from 'rxjs/internal/observable/from';
import { IfFeatureDirective } from '../../common/directives/if-feature.directive';
import { FeaturesService } from '../../services/features.service';
import { featuresServiceMock } from '../../../tests/features-service-mock.spec';
import { BlockListService } from '../../common/services/block-list.service';
import { ChannelMode } from '../../interfaces/entities';
import { ClientMetaService } from '../../common/services/client-meta.service';
import { clientMetaServiceMock } from '../../../tests/client-meta-service-mock.spec';
import { MetaService } from '../../common/services/meta.service';
import { SiteService } from '../../common/services/site.service';
import { ConfigsService } from '../../common/services/configs.service';

describe('ChannelComponent', () => {
  let comp: ChannelComponent;
  let fixture: ComponentFixture<ChannelComponent>;

  beforeEach(async(() => {
    TestBed.configureTestingModule({
      declarations: [
        MaterialMock,
        MaterialSwitchMock,
        ChannelComponent,
        MockComponent({
          selector: 'm-channel--supporters',
          inputs: ['channel'],
        }),
        MockComponent({
          selector: 'm-channel--subscriptions',
          inputs: ['channel'],
        }),
        MockComponent({
          selector: 'm-channel--subscribers',
          inputs: ['channel'],
        }),
        MockComponent({
          selector: 'm-channel--carousel',
          inputs: ['banners', 'editMode'],
        }),
        MockComponent({
          selector: 'm-channel--feed',
          inputs: ['user', 'isSorting', 'algorithm', 'period', 'customType'],
        }),
        MockComponent({
          selector: 'm-channel--sidebar',
          inputs: ['user', 'editing'],
        }),
        MockComponent({
          selector: 'm-channel__sidebarv2',
          inputs: ['user', 'editing'],
          template: '',
        }),
        MockComponent({
<<<<<<< HEAD
          selector: 'm-channel--explicit-overlay',
          inputs: ['channel'],
=======
          selector: 'm-explicit-overlay',
          inputs: ['entity'],
>>>>>>> b7f90a1d
        }),
        MockComponent({
          selector: 'm-sort-selector',
          inputs: ['algorithm', 'period', 'customType'],
          outputs: ['onChange'],
        }),
        MockComponent({
          selector: 'm-channel--sorted',
          inputs: ['channel', 'type'],
          outputs: ['onChangeType'],
        }),
        IfFeatureDirective,
      ],
      imports: [FormsModule, RouterTestingModule, NgCommonModule],
      providers: [
        { provide: Client, useValue: clientMock },
        { provide: Upload, useValue: uploadMock },
        { provide: Session, useValue: sessionMock },
        MetaService,
        SiteService,
        { provide: ScrollService, useValue: scrollServiceMock },
        { provide: RecentService, useValue: recentServiceMock },
        { provide: ContextService, useValue: contextServiceMock },
        {
          provide: ActivatedRoute,
          useValue: {
            params: from([{ filter: 'feed', username: 'username' }]),
          },
        },
        { provide: FeaturesService, useValue: featuresServiceMock },
        { provide: BlockListService, useValue: MockService(BlockListService) },
        { provide: ClientMetaService, useValue: clientMetaServiceMock },
        { provide: ConfigsService, useValue: MockService(ConfigsService) },
      ],
    }).compileComponents(); // compile template and css
  }));

  beforeEach(done => {
    jasmine.MAX_PRETTY_PRINT_DEPTH = 10;
    jasmine.clock().uninstall();
    jasmine.clock().install();

    fixture = TestBed.createComponent(ChannelComponent);
    clientMock.response = {};
    uploadMock.response = {};
    featuresServiceMock.mock('es-feeds', false);
    featuresServiceMock.mock('top-feeds', false);
    featuresServiceMock.mock('channel-filter-feeds', false);
    featuresServiceMock.mock('navigation', false);

    comp = fixture.componentInstance;
    comp.username = 'username';
    comp.user = {
      guid: 'guidguid',
      name: 'name',
      username: 'username',
      icontime: 11111,
      subscribers_count: 182,
      impressions: 18200,
      mode: ChannelMode.PUBLIC,
      avatar_url: {
        tiny: 'thumbs',
        small: 'thumbs',
        medium: 'thumbs',
        large: 'thumbs',
        master: 'thumbs',
      },
      nsfw: [],
    };
    comp.editing = false;
    fixture.detectChanges();

    clientMock.response[`api/v1/channel/username`] = {
      status: 'success',
      channel: {
        guid: 'guidguid',
        name: 'name',
        username: 'username',
        icontime: 11111,
        subscribers_count: 182,
        impressions: 18200,
      },
    };

    clientMock.response['api/v1/channel/info'] = { status: 'success' };

    if (fixture.isStable()) {
      done();
    } else {
      fixture.whenStable().then(() => {
        done();
      });
    }
  });

  afterEach(() => {
    jasmine.clock().uninstall();
  });

  it('elements should be present in channel page, different filters should load the expected component', () => {
    const carousel = fixture.debugElement.query(By.css('m-channel--carousel'));
    const sidebar = fixture.debugElement.query(By.css('m-channel--sidebar'));
    const feed = fixture.debugElement.query(By.css('m-channel--feed'));
    expect(carousel).not.toBeNull();
    expect(sidebar).not.toBeNull();
    expect(feed).not.toBeNull();
    comp.filter = 'supporters';
    fixture.detectChanges();
    const supporters = fixture.debugElement.query(
      By.css('m-channel--supporters')
    );
    expect(supporters).not.toBeNull();
    comp.filter = 'subscribers';
    fixture.detectChanges();
    const subscribers = fixture.debugElement.query(
      By.css('m-channel--subscriptions')
    );
    expect(supporters).not.toBeNull();
    comp.filter = 'subscriptors';
    fixture.detectChanges();
    const subscriptors = fixture.debugElement.query(
      By.css('minds-channel-subscriptors')
    );
    expect(supporters).not.toBeNull();
  });

  it('should load() on init', () => {
    comp.load();
    fixture.detectChanges();
    expect(clientMock.get.calls.mostRecent().args[0]).toEqual(
      'api/v1/channel/username'
    );
  });

  it('toggle editing should upload', fakeAsync(() => {
    clientMock.response['api/v1/channel/info'] = { status: 'success' };
    comp.editing = true;
    comp.toggleEditing();
    tick();
    fixture.detectChanges();

    expect(comp.editing).toBe(false);
    expect(clientMock.post.calls.mostRecent().args[0]).toEqual(
      'api/v1/channel/info'
    );
  }));

  it('update carousel makes post call if arg is correct', () => {
    let arg = [{ guid: '1111', top: '111', file: {} }];
    comp.toggleEditing();
    fixture.detectChanges();
    expect(comp.editing).toBe(true);
    comp.updateCarousels(arg);
    fixture.detectChanges();
    expect(uploadMock.post.calls.mostRecent().args[0]).toEqual(
      'api/v1/channel/carousel'
    );
  });

  it('remove carousel makes delete call if arg is correct', () => {
    let arg = { guid: '1111', top: '111', file: {} };
    comp.toggleEditing();
    fixture.detectChanges();
    expect(comp.editing).toBe(true);
    comp.removeCarousel(arg);
    fixture.detectChanges();
    expect(clientMock.delete.calls.mostRecent().args[0]).toEqual(
      'api/v1/channel/carousel/1111'
    );
  });

  it('unblock should make the request ', () => {
    comp.unBlock();
    fixture.detectChanges();
    expect(clientMock.delete.calls.mostRecent().args[0]).toEqual(
      'api/v1/block/guidguid'
    );
  });
});<|MERGE_RESOLUTION|>--- conflicted
+++ resolved
@@ -81,13 +81,8 @@
           template: '',
         }),
         MockComponent({
-<<<<<<< HEAD
-          selector: 'm-channel--explicit-overlay',
-          inputs: ['channel'],
-=======
           selector: 'm-explicit-overlay',
           inputs: ['entity'],
->>>>>>> b7f90a1d
         }),
         MockComponent({
           selector: 'm-sort-selector',
