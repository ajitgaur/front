--- conflicted
+++ resolved
@@ -143,18 +143,17 @@
           [ngClass]="{ 'is-active': filter === 'subscriptions' }"
           i18n="@@MINDS__CHANNELS__SUBSCRIPTIONS_WITH_COUNT"
         >
-<<<<<<< HEAD
+          Subscriptions ({{ user.subscriptions_count }})
+        </a>
+
         <a
           [routerLink]="['/', user.username, 'requests']"
           *ngIf="user.mode === 2 && user.guid == session.getLoggedInUser().guid"
           class="mdl-tabs__tab"
           [ngClass]="{ 'is-active': filter === 'requests' }"
-          >Requests</a
-        >
-=======
-          Subscriptions ({{ user.subscriptions_count }})
-        </a>
->>>>>>> cab480dd
+        >
+          Requests
+        </a>
       </div>
     </div>
 
@@ -182,18 +181,17 @@
           [ngClass]="{ 'is-active': filter === 'subscriptions' }"
           i18n="@@MINDS__CHANNELS__SUBSCRIPTIONS_WITH_COUNT"
         >
-<<<<<<< HEAD
+          Subscriptions ({{ user.subscriptions_count }})
+        </a>
+
         <a
           [routerLink]="['/', user.username, 'requests']"
           *ngIf="user.mode === 2 && user.guid == session.getLoggedInUser().guid"
           class="mdl-tabs__tab"
           [ngClass]="{ 'is-active': filter === 'requests' }"
-          >Requests</a
-        >
-=======
-          Subscriptions ({{ user.subscriptions_count }})
-        </a>
->>>>>>> cab480dd
+        >
+          Requests
+        </a>
       </div>
     </div>
 
