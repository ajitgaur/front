--- conflicted
+++ resolved
@@ -353,18 +353,12 @@
     [owner]="user"
     type="image"
     [linksTo]="['/media/images', user.username]"
-<<<<<<< HEAD
-    *mIfBrowser
-    >
-
-    <a class="mdl-card__supporting-text mdl-color-text--grey-600" [routerLink]="['/media/images', user.username]">
-=======
+    *mIfBrowser
   >
     <a
       class="mdl-card__supporting-text mdl-color-text--grey-600"
       [routerLink]="['/media/images', user.username]"
     >
->>>>>>> 52608901
       <ng-container i18n="@@M__COMMON__VIEW_MORE">View More</ng-container>
     </a>
   </m-channel--modules>
@@ -372,27 +366,17 @@
   <div class="minds-spacer-2x"></div>
 
   <!-- videos  -->
-<<<<<<< HEAD
-  <m-channel--modules 
-=======
   <m-channel--modules
->>>>>>> 52608901
     [owner]="user"
     type="video"
     limit="9"
     [linksTo]="['/media/videos', user.username]"
-<<<<<<< HEAD
-    *mIfBrowser
-    >
-
-    <a class="mdl-card__supporting-text mdl-color-text--grey-600" [routerLink]="['/media/videos', user.username]">
-=======
+    *mIfBrowser
   >
     <a
       class="mdl-card__supporting-text mdl-color-text--grey-600"
       [routerLink]="['/media/videos', user.username]"
     >
->>>>>>> 52608901
       <ng-container i18n="@@M__COMMON__VIEW_MORE">View More</ng-container>
     </a>
   </m-channel--modules>
@@ -405,18 +389,12 @@
     type="blog"
     limit="3"
     [linksTo]="['/blog', user.username]"
-<<<<<<< HEAD
-    *mIfBrowser
-    >
-
-    <a class="mdl-card__supporting-text mdl-color-text--grey-600" [routerLink]="['/blog', user.username]">
-=======
+    *mIfBrowser
   >
     <a
       class="mdl-card__supporting-text mdl-color-text--grey-600"
       [routerLink]="['/blog', user.username]"
     >
->>>>>>> 52608901
       <ng-container i18n="@@M__COMMON__VIEW_MORE">View More</ng-container>
     </a>
   </m-channel--modules>
