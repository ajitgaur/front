--- conflicted
+++ resolved
@@ -13,13 +13,10 @@
 import { MindsChannelResponse } from '../../interfaces/responses';
 import { ChannelFeedComponent } from './feed/feed'
 import { ContextService } from '../../services/context.service';
-<<<<<<< HEAD
 import { FeaturesService } from "../../services/features.service";
-=======
 import { PosterComponent } from '../newsfeed/poster/poster.component';
 import { Observable } from 'rxjs';
 import { DialogService } from  '../../common/services/confirm-leave-dialog.service'
->>>>>>> 60091f87
 
 @Component({
   moduleId: module.id,
@@ -239,7 +236,6 @@
       .store('recent', this.user, (entry) => entry.guid == this.user.guid)
       .splice('recent', 50);
   }
-<<<<<<< HEAD
 
   setSort(algorithm: string, period: string | null, customType: string | null) {
     if (algorithm === 'latest') {
@@ -270,8 +266,9 @@
 
     route.push(params);
     this.router.navigate(route);
-=======
-  
+
+  }
+
   /**
     * canDeactivate() 
     * Determines whether a page can be deactivated.
@@ -286,7 +283,6 @@
     }
 
     return this.dialogService.confirm('Discard changes?');
->>>>>>> 60091f87
   }
 }
 
