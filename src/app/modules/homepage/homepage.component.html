<section class="m-homepage--hero">
  <div class="m-homepage--hero--video">
    <video autoplay muted loop *ngIf="!videoError; else fallback">
      <source
        [src]="minds.cdn_assets_url + 'assets/videos/what-1/what-1.mp4'"
        type="video/mp4"
        (error)="onSourceError()"
      />
    </video>
    <ng-template #fallback>
      <img [src]="minds.cdn_assets_url + 'assets/photos/cover.png'" />
    </ng-template>
  </div>

  <div class="m-homepage--hero--inner">
    <div class="m-homepage--hero--overlay"></div>

    <div class="m-homepage--hero--slogans">
      <h1 i18n="@@M__SOCIAL_NETWORK_SLOGAN">Where minds gather</h1>
      <h3 i18n="@@MINDS__HOME__HOMEPAGE__LAUNCH_CTA">
        The leading open source social network for Internet freedom. Earn crypto
        and free promotion for your contributions.
      </h3>
    </div>

    <div class="m-homepage--signup" [hidden]="session.isLoggedIn()">
      <minds-form-register
        (done)="registered()"
        parentId="/"
      ></minds-form-register>

      <div class="m-homepage--app-buttons">
        <div class="m-homepage--app-buttons__iosBanner">
          <a
            href="https://geo.itunes.apple.com/us/app/minds-com/id961771928?mt=8&amp;uo=6"
          >
            <img
              src="https://devimages-cdn.apple.com/app-store/marketing/guidelines/images/badge-download-on-the-app-store.svg"
              alt="iOS App"
            />
          </a>
        </div>

        <m-androidApp__download></m-androidApp__download>
      </div>
    </div>
  </div>
</section>

<<<<<<< HEAD
<section class="m-homepage--section m-homepage" style="padding-top:0; padding-bottom: 0;">

  <div class="m-homepage--section--grid">
    <h2 style="text-align: center; width: 100%" i18n="@@MINDS__HOME__HOMEPAGE__OUT_CORE_PRINCIPLES">Our core principles</h2>
  </div>

  <div class="m-homepage--section--grid">
    <div class="m-homepage--section--grid-col">
      <i class="material-icons">language</i>
      <h4 class="" i18n="@@HOMEPAGE__NONPARTISAN_SUBTITLE">
        Nonpartisan (r)evolution of ideas and <b>global consciousness</b>
      </h4>
    </div>
    <div class="m-homepage--section--grid-col">
      <i class="material-icons">record_voice_over</i>
      <h4 class="" i18n="@@HOMEPAGE__REAL_WORLD_SOLUTIONS_SUBTITLE">
        <b>Real world solutions</b> with free speech,
          co-ownership and open discourse
      </h4>
    </div>
    <div class="m-homepage--section--grid-col">
      <i class="material-icons">favorite</i>
      <h4 class="" i18n="@@HOMEPAGE__PRIVACY_AND_TRANSPARENCY_SUBTITLE">
        Privacy and transparency with encryption and
        <b>open source software</b>
      </h4>
    </div>
  </div>

</section>

<section class="m-marketing--section" style="padding-top: 8px; padding-bottom: 16px;">
     <div class="m-blockchain--marketing--links">
      <a class="m-btn m-btn--slim m-btn--action" target="_blank" href="https://cdn-assets.minds.com/front/dist/assets/documents/Whitepaper-v0.3.pdf">Whitepaper (PDF)</a>
      <a class="m-btn m-btn--slim m-btn--action" target="_blank" routerLink="/tokens">Get Tokens</a>
    </div>
</section>

<span class="mdl-color--grey-100" style="width: 100%; height: 1px; display: block;"></span>

<div class="mdl-grid mdl-grid--no-spacing m-homepage--stream" *mIfBrowser>

    <h4 class="mdl-color-text--blue-grey-200 mdl-cell--12-col" i18n="@@HOMEPAGE__FEATURED_POSTS_TITLE">Featured Posts</h4>
    <section class="mdl-cell mdl-cell--4-col">
      <minds-activity [object]="activity"  *ngFor="let activity of stream[1]"></minds-activity>
    </section>

    <section class="mdl-cell mdl-cell--4-col">
      <minds-activity [object]="activity"  *ngFor="let activity of stream[2]"></minds-activity>
    </section>

    <section class="mdl-cell mdl-cell--4-col">
      <minds-activity [object]="activity"  *ngFor="let activity of stream[3]"></minds-activity>
    </section>

    <div [hidden]="!inProgress" style="width:100%; text-align:center; ">
      <div class="mdl-spinner mdl-js-spinner is-active" [mdl] style="margin: 16px auto;"></div>
    </div>

    <div class="m-homepage--fader" [hidden]="inProgress" *ngIf="false">
      <div class="m-homepage--fader--load-more" (click)="loadStream()" i18n="@@MINDS__HOME__HOMEPAGE__SEE_MORE_ACTION">Click To See more</div>
    </div>
</div>


=======
>>>>>>> 52608901
<div class="mdl-grid mdl-grid--no-spacing m-homepage--footer">
  <section class="mdl-cell mdl-cell--12-col m-footer">
    <img [src]="minds.cdn_assets_url + 'assets/logos/logo.svg'" />
    <ul class="m-footer-nav m-footer-nav-inline">
      <li
        *ngFor="let page of navigation.getItems('footer')"
        class="m-footer-nav-item "
      >
        <a
          *ngIf="page.path && page.path.indexOf('p/') > -1"
          [routerLink]="[page.path]"
          >{{ page.title }}</a
        >
        <a
          *ngIf="page.path.indexOf('p/') < 0"
          [href]="page.path"
          target="_blank"
          >{{ page.title }}</a
        >
      </li>
    </ul>
    <span class="copyright" i18n="@@M__COMMON__COPYRIGHT_YEAR"
      >&#169; Minds {{ '2019' }}</span
    >
  </section>
</div><|MERGE_RESOLUTION|>--- conflicted
+++ resolved
@@ -47,74 +47,6 @@
   </div>
 </section>
 
-<<<<<<< HEAD
-<section class="m-homepage--section m-homepage" style="padding-top:0; padding-bottom: 0;">
-
-  <div class="m-homepage--section--grid">
-    <h2 style="text-align: center; width: 100%" i18n="@@MINDS__HOME__HOMEPAGE__OUT_CORE_PRINCIPLES">Our core principles</h2>
-  </div>
-
-  <div class="m-homepage--section--grid">
-    <div class="m-homepage--section--grid-col">
-      <i class="material-icons">language</i>
-      <h4 class="" i18n="@@HOMEPAGE__NONPARTISAN_SUBTITLE">
-        Nonpartisan (r)evolution of ideas and <b>global consciousness</b>
-      </h4>
-    </div>
-    <div class="m-homepage--section--grid-col">
-      <i class="material-icons">record_voice_over</i>
-      <h4 class="" i18n="@@HOMEPAGE__REAL_WORLD_SOLUTIONS_SUBTITLE">
-        <b>Real world solutions</b> with free speech,
-          co-ownership and open discourse
-      </h4>
-    </div>
-    <div class="m-homepage--section--grid-col">
-      <i class="material-icons">favorite</i>
-      <h4 class="" i18n="@@HOMEPAGE__PRIVACY_AND_TRANSPARENCY_SUBTITLE">
-        Privacy and transparency with encryption and
-        <b>open source software</b>
-      </h4>
-    </div>
-  </div>
-
-</section>
-
-<section class="m-marketing--section" style="padding-top: 8px; padding-bottom: 16px;">
-     <div class="m-blockchain--marketing--links">
-      <a class="m-btn m-btn--slim m-btn--action" target="_blank" href="https://cdn-assets.minds.com/front/dist/assets/documents/Whitepaper-v0.3.pdf">Whitepaper (PDF)</a>
-      <a class="m-btn m-btn--slim m-btn--action" target="_blank" routerLink="/tokens">Get Tokens</a>
-    </div>
-</section>
-
-<span class="mdl-color--grey-100" style="width: 100%; height: 1px; display: block;"></span>
-
-<div class="mdl-grid mdl-grid--no-spacing m-homepage--stream" *mIfBrowser>
-
-    <h4 class="mdl-color-text--blue-grey-200 mdl-cell--12-col" i18n="@@HOMEPAGE__FEATURED_POSTS_TITLE">Featured Posts</h4>
-    <section class="mdl-cell mdl-cell--4-col">
-      <minds-activity [object]="activity"  *ngFor="let activity of stream[1]"></minds-activity>
-    </section>
-
-    <section class="mdl-cell mdl-cell--4-col">
-      <minds-activity [object]="activity"  *ngFor="let activity of stream[2]"></minds-activity>
-    </section>
-
-    <section class="mdl-cell mdl-cell--4-col">
-      <minds-activity [object]="activity"  *ngFor="let activity of stream[3]"></minds-activity>
-    </section>
-
-    <div [hidden]="!inProgress" style="width:100%; text-align:center; ">
-      <div class="mdl-spinner mdl-js-spinner is-active" [mdl] style="margin: 16px auto;"></div>
-    </div>
-
-    <div class="m-homepage--fader" [hidden]="inProgress" *ngIf="false">
-      <div class="m-homepage--fader--load-more" (click)="loadStream()" i18n="@@MINDS__HOME__HOMEPAGE__SEE_MORE_ACTION">Click To See more</div>
-    </div>
-</div>
-
-
-=======
->>>>>>> 52608901
 <div class="mdl-grid mdl-grid--no-spacing m-homepage--footer">
   <section class="mdl-cell mdl-cell--12-col m-footer">
     <img [src]="minds.cdn_assets_url + 'assets/logos/logo.svg'" />
