--- conflicted
+++ resolved
@@ -21,26 +21,16 @@
           Take back control of your social media.
         </p>
 
-<<<<<<< HEAD
-        <button
-          class="mf-button mf-button--alt m-homepage__joinButton"
-          (click)="goToOnboardingPage()"
-          i18n
-        >
-          Join Minds Now
-        </button>
-=======
         <ng-container *ngIf="!isMobile()">
           <button
             class="mf-button mf-button--alt m-homepage__joinButton m-homepage__joinButton--first"
-            (click)="goToLoginPage()"
+            (click)="goToOnboardingPage()"
             *mExperiment="'Homepage121119'; bucket: 'base'"
             i18n
           >
             Join Minds Now
           </button>
         </ng-container>
->>>>>>> fd2de775
 
         <div class="m-homepage__appButtons">
           <a
@@ -60,7 +50,7 @@
         <ng-container *ngIf="isMobile()">
           <button
             class="mf-button mf-button--alt m-homepage__joinButton"
-            (click)="goToLoginPage()"
+            (click)="goToOnboardingPage()"
             *mExperiment="'Homepage121119'; bucket: 'base'"
             i18n
           >
@@ -82,19 +72,14 @@
         class="m-grid__column-5 m-grid__column-6--tablet m-grid__column-12--mobile m-homepage__registerForm"
         *mExperiment="'Homepage121119'; bucket: 'form'"
       >
-<<<<<<< HEAD
-        <m-homepage__registerForm
-          (done)="goToOnboardingPage()"
-        ></m-homepage__registerForm>
-=======
         <minds-form-register
           [showTitle]="true"
           [showBigButton]="true"
           [showPromotions]="false"
           [showLabels]="true"
+          (done)="goToOnboardingPage()"
         >
         </minds-form-register>
->>>>>>> fd2de775
       </div>
     </div>
   </div>
@@ -227,13 +212,8 @@
 
           <div class="m-marketing__actionButtons">
             <button
-<<<<<<< HEAD
-              class="mf-button mf-button--alt"
+              class="mf-button mf-button--alt m-homepage__joinButton"
               (click)="goToOnboardingPage()"
-=======
-              class="mf-button mf-button--alt m-homepage__joinButton"
-              (click)="goToLoginPage()"
->>>>>>> fd2de775
               i18n
             >
               Join Minds Now
