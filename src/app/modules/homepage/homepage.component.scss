--- conflicted
+++ resolved
@@ -3,17 +3,12 @@
 .m-homepage--hero {
   position: relative;
 
-<<<<<<< HEAD
-  background-image: url("<%= APP_CDN %>/assets/videos/what-1/what-1.jpg");
+  background-image: url('<%= APP_CDN %>/assets/videos/what-1/what-1.jpg');
 
   @media screen and (max-width: $max-mobile) {
-    background-image: url("<%= APP_CDN %>/assets/videos/what-1/what-1-mobile.jpg");
-  }
-
-=======
-  //background-image: url(/assets/photos/circles.png);
-  background-image: url('<%= APP_CDN %>/assets/videos/what-1/what-1.jpg');
->>>>>>> 52608901
+    background-image: url('<%= APP_CDN %>/assets/videos/what-1/what-1-mobile.jpg');
+  }
+
   background-size: cover;
   background-position: center center;
 
