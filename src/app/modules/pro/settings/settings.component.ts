import {
  ChangeDetectionStrategy,
  ChangeDetectorRef,
  Component,
  ElementRef,
  OnDestroy,
  OnInit,
  ViewChild,
} from '@angular/core';
import { Subject, Subscription } from 'rxjs';
import { ProService } from '../pro.service';
import { Session } from '../../../services/session';
import { ActivatedRoute, Router } from '@angular/router';
import { MindsTitle } from '../../../services/ux/title';
import { SiteService } from '../../../common/services/site.service';
<<<<<<< HEAD
import { debounceTime } from 'rxjs/operators';
=======
import { DomSanitizer, SafeUrl } from '@angular/platform-browser';
>>>>>>> 325552f9

@Component({
  selector: 'm-pro--settings',
  changeDetection: ChangeDetectionStrategy.OnPush,
  templateUrl: 'settings.component.html',
})
export class ProSettingsComponent implements OnInit, OnDestroy {
  settings: any;

  inProgress: boolean;

  saved: boolean = false;

  currentTab:
    | 'general'
    | 'theme'
    | 'assets'
    | 'hashtags'
    | 'footer'
    | 'domain'
    | 'cancel' = 'general';

  user: string | null = null;

  isDomainValid: boolean | null = null;

  error: string;

  domainValidationSubject: Subject<any> = new Subject<any>();

  protected param$: Subscription;

<<<<<<< HEAD
  protected domainValidation$: Subscription;
=======
  @ViewChild('logoField', { static: false })
  protected logoField: ElementRef<HTMLInputElement>;

  @ViewChild('backgroundField', { static: false })
  protected backgroundField: ElementRef<HTMLInputElement>;
>>>>>>> 325552f9

  constructor(
    protected service: ProService,
    protected session: Session,
    protected router: Router,
    protected route: ActivatedRoute,
    protected cd: ChangeDetectorRef,
    protected title: MindsTitle,
    protected site: SiteService,
    protected sanitizer: DomSanitizer
  ) {}

  ngOnInit() {
    this.param$ = this.route.params.subscribe(params => {
      if (this.session.isAdmin()) {
        this.user = params['user'] || null;
      }

      this.load();
    });

    this.domainValidation$ = this.domainValidationSubject
      .pipe(debounceTime(300))
      .subscribe(() => this.validateDomain());
  }

  ngOnDestroy() {
    this.param$.unsubscribe();
    this.domainValidation$.unsubscribe();
  }

  async load() {
    this.inProgress = true;
    this.detectChanges();

    const { isActive, settings } = await this.service.get(this.user);

    if (!isActive && !this.user) {
      this.router.navigate(['/pro'], { replaceUrl: true });
      return;
    }

    this.settings = settings;

    this.title.setTitle('Pro Settings');

    this.inProgress = false;
    this.detectChanges();
  }

<<<<<<< HEAD
  async validateDomain() {
    this.isDomainValid = null;
    this.detectChanges();

    try {
      const { isValid } = await this.service.domainCheck(
        this.settings.domain,
        this.user
      );

      this.isDomainValid = isValid;
    } catch (e) {
      this.isDomainValid = null;
      this.error = (e && e.message) || 'Error checking domain';
    }

    this.detectChanges();
=======
  onAssetFileSelect(type: string, files: FileList | null) {
    if (!files || !files.item(0)) {
      this.settings[type] = null;
      this.detectChanges();
      return;
    }

    this.settings[type] = files.item(0);
    this.detectChanges();
  }

  protected async uploadAsset(
    type: string,
    file: File,
    htmlInputFileElementRef: ElementRef<HTMLInputElement> | null = null
  ): Promise<void> {
    await this.service.upload(type, file, this.user);

    if (htmlInputFileElementRef && htmlInputFileElementRef.nativeElement) {
      try {
        htmlInputFileElementRef.nativeElement.value = '';
      } catch (e) {
        console.warn(`Browser prevented ${type} field resetting`);
      }
    }
  }

  getPreviewAssetSrc(type: string): string | SafeUrl {
    if (this.settings[type]) {
      if (!this.settings[type]._mindsBlobUrl) {
        this.settings[type]._mindsBlobUrl = URL.createObjectURL(this.settings[
          type
        ] as File);
      }

      return this.sanitizer.bypassSecurityTrustUrl(
        this.settings[type]._mindsBlobUrl
      );
    }

    return this.settings[`${type}_image`];
>>>>>>> 325552f9
  }

  async save() {
    this.error = null;
    this.inProgress = true;
    this.detectChanges();

    try {
      const { logo, background, ...settings } = this.settings;

      const uploads: Promise<any>[] = [];

      if (logo) {
        uploads.push(this.uploadAsset('logo', logo, this.logoField));
        settings.has_custom_logo = true;
      }

      if (background) {
        uploads.push(
          this.uploadAsset('background', background, this.backgroundField)
        );
        settings.has_custom_background = true;
      }

      await Promise.all(uploads);

      this.settings = settings;
      await this.service.set(this.settings, this.user);
    } catch (e) {
      this.error = e.message;
    }

    this.saved = true;
    this.inProgress = false;
    this.detectChanges();
  }

  addBlankTag() {
    if (!this.settings) {
      return;
    }

    this.settings.tag_list.push({ label: '', tag: '' });
  }

  removeTag(index: number) {
    this.settings.tag_list.splice(index, 1);
  }

  addBlankFooterLink() {
    if (!this.settings) {
      return;
    }

    this.settings.footer_links.push({ title: '', href: '' });
  }

  removeFooterLink(index: number) {
    this.settings.footer_links.splice(index, 1);
  }

  detectChanges() {
    this.cd.markForCheck();
    this.cd.detectChanges();
  }

  get previewRoute() {
    return ['/pro', this.user || this.session.getLoggedInUser().username];
  }

  get ratios() {
    return this.service.ratios;
  }

  get isRemote() {
    return Boolean(this.user);
  }

  get isAdmin() {
    return this.session.isAdmin();
  }
}<|MERGE_RESOLUTION|>--- conflicted
+++ resolved
@@ -13,11 +13,8 @@
 import { ActivatedRoute, Router } from '@angular/router';
 import { MindsTitle } from '../../../services/ux/title';
 import { SiteService } from '../../../common/services/site.service';
-<<<<<<< HEAD
 import { debounceTime } from 'rxjs/operators';
-=======
 import { DomSanitizer, SafeUrl } from '@angular/platform-browser';
->>>>>>> 325552f9
 
 @Component({
   selector: 'm-pro--settings',
@@ -50,15 +47,13 @@
 
   protected param$: Subscription;
 
-<<<<<<< HEAD
   protected domainValidation$: Subscription;
-=======
+
   @ViewChild('logoField', { static: false })
   protected logoField: ElementRef<HTMLInputElement>;
 
   @ViewChild('backgroundField', { static: false })
   protected backgroundField: ElementRef<HTMLInputElement>;
->>>>>>> 325552f9
 
   constructor(
     protected service: ProService,
@@ -109,7 +104,6 @@
     this.detectChanges();
   }
 
-<<<<<<< HEAD
   async validateDomain() {
     this.isDomainValid = null;
     this.detectChanges();
@@ -127,7 +121,8 @@
     }
 
     this.detectChanges();
-=======
+  }
+
   onAssetFileSelect(type: string, files: FileList | null) {
     if (!files || !files.item(0)) {
       this.settings[type] = null;
@@ -169,7 +164,6 @@
     }
 
     return this.settings[`${type}_image`];
->>>>>>> 325552f9
   }
 
   async save() {
