--- conflicted
+++ resolved
@@ -200,7 +200,6 @@
     }
   }
 
-<<<<<<< HEAD
   [class*='m-proSettings__filePreview'] {
     position: relative;
     overflow: hidden;
@@ -211,16 +210,6 @@
     @include m-theme() {
       box-shadow: 0 1px 4px 0 rgba(themed($m-black), 0.1);
     }
-=======
-      &.m-proSettingsField__logoFilePreview {
-        padding: 16px;
-        min-width: 32px;
-        min-height: 32px;
-
-        @include m-theme() {
-          background: rgba(themed($m-black), 0.3);
-        }
->>>>>>> 422d7d5f
 
     &[class$='--logo'] {
       padding: 16px;
@@ -231,27 +220,17 @@
       }
     }
 
-<<<<<<< HEAD
     &[class$='--background'] {
+      width: 480px;
+      height: 270px;
+
+      @include m-theme() {
+        background: rgba(themed($m-black-always), 0.3);
+      }
       > img {
         width: 480px;
         height: 270px;
         object-fit: cover;
-=======
-      &.m-proSettingsField__backgroundFilePreview {
-        width: 480px;
-        height: 270px;
-
-        @include m-theme() {
-          background: rgba(themed($m-black), 0.3);
-        }
-
-        > img {
-          width: 480px;
-          height: 270px;
-          object-fit: cover;
-        }
->>>>>>> 422d7d5f
       }
     }
     &[class$='__overlay'] {
