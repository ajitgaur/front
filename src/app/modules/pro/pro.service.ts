import { Injectable } from '@angular/core';
import { Client } from '../../services/api/client';
import { Upload } from '../../services/api/upload';

@Injectable()
export class ProService {
  public readonly ratios = ['16:9', '16:10', '4:3', '1:1'];

  constructor(protected client: Client, protected uploadClient: Upload) {}

  async isActive(): Promise<boolean> {
    const result: any = await this.client.get('api/v2/pro');

    if (!result || typeof result.isActive === 'undefined') {
      throw new Error('Unable to check your Pro status');
    }

    return Boolean(result.isActive);
  }

  async disable(): Promise<boolean> {
    await this.client.delete('api/v2/pro');
    return true;
  }

  async get(remoteUser: string | null = null): Promise<{ isActive; settings }> {
    const endpoint = ['api/v2/pro/settings'];

    if (remoteUser) {
      endpoint.push(remoteUser);
    }

    const { isActive, settings } = (await this.client.get(
      endpoint.join('/'),
      {},
      { cache: false }
    )) as any;

    if (settings) {
      if (settings.tag_list) {
        settings.tag_list = settings.tag_list.map(({ tag, label }) => {
          const formattedTag = `#${tag}`;

          return { tag: formattedTag, label };
        });
      }

      if (!settings.scheme) {
        settings.scheme = 'light';
      }

      if (!settings.ratio) {
        settings.ratio = this.ratios[0];
      }
    }

    return { isActive, settings };
  }

  async set(settings, remoteUser: string | null = null): Promise<boolean> {
    const endpoint = ['api/v2/pro/settings'];

    if (remoteUser) {
      endpoint.push(remoteUser);
    }

    await this.client.post(endpoint.join('/'), settings);
    return true;
  }

<<<<<<< HEAD
  async domainCheck(
    domain: string,
    remoteUser: string | null = null
  ): Promise<{ isValid: boolean }> {
    const endpoint = ['api/v2/pro/settings/domain'];
=======
  async upload(type: string, file, remoteUser: string | null = null) {
    const endpoint = ['api/v2/pro/settings/assets', type];
>>>>>>> 325552f9

    if (remoteUser) {
      endpoint.push(remoteUser);
    }

<<<<<<< HEAD
    const { isValid } = (await this.client.get(
      endpoint.join('/'),
      {
        domain,
      },
      { cache: false }
    )) as any;

    return { isValid };
=======
    const response = (await this.uploadClient.post(endpoint.join('/'), [
      file,
    ])) as any;

    if (!response || response.status !== 'success') {
      throw new Error(response.message || 'Invalid server response');
    }

    return true;
>>>>>>> 325552f9
  }
}<|MERGE_RESOLUTION|>--- conflicted
+++ resolved
@@ -68,22 +68,16 @@
     return true;
   }
 
-<<<<<<< HEAD
   async domainCheck(
     domain: string,
     remoteUser: string | null = null
   ): Promise<{ isValid: boolean }> {
     const endpoint = ['api/v2/pro/settings/domain'];
-=======
-  async upload(type: string, file, remoteUser: string | null = null) {
-    const endpoint = ['api/v2/pro/settings/assets', type];
->>>>>>> 325552f9
 
     if (remoteUser) {
       endpoint.push(remoteUser);
     }
 
-<<<<<<< HEAD
     const { isValid } = (await this.client.get(
       endpoint.join('/'),
       {
@@ -93,7 +87,15 @@
     )) as any;
 
     return { isValid };
-=======
+  }
+
+  async upload(type: string, file, remoteUser: string | null = null) {
+    const endpoint = ['api/v2/pro/settings/assets', type];
+
+    if (remoteUser) {
+      endpoint.push(remoteUser);
+    }
+
     const response = (await this.uploadClient.post(endpoint.join('/'), [
       file,
     ])) as any;
@@ -103,6 +105,5 @@
     }
 
     return true;
->>>>>>> 325552f9
   }
 }