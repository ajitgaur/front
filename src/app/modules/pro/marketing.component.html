<div class="mf-jumpAnchor" #topAnchor></div>

<m-marketing class="m-pro__marketing" pageTitle="Minds Pro" i18n-pageTitle>
  <div class="m-marketing__main m-marketing__section--style-2">
    <div class="m-grid m-marketing__wrapper">
      <div class="m-grid__column-7 m-grid__column-12--mobile m-marketing__body">
        <h1 i18n>
          Minds Pro
        </h1>

        <h2 ngPreserveWhitespaces i18n>
          The ultimate platform for <em>creators and brands</em>
        </h2>

        <p class="m-marketing__description" i18n>
          Earn revenue for your content and upgrade your channel into a full
          blown website with professional tools you need to do what you love.
        </p>

        <div class="m-proMarketing__subscription">
          <m-pro--subscription
            (onEnable)="goToSettings()"
          ></m-pro--subscription>
        </div>
      </div>

      <div
        class="m-grid__column-5 m-grid__column-12--mobile m-marketing__image"
      >
        <span>
          <img [src]="cdnAssetsUrl + 'assets/product-pages/pro/pro-1.jpg'" />
        </span>
      </div>
    </div>
  </div>

  <ng-container slot="2">
    <m-marketing__asFeaturedIn></m-marketing__asFeaturedIn>

    <!-- Section 2 -->

    <div class="m-marketing__section m-marketing__section--style-3">
      <div class="m-grid m-marketing__wrapper">
        <div
          class="m-grid__column-6 m-grid__column-12--mobile m-marketing__body"
        >
          <h2 i18n>Get paid for your work</h2>

          <p class="m-marketing__description" i18n>
            Receive tips and subscription payments in USD, Bitcoin, Ether or
            Minds Tokens. Earn money for driving pageviews, referring active
            users and sales.
          </p>

          <ul class="m-marketing__points">
            <li i18n>
              $1 for every 1,000 pageviews
            </li>

            <li i18n>
              $0.10 for every referred active user
            </li>

            <li i18n>
              25% commission on all referred sales
            </li>
          </ul>
        </div>
        <div
          class="m-grid__column-6 m-grid__column-12--mobile m-marketing__image"
        >
          <span>
            <img
              class="m-marketing__image--1"
              [src]="cdnAssetsUrl + 'assets/product-pages/pro/pro-2.jpg'"
            />

            <img
              class="m-marketing__image--2"
              [src]="cdnAssetsUrl + 'assets/product-pages/pro/pro-2-ux.png'"
            />
          </span>
        </div>
      </div>
    </div>

    <!-- Section 3 -->

    <div class="m-marketing__section m-marketing__section--style-4">
      <div class="m-grid m-marketing__wrapper">
        <div
          class="m-grid__column-6 m-grid__column-12--mobile m-marketing__body"
        >
          <h2 i18n>Build your own website</h2>

          <p class="m-marketing__description" i18n>
<<<<<<< HEAD
            Morph your channel into a full blown website with your own
            sub-domain or custom domain, logo, theme, categories and footer.
=======
            Morph your channel into a full blown website with your own subdomain
            or custom domain, logo, theme, categories and footer.
>>>>>>> 35070b4f
          </p>

          <ul class="m-marketing__points">
            <li i18n>
              Upload videos and photos
            </li>

            <li i18n>
              Publish blogs in an easy-to-use editor
            </li>

            <li i18n>
              Create your own groups
            </li>

            <li i18n>
              Track all of your analytics
            </li>
          </ul>
        </div>
        <div
          class="m-grid__column-6 m-grid__column-12--mobile m-marketing__image"
        >
          <span>
            <img
              class="m-marketing__image--1"
              [src]="cdnAssetsUrl + 'assets/product-pages/pro/pro-3.jpg'"
            />

            <img
              class="m-marketing__image--2"
              [src]="cdnAssetsUrl + 'assets/product-pages/pro/pro-3-ux.png'"
            />
          </span>
        </div>
      </div>
    </div>

    <!-- Section 4 -->

    <div class="m-marketing__section m-marketing__section--style-3">
      <div class="m-grid m-marketing__wrapper">
        <div
          class="m-grid__column-6 m-grid__column-12--mobile m-marketing__body"
        >
          <h2 i18n>Regain your freedom</h2>

          <p class="m-marketing__description" i18n>
            Tired of the manipulation and unfair treatment from traditional
            social networks?
          </p>

          <p class="m-marketing__description" i18n>
            Minds offers a fully transparent, privacy-focused platform with no
            bias, hidden algorithms or censorship.
          </p>
        </div>
        <div
          class="m-grid__column-6 m-grid__column-12--mobile m-marketing__image"
        >
          <span class="m-marketing__image--noUxSample">
            <img
              class="m-marketing__image--1"
              [src]="cdnAssetsUrl + 'assets/product-pages/pro/pro-4.jpg'"
            />
          </span>
        </div>
      </div>
    </div>

    <!-- Section 5 -->

    <div class="m-marketing__section m-marketing__section--style-4">
      <div class="m-grid m-marketing__wrapper">
        <div
          class="m-grid__column-6 m-grid__column-12--mobile m-marketing__body"
        >
<<<<<<< HEAD
          <h2 i18n>If we make money, you make money.</h2>

          <p class="m-marketing__description" i18n>
            Minds is initially putting $250,000 directly towards compensating
            Pro sites, initially without any ads.
          </p>

          <p class="m-marketing__description" i18n>
            In order for this program to continue, we need your help in growing
            both revenue and the Minds Token economy so that there is a constant
            source of funding.
          </p>
=======
          <h2 i18n>A sustainable revenue model for everyone.</h2>

          <p class="m-marketing__description" i18n>
            We are you. We are sharing our revenue with you to directly
            compensate for contributions to the network. As a community-owned
            company, it is essential to keep everyone's incentives aligned and
            inspired.
          </p>

          <p class="m-marketing__description" i18n>
            The more traffic and revenue that you drive, the more you earn and
            the healthier the ecosystem becomes.
          </p>

          <div class="m-marketing__actionButtons">
            <a
              class="mf-button mf-button--smaller mf-button--hollow-mono"
              routerLink="/upgrades"
              target="_blank"
              i18n
            >
              Learn About Upgrades
            </a>
          </div>
>>>>>>> 35070b4f
        </div>
        <div
          class="m-grid__column-6 m-grid__column-12--mobile m-marketing__image"
        >
          <span>
            <img
              class="m-marketing__image--1"
              [src]="cdnAssetsUrl + 'assets/product-pages/pro/pro-5.jpg'"
            />

            <img
              class="m-marketing__image--2"
              [src]="cdnAssetsUrl + 'assets/product-pages/pro/pro-5-ux.png'"
            />
          </span>
        </div>
      </div>
    </div>

    <!-- Final section -->

    <div class="m-marketing__section m-marketing__section--tail">
      <div class="m-grid m-marketing__wrapper">
        <div
          class="m-grid__column-12 m-grid__column-12--mobile m-marketing__body"
        >
          <h2 i18n>Other Pro features</h2>
        </div>
      </div>

      <div class="m-grid m-marketing__wrapper m-marketingSectionTail__table">
        <div
          class="m-grid__column-4 m-grid__column-12--mobile m-marketing__body"
        >
          <h3 i18n>Professional media</h3>

          <p class="m-marketing__description" i18n>
            Upload and share up to 500 GB of HD video and photography (1080p).
          </p>
        </div>

        <div
          class="m-grid__column-4 m-grid__column-12--mobile m-marketing__body"
        >
          <h3 i18n>Unlock all Plus features</h3>

          <p class="m-marketing__description" i18n>
            Turn off ads, verify your channel, earn a badge and access exclusive
            content.
          </p>
<<<<<<< HEAD
=======

          <p class="m-marketing__description">
            <a routerLink="/plus" target="_blank" i18n>Learn About Plus</a>
          </p>
>>>>>>> 35070b4f
        </div>

        <div
          class="m-grid__column-4 m-grid__column-12--mobile m-marketing__body"
        >
<<<<<<< HEAD
          <h3 i18n>Expand your reach</h3>

          <p class="m-marketing__description" i18n>
            Get free promotion for your website and access millions of minds.
=======
          <h3 i18n>Harness the network</h3>

          <p class="m-marketing__description" i18n>
            Why separate your website from your social network? Join forces with
            our community of millions of minds.
>>>>>>> 35070b4f
          </p>
        </div>
      </div>

      <div class="m-grid m-marketing__wrapper">
        <div
          class="m-grid__column-12 m-grid__column-12--mobile m-marketing__body m-marketing__body--extra"
        >
          <button class="mf-button mf-button--alt" (click)="scrollToTop()" i18n>
            Upgrade to Pro
          </button>
        </div>
      </div>
    </div>
  </ng-container>
</m-marketing><|MERGE_RESOLUTION|>--- conflicted
+++ resolved
@@ -94,13 +94,8 @@
           <h2 i18n>Build your own website</h2>
 
           <p class="m-marketing__description" i18n>
-<<<<<<< HEAD
-            Morph your channel into a full blown website with your own
-            sub-domain or custom domain, logo, theme, categories and footer.
-=======
             Morph your channel into a full blown website with your own subdomain
             or custom domain, logo, theme, categories and footer.
->>>>>>> 35070b4f
           </p>
 
           <ul class="m-marketing__points">
@@ -178,20 +173,6 @@
         <div
           class="m-grid__column-6 m-grid__column-12--mobile m-marketing__body"
         >
-<<<<<<< HEAD
-          <h2 i18n>If we make money, you make money.</h2>
-
-          <p class="m-marketing__description" i18n>
-            Minds is initially putting $250,000 directly towards compensating
-            Pro sites, initially without any ads.
-          </p>
-
-          <p class="m-marketing__description" i18n>
-            In order for this program to continue, we need your help in growing
-            both revenue and the Minds Token economy so that there is a constant
-            source of funding.
-          </p>
-=======
           <h2 i18n>A sustainable revenue model for everyone.</h2>
 
           <p class="m-marketing__description" i18n>
@@ -216,7 +197,6 @@
               Learn About Upgrades
             </a>
           </div>
->>>>>>> 35070b4f
         </div>
         <div
           class="m-grid__column-6 m-grid__column-12--mobile m-marketing__image"
@@ -267,30 +247,20 @@
             Turn off ads, verify your channel, earn a badge and access exclusive
             content.
           </p>
-<<<<<<< HEAD
-=======
 
           <p class="m-marketing__description">
             <a routerLink="/plus" target="_blank" i18n>Learn About Plus</a>
           </p>
->>>>>>> 35070b4f
         </div>
 
         <div
           class="m-grid__column-4 m-grid__column-12--mobile m-marketing__body"
         >
-<<<<<<< HEAD
-          <h3 i18n>Expand your reach</h3>
-
-          <p class="m-marketing__description" i18n>
-            Get free promotion for your website and access millions of minds.
-=======
           <h3 i18n>Harness the network</h3>
 
           <p class="m-marketing__description" i18n>
             Why separate your website from your social network? Join forces with
             our community of millions of minds.
->>>>>>> 35070b4f
           </p>
         </div>
       </div>
