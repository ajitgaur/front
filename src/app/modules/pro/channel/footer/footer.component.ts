--- conflicted
+++ resolved
@@ -38,37 +38,10 @@
     return this.channelService.currentChannel.social_profiles;
   }
 
-<<<<<<< HEAD
-=======
-  getSocialProfileURL(url: string) {
-    if (url.includes('http://') || url.includes('https://')) {
-      return url;
-    } else {
-      return 'http://' + url;
-    }
-  }
-
-  getSocialProfileIconClass({ key = '' }) {
-    let meta = getSocialProfileMeta(key),
-      domClass;
-
-    if (meta.customIcon) {
-      domClass = `m-custom-icon m-custom-icon-${meta.icon}`;
-    } else {
-      domClass = `fa fa-fw fa-${meta.icon}`;
-    }
-    return domClass;
-  }
-
-  logout() {
-    this.auth.logout();
-  }
-
   onUserChange() {
     this.channelService.onChannelChange.next(this.user);
   }
 
->>>>>>> 5f0eb8ea
   get user() {
     return this.channelService.currentChannel;
   }
