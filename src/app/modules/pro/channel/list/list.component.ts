import {
  ChangeDetectionStrategy,
  ChangeDetectorRef,
  Component,
  Injector,
  OnDestroy,
  OnInit,
} from '@angular/core';
import { ActivatedRoute, Router } from '@angular/router';
import { BehaviorSubject, Subscription, Observable } from 'rxjs';
import { map, filter, catchError } from 'rxjs/operators';
import { FeedsService } from '../../../../common/services/feeds.service';
import {
  NavItems,
  ProChannelService,
  RouterLinkToType,
} from '../channel.service';
import { OverlayModalService } from '../../../../services/ux/overlay-modal';
<<<<<<< HEAD
import { filter } from 'rxjs/operators';
import { map } from 'rxjs/operators';
=======
import { MindsTitle } from '../../../../services/ux/title';
>>>>>>> 4f4221bf

@Component({
  selector: 'm-pro--channel-list',
  templateUrl: 'list.component.html',
  changeDetection: ChangeDetectionStrategy.OnPush,
  providers: [FeedsService],
})
export class ProChannelListComponent implements OnInit, OnDestroy {
  paramsType: string; // exact string that came from the router params

  type: string;

  params$: Subscription;

  entities: any[] = [];

  query: string;

  period: string;

  selectedHashtag: string = 'all';

  entities$: Observable<BehaviorSubject<Object>[]>;

  constructor(
    public feedsService: FeedsService,
    protected modalService: OverlayModalService,
    protected channelService: ProChannelService,
    protected route: ActivatedRoute,
    protected router: Router,
    protected cd: ChangeDetectorRef,
    protected injector: Injector
  ) {
    this.entities$ = this.feedsService.feed.pipe(
      map((elements: BehaviorSubject<any>[]) => {
        return elements.filter((element: BehaviorSubject<any>) => {
          const entity = element.getValue();
          return (
            entity.type === 'group' ||
            !!entity.thumbnail_src ||
            !!entity.custom_data ||
            (entity.thumbnails && entity.thumbnails.length > 0)
          );
        });
      })
    );
  }

  ngOnInit() {
    this.params$ = this.route.params.subscribe(params => {
      this.entities = [];
      if (params['type']) {
        this.type = this.paramsType = params['type'];
      }
      switch (params['type']) {
        case 'all':
          this.type = 'all';
          break;
        case 'videos':
          this.type = 'videos';
          break;
        case 'images':
          this.type = 'images';
          break;
        case 'articles':
          this.type = 'blogs';
          break;
        case 'groups':
          this.type = 'groups';
          break;
        case 'feed':
          this.type = 'activities';
          break;
        default:
          throw new Error('Unknown type');
      }

      this.query = params['query'] || '';
      this.period = params['period'] || '';
      this.selectedHashtag = params['hashtag'] || 'all';

      this.load(true);
      this.setMenuNavItems();
    });
  }

  ngOnDestroy() {
    if (this.params$) {
      this.params$.unsubscribe();
    }

    this.channelService.destroyMenuNavItems();
  }

  async load(refresh: boolean = false) {
    if (refresh) {
      this.feedsService.clear();
    }

    this.detectChanges();

    let params: any = {};

    if (this.selectedHashtag && this.selectedHashtag !== 'all') {
      params.hashtags = this.selectedHashtag;
    }

    if (this.query && this.query !== '') {
      params.period = this.period;
      params.all = 1;
      params.query = this.query;
      params.sync = 1;
    }

    let url = `api/v2/pro/content/${this.channelService.currentChannel.guid}/${this.type}`;

    try {
      this.feedsService
        .setEndpoint(url)
        .setParams(params)
        .setCastToActivities(false)
        .setLimit(12)
        .fetch();
    } catch (e) {
      console.error('ProChannelListComponent.load', e);
    }
  }

  setMenuNavItems() {
    const tags = this.channelService.currentChannel.pro_settings.tag_list.concat(
      []
    );

    tags.unshift({ label: 'All', tag: 'all', selected: false });

    const navItems: Array<NavItems> = tags.map(tag => ({
      label: tag.label,
      onClick: () => {
        this.selectHashtag(tag.tag);
      },
      isActive: () => {
        return this.selectedHashtag === tag.tag;
      },
    }));

    this.channelService.pushMenuNavItems(navItems, true);
  }

  get hasMore$() {
    return this.feedsService.hasMore;
  }

  get inProgress$() {
    return this.feedsService.inProgress;
  }

  loadMore() {
    this.feedsService.loadMore();
  }

  onTileClicked(entity: any) {
    return this.channelService.open(entity, this.modalService);
  }

  selectHashtag(tag: string) {
    let params;

    if (tag) {
      params = { hashtag: tag };
    }

    return this.router.navigate(
      this.channelService.getRouterLink(
        this.paramsType as RouterLinkToType,
        params
      )
    );
  }

  get shouldShowCategories() {
    return (
      this.paramsType !== 'groups' && this.paramsType !== 'feed' && !this.query
    );
  }

  /**
   * Called on activity deletion,
   * removes entity from this.entities$.
   *
   * @param activity - the activity deleted.
   */
  onActivityDelete(activity: any): void {
    this.entities$ = this.entities$.pipe(
      map(val =>
        val.filter(entity => entity.getValue()['guid'] !== activity.guid)
      ),
      catchError(error => {
        console.error(error);
        return this.entities$;
      })
    );
  }

  detectChanges() {
    this.cd.markForCheck();
    this.cd.detectChanges();
  }
}<|MERGE_RESOLUTION|>--- conflicted
+++ resolved
@@ -16,12 +16,6 @@
   RouterLinkToType,
 } from '../channel.service';
 import { OverlayModalService } from '../../../../services/ux/overlay-modal';
-<<<<<<< HEAD
-import { filter } from 'rxjs/operators';
-import { map } from 'rxjs/operators';
-=======
-import { MindsTitle } from '../../../../services/ux/title';
->>>>>>> 4f4221bf
 
 @Component({
   selector: 'm-pro--channel-list',
