<section class="m-proChannelLogin__hero">
  <div class="m-proChannelLoginHero__inner">
    <div class="m-proChannelLoginHero__slogans">
      <h2>{{ settings?.headline }}</h2>
    </div>

    <div class="m-proChannelLogin__form">
      <ng-container *ngIf="currentSection === 'login'">
        <span class="m-proChannelLogin__subtext">
          Not on {{ settings?.title }}?
          <a (click)="currentSection = 'register'">Start a Minds channel</a>
        </span>

        <minds-form-login (done)="registered()"></minds-form-login>
      </ng-container>

      <ng-container *ngIf="currentSection === 'register'">
        <span class="m-proChannelLogin__subtext">
          <a (click)="currentSection = 'login'">
            I already have a Minds account
          </a>
        </span>

        <minds-form-register
<<<<<<< HEAD
          [referrer]="referrerGuid"
=======
          [referrer]="referrer"
>>>>>>> 28450eb8
          (done)="registered()"
        ></minds-form-register>
      </ng-container>
    </div>
  </div>
</section><|MERGE_RESOLUTION|>--- conflicted
+++ resolved
@@ -22,11 +22,7 @@
         </span>
 
         <minds-form-register
-<<<<<<< HEAD
-          [referrer]="referrerGuid"
-=======
           [referrer]="referrer"
->>>>>>> 28450eb8
           (done)="registered()"
         ></minds-form-register>
       </ng-container>
