body.m-overlay-modal--shown {
  m-overlay-modal {
    position: fixed;
    z-index: 9999990;
  }
}

m-overlay-modal {
  position: relative;
  top: 0;
  bottom: 0;
  left: 0;
  right: 0;
  height: 100%;
  width: 100%;
  overflow: scroll;

  .m-overlay-modal--backdrop {
    z-index: 9999995;
    @include m-theme() {
      background-color: rgba(themed($m-black-always), 0.8);
    }
  }

  .m-overlay-modal.m-overlayModal--media {
    position: static;
    // min-width: 1060px; // Should be manually calc'ed as (modalW + padding*2) and @Output
    min-height: 100%;
    display: table;
    height: 100% !important;
    table-layout: fixed;
    width: 100%;

    .m-overlay-modal--close {
      z-index: 9999998;
      line-height: normal;
      opacity: 0.6;
      position: fixed;
      right: 8px;
      top: 8px;
      transition: opacity 1s cubic-bezier(0.23, 1, 0.32, 1);
      padding: 4px;
      @include m-theme() {
        background-color: rgba(themed($m-white-always), 0);
        color: themed($m-grey-300);
      }
      i.material-icons {
        font-size: 28px;
      }

      &:hover {
        opacity: 1;
      }
    }

    m-media--modal {
      display: table-cell;
      text-align: center;
      vertical-align: middle;
      width: 100%;

      .m-mediaModal__wrapper {
        position: static;
        margin: 20px;
        display: inline-block;
        text-align: left;

        .m-mediaModal__theater {
          position: relative;
          z-index: 9999996;
          @include m-theme() {
            box-shadow: 0 12px 24px rgba(themed($m-black-always), 0.3);
          }
        }
      }
    }
  }
}

.m-mediaModal__loadingPanel .mdl-spinner {
  position: absolute;
  top: unquote('-webkit-calc(50% - 14px)');
  left: unquote('-webkit-calc(50% - 14px)');
  top: unquote('-moz-calc(50% - 14px)');
  left: unquote('-moz-calc(50% - 14px)');
  top: unquote('calc(50% - 14px)');
  left: unquote('calc(50% - 14px)');
}

.m-mediaModal__stageWrapper {
  float: left;
  height: 100%;
  min-height: 480px;
  position: relative;
  text-align: center;
  z-index: 9999997;
  @include m-theme() {
    background-color: rgba(themed($m-black-always), 0.9);
    box-shadow: 0 0 8px rgba(themed($m-black-always), 0.15);
  }
}

.m-mediaModal__mediaWrapper--richEmbed {
  width: 100%;

  .meta {
    display: none;
  }
}

.m-mediaModal__mediaWrapper--blog {
  line-height: initial;
  overflow-y: auto;
  text-align: left;

  @include m-theme() {
    color: themed($m-black);
  }

  h1.m-blog--title {
    font-weight: 600;
    font-size: 42px;
    letter-spacing: 1.5px;
    font-family: 'Roboto', Helvetica, sans-serif;
    text-rendering: optimizeLegibility;
    -webkit-font-smoothing: antialiased;
    text-align: left;

    @media only screen and (max-width: $min-tablet) {
      font-size: 24px;
    }
  }

  p {
    @include m-theme() {
      color: themed($m-black);
    }
  }

  .minds-blog-body img {
    @media screen and (max-width: 891px) {
      width: 100vw;
    }
    max-width: initial;
    height: auto;
    width: 80%;
    margin: 0 -100px;
  }

  .m-blog--image--caption {
    @include m-theme() {
      color: themed($m-black);
    }
  }
}

.m-mediaModal__stage {
  display: flex;
  align-items: center;
  height: 100%;
  min-height: 402px;
  position: relative;
  width: 100%;
}

.m-mediaModal__mediaWrapper {
  display: inline-block;
  margin: 0 auto;
  vertical-align: middle;

  .m-mediaModal__media--image,
  m-videoPlayer {
    display: inline-block;
    max-height: 100%;
    max-width: 100%;
    vertical-align: top;
  }

  .m-mediaModal__media--image {
    object-fit: contain;
  }

  &.m-mediaModal__mediaWrapper--blog {
    overflow-x: hidden;
    overflow-y: scroll;
    line-height: 1.58 !important;
    text-align: left;

    .m-blog--image > img {
      max-width: 100%;
    }
  }
}

.m-mediaModal__overlayContainer {
  left: 0;
  line-height: 1.28;
  padding: 24px 24px 16px 24px;
  position: absolute;
  right: 0;
  text-align: left;
  top: 0;
  @include m-theme() {
    background: linear-gradient(
      rgba(themed($m-black-always), 0.5),
      rgba(themed($m-black-always), 0)
    );
    color: themed($m-white-always);
  }
}

.m-mediaModal__overlayTitleWrapper {
  font-size: 21px;
  letter-spacing: 1.1;
  white-space: nowrap;
  overflow: hidden;
  text-overflow: ellipsis;
  margin-right: 36px;
  @include m-theme() {
    color: themed($m-white-always);
  }

  .m-mediaModal__overlayTitle {
    text-decoration: none;
    cursor: pointer;

    > * {
      &:not(.m-mediaModal__overlayTitleSeparator) {
        padding-right: 8px;
      }
    }
    a {
      text-decoration: none;
      font-weight: 400;
      @include m-theme() {
        color: themed($m-white-always);
      }

      &:hover {
        text-decoration: underline;
      }
    }
  }
  .m-mediaModal__overlayTitle--fullscreen {
    vertical-align: middle;

    img {
      height: 24px;
      width: 24px;
      border-radius: 50%;
      margin-right: 8px;
    }
  }

  .m-mediaModal__overlayTitleSeparator {
    height: 7px;
    width: 7px;
    border-radius: 50%;
    display: inline-block;
    margin-right: 8px;
    vertical-align: middle;
    @include m-theme() {
      background-color: themed($m-white-always);
    }
  }
}

.m-mediaModal__fullscreenButtonWrapper {
  cursor: pointer;
  padding: 24px;
  position: absolute;
  right: 0;
  top: 0;

  .m-mediaModal__fullscreenButton {
    float: left;
    margin-left: 16px;
    display: block;
    padding: 0;
    position: static;
    right: 0;
    top: 0;
    transition: transform 0.2s cubic-bezier(0.23, 1, 0.32, 1) !important;

    i {
      opacity: 0.75;
      transition: all 0.2s cubic-bezier(0.23, 1, 0.32, 1) !important;
      @include m-theme() {
        color: themed($m-white-always);
      }

      &.m-mediaModal__fullscreenIcon--enable {
        font-size: 30px;
      }
      &.m-mediaModal__fullscreenIcon--disable {
        font-size: 34px;
      }

      &:active {
        &.m-mediaModal__fullscreenIcon--enable {
          transform: scale(1.2, 1.2);
        }
        &.m-mediaModal__fullscreenIcon--disable {
          transform: scale(0.83, 0.83);
        }
      }
    }

    &.m-mediaModal__fullscreenButton--hovering {
      i {
        opacity: 1;
        &.m-mediaModal__fullscreenIcon--enable {
          transform: scale(1.2, 1.2);
        }
        &.m-mediaModal__fullscreenIcon--disable {
          transform: scale(0.83, 0.83);
        }
      }
    }
  }
}

m-media--modal {
  .m-mediaModal__wrapper {
    .m-mediaModal__pager {
      display: flex;
      justify-content: center;
      align-items: center;
      width: 60px;
      height: 60px;
      position: absolute;
      margin-top: -22px;
      top: 50%;
      line-height: 1;
      border-radius: 50%;
      cursor: pointer;
      transition: transform 0.2s cubic-bezier(0.23, 1, 0.32, 1) !important;

      @include m-theme() {
        color: rgba(themed($m-white-always), 0.7);
        text-shadow: 0 0 2px rgba(themed($m-black-always), 0.4);
      }

      &.m-mediaModal__pager--previous {
        left: 6px;
      }

      &.m-mediaModal__pager--next {
        right: 6px;
      }

      &:hover {
        transform: scale(1.2, 1.2);
        @include m-theme() {
          color: rgba(themed($m-white-always), 0.95);
        }
      }

      > i {
        transform: scale(1.3, 1.8);
      }
    }
  }
}

.m-mediaModal__contentContainer {
  height: 100%;
  overflow: hidden;
  position: relative;
  word-wrap: break-word;
  @include m-theme() {
    background-color: themed($m-white);
  }
}

.m-mediaModal__contentBody {
  position: relative;
  height: 100%;
  max-height: 100%;
  overflow-y: scroll;
  overflow-x: hidden;
}

.m-mediaModal__scrollableAreaContainer {
  height: auto;
  margin-left: -100px;
  margin-right: -20px;
  padding-left: 100px;
  padding-right: 20px;
  display: flex;
  flex-direction: column;

  overflow: hidden;
  position: relative;
  width: 100% !important;

  &.m-mediaModal__contentBefore {
    top: 0;
    border-top: 1px solid rgba(0, 0, 0, 0.1);
  }

  &.m-mediaModal__contentBefore:before,
  &.m-mediaModal__contentAfter:after {
    content: '';
    display: block;
    height: 2px;
    position: absolute;
    width: 100%;
  }
}

.m-mediaModal__scrollableAreaWrapper {
  // overscroll-behavior: contain contain;
  margin-left: -100px;
  margin-right: -50px;
  padding-left: 100px;
  padding-right: 50px;

  height: 100%;
  outline: none;
  overflow-x: hidden;
  position: relative;
  overflow-y: scroll;
}
.scrollableAreaBody {
  direction: ltr;
  position: relative;
}
.scrollableAreaContent {
  padding: 0;
}

.m-mediaModal__ownerBlock {
  margin-top: 0;
  padding: 16px;
  position: relative;
  margin-right: 12px;

  a:not(.permalink) {
    overflow: hidden;
    white-space: nowrap;
    text-overflow: ellipsis;
  }

  .m-mediaModal__ownerBlockAvatar {
    margin-right: 10px;
    float: left;
    display: block;

    a {
      overflow: visible;
    }

    img {
      height: 50px;
      width: 50px;
      float: left;
    }
  }

  .m-mediaModal__ownerBlockBody {
    overflow: hidden;

    > * {
      display: block;
    }

    .m-ownerBlock__channelLink,
    .m-ownerBlock__groupLink {
      text-decoration: none;
      vertical-align: middle;
    }

    strong {
      letter-spacing: 0.25px;
      text-rendering: optimizeLegibility;
      overflow: hidden;
      text-overflow: ellipsis;
      white-space: nowrap;
      font-weight: 500;
    }

    .m-channel--badges-entity {
      display: inline-flex;
    }

    .m-ownerBlock__permalink {
      font-weight: 500;
      text-decoration: none;
      text-transform: uppercase;
      letter-spacing: 0.75px;
      text-rendering: optimizeLegibility;
      text-overflow: unset;
      white-space: pre-wrap;
      line-height: 18px;
      -webkit-font-smoothing: antialiased;
      @include m-theme() {
        color: themed($m-grey-400);
      }

      > * {
        padding-right: 8px;
      }

      &:hover {
        .m-ownerBlock__permalinkDate {
          text-decoration: underline;
        }
      }

      .m-ownerBlock__permalinkFlag {
        text-transform: uppercase;
        padding: 0 8px 0 0;
        letter-spacing: 0.5px;
        font-weight: 700;
        font-size: 11px;
        line-height: 1;
        @include m-theme() {
          color: themed($m-grey-400);
        }
      }

      .m-ownerBlock__permalinkFlag--boosted {
        display: inline-block;
        width: auto;
        vertical-align: middle;

        i {
          font-size: 18px;
          position: relative;
          vertical-align: middle;
        }

        a {
          vertical-align: middle;
          font-weight: 700;
          @include m-theme() {
            color: themed($m-grey-400);
          }
        }

        &.m-ownerBlock__permalinkFlag--onchain {
          @include m-theme() {
            color: themed($m-blue);
          }
          a {
            @include m-theme() {
              color: themed($m-blue);
            }
          }
        }
      }
    }
  }
}

.m-mediaModal__message {
  span {
    white-space: pre-line;
    word-wrap: break-word;
  }
  a {
    text-decoration: none;
  }
}

.m-mediaModal__actionButtonsWrapper {
  .m-mediaModal__actionButtonsRow {
    display: flex;
    justify-content: space-around;
    width: auto;
    padding: 0 0 16px 0;
    margin: 16px 12px 0 12px;
    @include m-theme() {
      border-bottom: 1px solid themed($m-grey-100);
    }
  }
  .m-wire-button > .ion-icon {
    transform: scale(1.4);
  }
}

.m-mediaModal__comments {
  padding: 8px 16px;
  display: block;
  margin-bottom: 0;
  flex: 1;

  m-comments__tree {
    height: 100%;
    position: relative;
    padding: 0 0 24px;
    margin: 0;
    flex-direction: column;
    box-sizing: border-box;
    width: 100%;

    m-comments__thread {
      height: 100%;
      position: relative;
      padding: 0;
      margin: 0;
      flex-direction: column;
      box-sizing: border-box;

      .m-comments__thread {
        overflow-y: auto;
        max-height: auto;
        flex: 1;
        display: flex;
        flex-direction: column;

        .minds-avatar {
          width: 36px;
          height: 36px;
          margin-left: 0;
          overflow: visible;
        }
        .m-body {
          margin-left: 0;
        }

        .m-comment-attachment .item-image {
          img,
          minds-video {
            max-width: 50%;
          }
        }
      }
      .minds-comment {
        padding: 8px 0px;

        .mdl-card__menu {
          display: none;
        }

        &:hover .mdl-card__menu {
          display: block;
        }

        .m-comment-attachment .m-rich-embed {
          max-width: 63%;
          .m-blurb {
            display: block;
          }
        }
      }

      .minds-comment-post {
        flex-shrink: 0;
      }

      .post-preview {
        width: 63%;
        height: auto;

        .attachment-preview {
          height: 140px;
          object-fit: cover;
        }
      }

      .minds-comments-container {
        overflow-y: visible;
        height: auto;
        max-height: none;
      }
    }
  }
}

.minds-avatar-hovercard {
  z-index: 9999999 !important;
}

.m-mediaModal__clearFix:after {
  clear: both;
  content: '.';
  display: block;
  font-size: 0;
  height: 0;
  line-height: 0;
  visibility: hidden;
}

<<<<<<< HEAD
.m-overlayModal--stackable {
  &.m-overlay-modal {
    width: 600px;
    max-width: 94vw;
    @include m-theme() {
      background: themed($m-white);
      box-shadow: 0 2px 8px 0 rgba(themed($m-black-always), 0.2);
=======
// ** NSFW -----------------------------

m-media--modal {
  .m-mature-text-toggle {
    i {
      margin-right: 3px;
    }
  }

  .m-mediaModal__stage {
    m-blog-view {
      .m-mature-content {
        .m-mature-overlay {
          .m-mature-overlay-note {
            top: 50%;
            transform: translateY(-50%);
          }
        }
      }
    }
  }

  .m-mediaModal__stage {
    .m-mature-content {
      .m-mature-overlay {
        .m-mature-overlay-note {
          display: flex;
          justify-content: center;
          align-items: center;
          flex-flow: column nowrap;
          top: auto;
          line-height: 20px;
          transform: none;
          span {
            line-height: 20px;
          }
        }
      }
    }
    .m-mature-content-shown {
      .m-mature-overlay {
        top: 0;
        right: 0;
        border-radius: 0;
        @include m-theme() {
          background-color: rgba(255, 255, 255, 0);
        }
        .m-mature-overlay-note {
          i {
            display: none;
          }
        }
      }
>>>>>>> 4b5c1201
    }
  }
}<|MERGE_RESOLUTION|>--- conflicted
+++ resolved
@@ -683,7 +683,6 @@
   visibility: hidden;
 }
 
-<<<<<<< HEAD
 .m-overlayModal--stackable {
   &.m-overlay-modal {
     width: 600px;
@@ -691,7 +690,9 @@
     @include m-theme() {
       background: themed($m-white);
       box-shadow: 0 2px 8px 0 rgba(themed($m-black-always), 0.2);
-=======
+    }
+  }
+}
 // ** NSFW -----------------------------
 
 m-media--modal {
@@ -745,7 +746,6 @@
           }
         }
       }
->>>>>>> 4b5c1201
     }
   }
 }