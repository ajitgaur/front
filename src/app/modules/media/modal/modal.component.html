--- conflicted
+++ resolved
@@ -364,17 +364,9 @@
                 class="m-mediaModal__message mdl-card__supporting-text m-mature-message"
                 m-read-more
                 *ngIf="
-<<<<<<< HEAD
-                  contentType !== 'blog' &&
+                  this.contentType !== 'blog' &&
+                  this.contentType !== 'rich-embed' &&
                   (entity.description || entity.message)
-=======
-                  this.contentType !== 'blog' &&
-                  this.contentType !== 'video' &&
-                  this.contentType !== 'rich-embed' &&
-                  (this.entity.title ||
-                    this.entity.message ||
-                    this.entity.description)
->>>>>>> 36b62680
                 "
                 [maxHeightAllowed]="136"
               >
