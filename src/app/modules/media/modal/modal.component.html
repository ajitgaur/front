--- conflicted
+++ resolved
@@ -5,6 +5,7 @@
       [style.width]="modalWidth + 'px'"
       [style.height]="stageHeight + 'px'"
     >
+      <!-- The stageWrapper is the element that goes into fullscreen -->
       <div
         class="m-mediaModal__stageWrapper"
         [style.width]="stageWidth + 'px'"
@@ -20,45 +21,10 @@
 
         <!-- MEDIA STAGE -->
         <div class="m-mediaModal__stage">
-          <div
-            class="m-mediaModal__mediaWrapper m-mediaModal__mediaWrapper--blog"
-            *ngIf="entityType === 'blog'"
-            [style.width]="mediaWidth + 'px'"
-            [style.height]="mediaHeight + 'px'"
-          >
-            <!--                [@slowFadeAnimation]="isLoading ? 'out' : 'in'" -->
-
-            <minds-banner
-              [src]="entity.thumbnail_src"
-              [object]="entity"
-              *ngIf="entity.header_bg"
-            ></minds-banner>
-            <div class="mdl-grid" style="max-width:740px">
-              <div class="mdl-grid" style="width:100%">
-                <div class="mdl-cell mdl-cell--12-col">
-                  <h1 class="m-blog--title">{{ entity.title }}</h1>
-                </div>
-              </div>
-
-              <div style="width:100%; padding:8px; position:relative;">
-                <div
-                  class="mdl-cell mdl-cell--12-col minds-blog-body"
-                  [innerHtml]="entity.description | safe"
-                  [hidden]="!entity.description"
-                ></div>
-              </div>
-            </div>
-          </div>
-
           <!-- MEDIA: IMAGE -->
           <div
-<<<<<<< HEAD
-            class="m-mediaModal__mediaWrapper m-mediaModal__mediaWrapper--image"
-            *ngIf="!isVideo && entityType === 'image'"
-=======
             class="m-mediaModal__mediaWrapper"
             *ngIf="contentType === 'image'"
->>>>>>> e6c32aca
             [style.width]="mediaWidth + 'px'"
             [style.height]="mediaHeight + 'px'"
             [@slowFadeAnimation]="isLoading ? 'out' : 'in'"
