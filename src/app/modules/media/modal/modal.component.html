--- conflicted
+++ resolved
@@ -30,15 +30,11 @@
             *ngIf="contentType === 'image'"
             [style.width]="mediaWidth + 'px'"
             [style.height]="mediaHeight + 'px'"
-<<<<<<< HEAD
             [@slowFadeAnimation]="isLoading ? 'out' : 'in'"
             [ngClass]="{
               'm-mature-content': attachment.shouldBeBlurred(entity),
               'm-mature-content-shown': attachment.isForcefullyShown(entity)
             }"
-=======
-            [@slowFade]="isLoading ? 'out' : 'in'"
->>>>>>> f6bf94f8
           >
             <div
               class="m-mature-overlay"
@@ -121,7 +117,6 @@
               'm-mature-content-shown': attachment.isForcefullyShown(entity)
             }"
           >
-<<<<<<< HEAD
             <div
               class="m-mature-overlay"
               (click)="toggleMatureVisibility()"
@@ -144,13 +139,6 @@
               </span>
             </div>
             <minds-rich-embed [src]="entity" [maxheight]="480">
-=======
-            <minds-rich-embed
-              [src]="entity"
-              [maxheight]="480"
-              [embeddedInline]="true"
-            >
->>>>>>> f6bf94f8
             </minds-rich-embed>
           </div>
 
@@ -172,17 +160,12 @@
           <!-- OVERLAY -->
           <div
             class="m-mediaModal__overlayContainer"
-<<<<<<< HEAD
             *ngIf="
               overlayVisible &&
               contentType !== 'rich-embed' &&
               !attachment.shouldBeBlurred(entity)
             "
             @fastFadeAnimation
-=======
-            *ngIf="overlayVisible && contentType !== 'rich-embed'"
-            @fastFade
->>>>>>> f6bf94f8
           >
             <div
               class="m-mediaModal__overlayTitleWrapper"
