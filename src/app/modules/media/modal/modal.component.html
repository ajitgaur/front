<div class="m-mediaModal__wrapper" data-cy="data-minds-media-modal">
  <div class="m-mediaModal__theater" (click)="clickedModal($event)">
    <div
      class="m-mediaModal m-mediaModal__clearFix"
      [style.width]="modalWidth + 'px'"
      [style.height]="stageHeight + 'px'"
    >
      <!-- STACKABLE MODAL -->
      <m-stackableModal [settings]="stackableModalSettings"></m-stackableModal>
      <!-- STAGE WRAPPER (this is the element that goes into fullscreen) -->
      <div
        class="m-mediaModal__stageWrapper"
        [style.width]="stageWidth + 'px'"
        [style.line-height]="stageHeight + 'px'"
        (mouseenter)="onMouseEnterStage()"
        (mouseleave)="onMouseLeaveStage()"
        (touchend)="showOverlaysOnTablet()"
      >
        <!-- LOADING PANEL -->
        <div
          class="m-mediaModal__loadingPanel"
          *ngIf="isLoading && contentType !== 'rich-embed'"
        >
          <div class="mdl-spinner mdl-js-spinner is-active" [mdl]></div>
        </div>

        <!-- MEDIA STAGE -->
        <div class="m-mediaModal__stage">
          <!-- MEDIA: IMAGE -->
          <div
            class="m-mediaModal__mediaWrapper"
            *ngIf="contentType === 'image'"
            [style.width]="mediaWidth + 'px'"
            [style.height]="mediaHeight + 'px'"
            [@slowFade]="isLoading ? 'out' : 'in'"
            [ngClass]="{
              'm-mature-content': attachment.shouldBeBlurred(entity),
              'm-mature-content-shown': attachment.isForcefullyShown(entity)
            }"
          >
            <div
              class="m-mature-overlay"
              (click)="toggleMatureVisibility()"
              [style.width]="mediaWidth + 'px'"
              [style.height]="mediaHeight + 'px'"
            >
              <span
                class="m-mature-overlay-note"
                [style.height]="mediaHeight + 'px'"
              >
                <i
                  class="material-icons"
                  title="Mature content"
                  i18n-title="@@M__COMMON__MATURE_CONTENT"
                  >explicit</i
                >
                <span i18n="@@M__COMMON__CONFIRM_18"
                  >Click to confirm you are 18+</span
                >
              </span>
            </div>
            <img
              class="m-mediaModal__media--image"
              [src]="thumbnail"
              (load)="isLoaded()"
              [style.width]="entityWidth + 'px'"
              [style.height]="entityHeight + 'px'"
            />
          </div>

          <!-- MEDIA: VIDEO -->
          <div
            class="m-mediaModal__mediaWrapper"
            *ngIf="contentType === 'video'"
            [style.width]="mediaWidth + 'px'"
            [style.height]="mediaHeight + 'px'"
            [ngClass]="{
              'm-mature-content': attachment.shouldBeBlurred(entity),
              'm-mature-content-shown': attachment.isForcefullyShown(entity)
            }"
          >
            <div
              class="m-mature-overlay"
              (click)="toggleMatureVisibility()"
              *ngIf="canToggleMatureVideoOverlay"
              [style.width]="mediaWidth + 'px'"
              [style.height]="mediaHeight + 'px'"
            >
              <span
                class="m-mature-overlay-note"
                [style.height]="mediaHeight + 'px'"
              >
                <i
                  class="material-icons"
                  title="Mature content"
                  i18n-title="@@M__COMMON__MATURE_CONTENT"
                  >explicit</i
                >
                <span i18n="@@M__COMMON__CONFIRM_18"
                  >Click to confirm you are 18+</span
                >
              </span>
            </div>
            <m-videoPlayer
              [guid]="entity.guid"
              shouldPlayInModal="false"
              isModal="true"
              autoplay="true"
              (fullScreenChange)="onFullscreenChange($event)"
              (dimensions)="onDimensions($event)"
            ></m-videoPlayer>
          </div>

          <!-- MEDIA: RICH-EMBED -->
          <div
            class="m-mediaModal__mediaWrapper m-mediaModal__mediaWrapper--richEmbed"
            *ngIf="contentType === 'rich-embed'"
            [ngClass]="{
              'm-mature-content': attachment.shouldBeBlurred(entity),
              'm-mature-content-shown': attachment.isForcefullyShown(entity)
            }"
          >
            <div
              class="m-mature-overlay"
              (click)="toggleMatureVisibility()"
              *ngIf="canToggleMatureVideoOverlay"
              [style.width]="mediaWidth + 'px'"
              [style.height]="mediaHeight + 'px'"
            >
              <span
                class="m-mature-overlay-note"
                [style.height]="mediaHeight + 'px'"
              >
                <i
                  class="material-icons"
                  title="Mature content"
                  i18n-title="@@M__COMMON__MATURE_CONTENT"
                  >explicit</i
                >
                <span i18n="@@M__COMMON__CONFIRM_18"
                  >Click to confirm you are 18+</span
                >
              </span>
            </div>
            <minds-rich-embed
              [src]="entity"
              [maxheight]="480"
              [embeddedInline]="true"
            >
            </minds-rich-embed>
          </div>

          <!-- MEDIA: BLOG -->
          <div
            class="m-mediaModal__mediaWrapper m-mediaModal__mediaWrapper--blog"
            *ngIf="contentType === 'blog'"
            [style.width]="mediaWidth + 'px'"
            [style.height]="mediaHeight + 'px'"
            [@slowFade]="isLoading ? 'out' : 'in'"
          >
            <m-blog-view
              [blog]="entity"
              [showActions]="false"
              [showComments]="false"
            ></m-blog-view>
          </div>

          <!-- OVERLAY -->
          <div
            class="m-mediaModal__overlayContainer"
            *ngIf="
              overlayVisible &&
              contentType !== 'rich-embed' &&
              !attachment.shouldBeBlurred(entity)
            "
            @fastFade
          >
            <div
              class="m-mediaModal__overlayTitleWrapper"
              *ngIf="contentType !== 'blog'"
            >
              <!-- TITLE -->
              <span
                class="m-mediaModal__overlayTitle m-mediaModal__overlayTitle--notFullscreen"
                *ngIf="!isFullscreen"
              >
                <a
                  [routerLink]="[pageUrl]"
                  (click)="$event.stopPropagation()"
                  >{{ title }}</a
                >
              </span>
              <!-- TITLE: FULLSCREEN -->
              <span
                class="m-mediaModal__overlayTitle m-mediaModal__overlayTitle--fullscreen"
                *ngIf="isFullscreen"
              >
                <a
                  [routerLink]="['/', entity.ownerObj.username]"
                  (click)="$event.stopPropagation()"
                >
                  <img
                    class="avatar"
                    [src]="
                      cdnUrl +
                      'icon/' +
                      entity.ownerObj.guid +
                      '/small/' +
                      ownerIconTime
                    "
                    class="mdl-shadow--2dp"
                  />
                  <span title="{{ entity.ownerObj.name }}">{{
                    entity.ownerObj.name
                  }}</span>
                </a>
                <div class="m-mediaModal__overlayTitleSeparator"></div>
                <a
                  [routerLink]="[pageUrl]"
                  (click)="$event.stopPropagation()"
                  >{{ title }}</a
                >
              </span>
            </div>
            <!-- FULLSCREEN BUTTON -->
            <div class="m-mediaModal__fullscreenButtonWrapper">
              <div
                class="m-mediaModal__fullscreenButton"
                (click)="toggleFullscreen()"
                (mouseenter)="fullscreenHovering = true"
                (mouseleave)="fullscreenHovering = false"
                [class.m-mediaModal__fullscreenButton--hovering]="
                  fullscreenHovering
                "
              >
                <i
                  *ngIf="!isFullscreen"
                  class="material-icons m-mediaModal__fullscreenIcon--enable"
                  >fullscreen</i
                >
                <i
                  *ngIf="isFullscreen"
                  class="material-icons m-mediaModal__fullscreenIcon--disable"
                  >fullscreen_exit</i
                >
              </div>
            </div>
          </div>
          <!-- PAGER ARROWS -->
          <a
            *ngIf="hasModalPager() && modalPager.hasPrev && pagerVisible"
            class="m-mediaModal__pager m-mediaModal__pager--previous"
            (click)="goToPrev()"
            @fastFade
          >
            <i class="material-icons">chevron_left</i>
          </a>

          <a
            *ngIf="hasModalPager() && modalPager.hasNext && pagerVisible"
            class="m-mediaModal__pager m-mediaModal__pager--next"
            (click)="goToNext()"
            @fastFade
          >
            <i class="material-icons">chevron_right</i>
          </a>
        </div>
      </div>

      <!-- (END STAGE WRAPPER) -->
      <!-- CONTENT -->
      <div class="m-mediaModal__contentContainer">
        <div class="m-mediaModal__contentBody">
          <div
            class="m-mediaModal__scrollableAreaContainer m-mediaModal__contentAfter"
          >
            <div class="m-mediaModal__scrollableAreaWrapper">
              <!-- OWNER BLOCK -->
              <div
                class="m-mediaModal__ownerBlock m-mediaModal__clearfix m-owner-block"
              >
                <!-- OWNER BLOCK AVATAR -->
                <div
                  class="m-mediaModal__ownerBlockAvatar avatar"
                  [hovercard]="entity.ownerObj.guid"
                >
                  <a [routerLink]="['/', entity.ownerObj.username]">
                    <img
                      [src]="
                        cdnUrl +
                        'icon/' +
                        entity.ownerObj.guid +
                        '/medium/' +
                        ownerIconTime
                      "
                      class="mdl-shadow--2dp"
                    />
                  </a>
                </div>

                <!-- OWNER BLOCK BODY -->
                <div class="m-mediaModal__ownerBlockBody">
                  <a
                    class="m-ownerBlock__channelLink"
                    [routerLink]="['/', entity.ownerObj.username]"
                  >
                    <strong title="{{ entity.ownerObj.name }}">{{
                      entity.ownerObj.name
                    }}</strong>
                    <m-channel--badges
                      class="m-channel--badges-activity"
                      [user]="entity.ownerObj"
                      badges="[ 'admin', 'verified' ]"
                    ></m-channel--badges>
                  </a>
                  <a
                    *ngIf="
                      entity.containerObj && entity.containerObj.type == 'group'
                    "
                    [routerLink]="['/groups/profile', entity.containerObj.guid]"
                    class="m-ownerBlock__groupLink mdl-color-text--blue-grey-300"
                  >
                    <strong>({{ entity.containerObj.name }})</strong>
                  </a>
                  <!-- PERMALINK -->
                  <a
                    [routerLink]="[pageUrl]"
                    class="permalink m-ownerBlock__permalink"
                  >
                    <span class="m-ownerBlock__permalinkDate">{{
                      entity.time_created * 1000 | date: 'medium'
                    }}</span>
                    <span
                      *ngIf="entity.edited"
                      class="m-ownerBlock__permalinkFlag m-ownerBlock__permalinkFlag--edited"
                      i18n="@@M__COMMON__EDITED"
                      >edited</span
                    >
                    <div
                      *ngIf="boosted"
                      class="mdl-card__supporting-text m-ownerBlock__permalinkFlag m-ownerBlock__permalinkFlag--boosted"
                      [class.m-ownerBlock__permalinkFlag--onchain]="
                        entity.boosted_onchain
                      "
                    >
                      <i class="material-icons">trending_up</i>
                      <a
                        i18n="@@MINDS__CARDS__entity__BOOSTED_LABEL"
                        [hidden]="entity.boosted_onchain"
                        >Boosted</a
                      >
                      <a
                        i18n="@@MINDS__CARDS__entity__BOOSTED_LABEL_ONCHAIN"
                        [hidden]="!entity.boosted_onchain"
                        [routerLink]="['/token']"
                        >Boosted Onchain</a
                      >
                    </div>
                  </a>
                </div>
              </div>
              <!-- MESSAGE -->
              <div
                class="m-mediaModal__message mdl-card__supporting-text m-mature-message"
                m-read-more
                *ngIf="
<<<<<<< HEAD
                  contentType !== 'blog' &&
=======
                  this.contentType !== 'blog' &&
                  this.contentType !== 'rich-embed' &&
>>>>>>> 0c57c280
                  (entity.description || entity.message)
                "
                [maxHeightAllowed]="136"
              >
                <a
                  class="m-mature-text-toggle"
                  (click)="toggleMatureVisibility()"
                  *ngIf="
                    attachment.shouldBeBlurred(entity) ||
                    attachment.isForcefullyShown(entity)
                  "
                  [ngClass]="{
                    'mdl-color-text--red-500': attachment.isForcefullyShown(
                      entity
                    )
                  }"
                >
                  <i class="material-icons m-material-icons-inline">explicit</i>
                </a>
                <span
                  class="m-mature-message-content"
                  [innerHtml]="entity.description || entity.message | tags"
                  [ngClass]="{
                    'm-mature-text': attachment.shouldBeBlurred(entity)
                  }"
                  (click)="
                    entity.mature && !entity.mature_visibility
                      ? toggleMatureVisibility()
                      : null
                  "
                >
                </span>
                <m-read-more--button></m-read-more--button>
              </div>
              <!-- ACTION BUTTONS -->
              <div class="m-mediaModal__actionButtonsWrapper">
                <div class="m-mediaModal__actionButtonsRow m-action-tabs">
                  <minds-button-thumbs-up
                    [object]="originalEntity"
                  ></minds-button-thumbs-up>
                  <minds-button-thumbs-down
                    [object]="originalEntity"
                  ></minds-button-thumbs-down>
                  <m-wire-button
                    *ngIf="session.getLoggedInUser().guid != entity.owner_guid"
                    [object]="entity"
                    (done)="wireSubmitted($event)"
                  ></m-wire-button>
                  <minds-button-remind
                    *ngIf="originalEntity.type !== 'comment'"
                    [object]="originalEntity"
                  ></minds-button-remind>
                  <div>
                    <a
                      class="m-mediaModal__actionButton--share"
                      (click)="openShareModal()"
                    >
                      <i class="material-icons">share</i>
                    </a>
                  </div>
                </div>
              </div>

              <!-- COMMENTS -->
              <div class="m-mediaModal__comments" *ngIf="entity.guid">
                <m-comments__tree
                  [limit]="24"
                  [entity]="entity"
                  [scrollable]="true"
                >
                </m-comments__tree>
              </div>
            </div>
          </div>
        </div>
      </div>
    </div>
  </div>
</div><|MERGE_RESOLUTION|>--- conflicted
+++ resolved
@@ -364,12 +364,8 @@
                 class="m-mediaModal__message mdl-card__supporting-text m-mature-message"
                 m-read-more
                 *ngIf="
-<<<<<<< HEAD
-                  contentType !== 'blog' &&
-=======
                   this.contentType !== 'blog' &&
                   this.contentType !== 'rich-embed' &&
->>>>>>> 0c57c280
                   (entity.description || entity.message)
                 "
                 [maxHeightAllowed]="136"
