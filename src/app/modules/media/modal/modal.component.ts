import {
  Component,
  OnInit,
  OnDestroy,
  Input,
  HostListener,
  ViewChild,
} from '@angular/core';
import { Location } from '@angular/common';
import { Router, Event, NavigationStart } from '@angular/router';
import {
  trigger,
  state,
  style,
  animate,
  transition,
} from '@angular/animations';
import { Subscription } from 'rxjs';
import { Session } from '../../../services/session';
import { OverlayModalService } from '../../../services/ux/overlay-modal';
import { AnalyticsService } from '../../../services/analytics';
import { MindsVideoComponent } from '../components/video/video.component';
import isMobileOrTablet from '../../../helpers/is-mobile-or-tablet';

export type MediaModalParams = {
  redirectUrl?: string;
  entity: any;
};

@Component({
  selector: 'm-media--modal',
  templateUrl: 'modal.component.html',
  animations: [
    // Fade media in after load
    trigger('slowFadeAnimation', [
      state(
        'in',
        style({
          opacity: 1,
        })
      ),
      state(
        'out',
        style({
          opacity: 0,
        })
      ),
      transition('in <=> out', [animate('600ms')]),
    ]),
    // Fade overlay in/out
    trigger('fastFadeAnimation', [
      transition(':enter', [
        style({ opacity: 0 }),
        animate('300ms', style({ opacity: 1 })),
      ]),
      transition(':leave', [animate('300ms', style({ opacity: 0 }))]),
    ]),
  ],
})
export class MediaModalComponent implements OnInit, OnDestroy {
  minds = window.Minds;

  entity: any = {};
  redirectUrl: string;
  isLoading: boolean = true;
  navigatedAway: boolean = false;
  fullscreenHovering: boolean = false; // Used for fullscreen button transformation

  isTablet: boolean = false;
  isFullscreen: boolean = false;
<<<<<<< HEAD
  isVideo: boolean = false;
  entityType: string;
=======
  contentType: string = '';
>>>>>>> e6c32aca

  aspectRatio: number;
  modalWidth: number;
  stageWidth: number;
  stageHeight: number;
  mediaWidth: number;
  mediaHeight: number;
  entityWidth: number = 0;
  entityHeight: number = 0;

  maxStageWidth: number;
  maxHeight: number;
  minStageHeight: number = 520;
  minStageWidth: number = 660;

  contentWidth: number = 360;
  padding: number = 20; // 20px on each side

  title: string = '';
  thumbnail: string = '';
  boosted: boolean = false;
  ownerIconTime: string = '';
  pageUrl: string = '';

  // Used for backdrop click detection hack
  isOpen: boolean = false;
  isOpenTimeout: any = null;

  overlayVisible: boolean = false;
  tabletOverlayTimeout: any = null;

  routerSubscription: Subscription;

<<<<<<< HEAD
  @Input('entity') set data(params: MediaModalParams) {
    this.entity = params.entity;
    this.redirectUrl = params.redirectUrl || null;
    this.entityWidth = 0;
    this.entityHeight = 0;
=======
  @Input('entity') set data(entity) {
    this.entity = entity;
>>>>>>> e6c32aca
  }

  // Used to make sure video progress bar seeker / hover works
  @ViewChild(MindsVideoComponent, { static: false })
  videoComponent: MindsVideoComponent;

  constructor(
    public session: Session,
    public analyticsService: AnalyticsService,
    private overlayModal: OverlayModalService,
    private router: Router,
    private location: Location
  ) {}

  ngOnInit() {
    // Prevent dismissal of modal when it's just been opened
    this.isOpenTimeout = setTimeout(() => (this.isOpen = true), 20);

    switch (this.entity.type) {
      case 'activity':
        this.title =
          this.entity.message ||
          this.entity.title ||
          `${this.entity.ownerObj.name}'s post`;
        this.entity.guid = this.entity.entity_guid || this.entity.guid;
        this.thumbnail = `${this.minds.cdn_url}fs/v1/thumbnail/${this.entity.entity_guid}/xlarge`;
        switch (this.entity.custom_type) {
          case 'video':
            this.contentType = 'video';
            break;
          case 'batch':
            this.contentType = 'image';
        }
        break;
      case 'object':
        switch (this.entity.subtype) {
          case 'video':
            this.contentType = 'video';
            this.title = this.entity.title;
            break;
          case 'image':
            this.contentType = 'image';
            this.thumbnail = `${this.minds.cdn_url}fs/v1/thumbnail/${this.entity.guid}/xlarge`;
            break;
          case 'blog':
            this.contentType = 'blog';
            this.title = this.entity.title;
            this.entity.guid = this.entity.guid;
            this.entity.entity_guid = this.entity.guid;
        }
        break;
      case 'comment':
        this.contentType =
          this.entity.custom_type === 'video' ? 'video' : 'image';
        this.title =
          this.entity.message ||
          this.entity.title ||
          this.entity.description ||
          `${this.entity.ownerObj.name}'s post`;
        this.entity.guid = this.entity.attachment_guid;
        this.entity.entity_guid = this.entity.attachment_guid;
        this.thumbnail = `${this.minds.cdn_url}fs/v1/thumbnail/${this.entity.attachment_guid}/xlarge`;
        break;
    }

    if (this.contentType !== 'blog') {
      this.pageUrl = `/media/${this.entity.entity_guid}`;
    } else {
      this.pageUrl = this.entity.route
        ? `/${this.entity.route}`
        : `/blog/view${this.entity.guid}`;
    }

    this.boosted = this.entity.boosted || this.entity.p2p_boosted || false;

    const session = this.session.getLoggedInUser();
    if (session && session.guid === this.entity.ownerObj.guid) {
      this.ownerIconTime = session.icontime;
    } else {
      this.ownerIconTime = this.entity.ownerObj.icontime;
    }

    this.isTablet =
      isMobileOrTablet() && Math.min(screen.width, screen.height) >= 768;

<<<<<<< HEAD
    this.isVideo = this.entity.custom_type === 'video';
    this.entityType =
      this.entity.custom_type || this.getEntityType(this.entity);

    if (this.entityType === 'blog') {
      this.isLoaded();
    }

=======
>>>>>>> e6c32aca
    this.analyticsService.send('pageview', {
      url: `${this.pageUrl}?ismodal=true`,
    });

    // * LOCATION & ROUTING * -----------------------------------------------------------------------------------
    // Change the url to point to media page so user can easily share link
    // (but don't actually redirect)
<<<<<<< HEAD
    if (this.redirectUrl) {
      this.location.replaceState(this.redirectUrl);
    } else if (this.entityType === 'blog') {
      this.location.replaceState(
        `${this.session.getLoggedInUser().username}/blog/${this.entity.slug}-${
          this.entity.guid
        }`
      );
    } else {
      this.location.replaceState(`/media/${this.entity.entity_guid}`);
    }
=======
    this.location.replaceState(this.pageUrl);
>>>>>>> e6c32aca

    // When user clicks a link from inside the modal
    this.routerSubscription = this.router.events.subscribe((event: Event) => {
      if (event instanceof NavigationStart) {
        if (!this.navigatedAway) {
          this.navigatedAway = true;

          // Fix browser history so back button doesn't go to media page
          this.location.replaceState(this.entity.modal_source_url);

          // Go to the intended destination
          this.router.navigate([event.url]);

          this.overlayModal.dismiss();
        }
      }
    });

    // * DIMENSION CALCULATIONS * ---------------------------------------------------------------------

<<<<<<< HEAD
    if (!this.isVideo && this.entityType === 'image') {
      // Image
      this.entityWidth = this.entity.custom_data[0].width;
      this.entityHeight = this.entity.custom_data[0].height;
      this.thumbnail = `${this.minds.cdn_url}fs/v1/thumbnail/${this.entity.entity_guid}/xlarge`;
    } else if (this.entityType === 'blog') {
      this.entityWidth = this.entity.custom_data[0].dimensions.width;
      this.entityHeight = this.entity.custom_data[0].dimensions.height;
      this.thumbnail = `${this.minds.cdn_url}fs/v1/thumbnail/${this.entity.entity_guid}/xlarge`;
    } else {
      this.entityWidth = this.entity.custom_data.dimensions.width;
      this.entityHeight = this.entity.custom_data.dimensions.height;
      this.thumbnail = this.entity.custom_data.thumbnail_src; // Not currently used
=======
    switch (this.contentType) {
      case 'video':
        this.entityWidth = this.entity.custom_data.dimensions.width;
        this.entityHeight = this.entity.custom_data.dimensions.height;
        break;
      case 'image':
        this.entityWidth = this.entity.custom_data[0].width;
        this.entityHeight = this.entity.custom_data[0].height;
        break;
      case 'blog':
        this.entityWidth = window.innerWidth;
        this.entityHeight = window.innerHeight;
>>>>>>> e6c32aca
    }

    this.aspectRatio = this.entityWidth / this.entityHeight;
    this.calculateDimensions();
  }

  // Re-calculate height/width when window resizes
  @HostListener('window:resize', ['$resizeEvent'])
  onResize(resizeEvent) {
    this.calculateDimensions();
  }

  calculateDimensions() {
    if (!this.isFullscreen) {
      if (this.contentType === 'blog') {
        this.mediaHeight = Math.max(
          this.minStageHeight,
          window.innerHeight - this.padding * 2
        );
        this.mediaWidth = Math.max(
          this.minStageWidth,
          window.innerWidth - this.contentWidth - this.padding * 2
        );
        this.stageHeight = this.mediaHeight;
        this.stageWidth = this.mediaWidth;
        this.modalWidth = this.stageWidth + this.contentWidth;

        if (this.isLoading) {
          this.isLoaded();
        }

        return;
      }

      this.setHeightsAsTallAsPossible();

      // After heights are set, check that scaled width isn't too wide or narrow
      this.maxStageWidth = Math.max(
        window.innerWidth - this.contentWidth - this.padding * 2,
        this.minStageWidth
      );

      if (this.mediaWidth >= this.maxStageWidth) {
        // Too wide :(
        this.rescaleHeightsForMaxWidth();
      } else if (this.mediaWidth > this.minStageWidth - this.padding * 2) {
        // Not too wide or too narrow :)
        this.stageWidth = this.mediaWidth;
      } else {
        // Too narrow :(
        // If black stage background is visible on left/right, each strip should be at least 20px wide
        this.stageWidth = this.minStageWidth;
        // Continue to resize height after reaching min width
        this.handleNarrowWindow();
      }

      // If black stage background is visible on top/bottom, each strip should be at least 20px high
      const heightDiff = this.stageHeight - this.mediaHeight;
      if (0 < heightDiff && heightDiff <= this.padding * 2) {
        this.stageHeight += this.padding * 2;
      }
    } else {
      // isFullscreen
      const windowWidth = window.innerWidth;
      const windowHeight = window.innerHeight;

      this.stageWidth = windowWidth;
      this.stageHeight = windowHeight;

      switch (this.contentType) {
        case 'blog':
          this.mediaHeight = windowHeight;
          this.mediaWidth = windowWidth;
          return;
        case 'image':
          // For images, set mediaHeight as tall as possible but not taller than instrinsic height
          this.mediaHeight =
            this.entityHeight < windowHeight ? this.entityHeight : windowHeight;
          break;
        case 'video':
          // It's ok if videos are taller than intrinsic height
          this.mediaHeight = windowHeight;
      }

      this.mediaWidth =
        this.contentType === 'blog' ? windowWidth : this.scaleWidth();

      if (this.mediaWidth > windowWidth) {
        // Width was too wide, need to rescale heights so width fits
        this.mediaWidth = windowWidth;
        this.mediaHeight = this.scaleHeight();
      }
    }

    if (this.contentType === 'video') {
      this.entityHeight = this.mediaHeight;
      this.entityWidth = this.mediaWidth;
    }

    this.modalWidth = this.stageWidth + this.contentWidth;
  }

  setHeightsAsTallAsPossible() {
    this.maxHeight = window.innerHeight - this.padding * 2;

    // Initialize stageHeight to be as tall as possible and not smaller than minimum
    this.stageHeight = Math.max(this.maxHeight, this.minStageHeight);

    // Set mediaHeight as tall as stage but no larger than intrinsic height
    if (this.contentType !== 'video' && this.entityHeight < this.stageHeight) {
      // Image is shorter than stage; scale down stage
      this.mediaHeight = this.entityHeight;
      this.stageHeight = Math.max(this.mediaHeight, this.minStageHeight);
    } else {
      // Either: Image is taller than stage; scale it down so it fits inside stage
      // Or:     Video should be as tall as possible but not taller than stage
      this.mediaHeight = this.stageHeight;
    }

    this.mediaWidth = this.scaleWidth();
  }

  rescaleHeightsForMaxWidth() {
    // Media is too wide, set width to max and rescale heights
    this.mediaWidth = this.maxStageWidth;
    this.stageWidth = this.maxStageWidth;

    this.mediaHeight = this.scaleHeight();
    this.stageHeight = Math.max(this.mediaHeight, this.minStageHeight);
  }

  handleNarrowWindow() {
    // When at minStageWidth and windowWidth falls below threshold,
    // shrink vertically until it hits minStageHeight

    // When window is narrower than this, start to shrink height
    const verticalShrinkWidthThreshold =
      this.mediaWidth + this.contentWidth + this.padding * 4;

    const widthDiff = verticalShrinkWidthThreshold - window.innerWidth;
    // Is window narrow enough to start shrinking vertically?
    if (widthDiff >= 1) {
      // What mediaHeight would be if it shrunk proportionally to difference in width
      const mediaHeightPreview = Math.round(
        (this.mediaWidth - widthDiff) / this.aspectRatio
      );

      // Shrink media if mediaHeight is still above min
      if (mediaHeightPreview > this.minStageHeight) {
        this.mediaWidth -= widthDiff;
        this.mediaHeight = this.scaleHeight();
        this.stageHeight = this.mediaHeight;
      } else {
        this.stageHeight = this.minStageHeight;
        this.mediaHeight = Math.min(this.minStageHeight, this.entityHeight);
        this.mediaWidth = this.scaleWidth();
      }
    }
  }

  scaleHeight() {
    return Math.round(this.mediaWidth / this.aspectRatio);
  }
  scaleWidth() {
    return Math.round(this.mediaHeight * this.aspectRatio);
  }

  // * FULLSCREEN * --------------------------------------------------------------------------------
  // Listen for fullscreen change event in case user enters/exits full screen without clicking button
  @HostListener('document:fullscreenchange', ['$event'])
  @HostListener('document:webkitfullscreenchange', ['$event'])
  @HostListener('document:mozfullscreenchange', ['$event'])
  @HostListener('document:MSFullscreenChange', ['$event'])
  onFullscreenChange(event) {
    this.calculateDimensions();
    if (
      !document.fullscreenElement &&
      !document['webkitFullscreenElement'] &&
      !document['mozFullScreenElement'] &&
      !document['msFullscreenElement']
    ) {
      this.isFullscreen = false;
    } else {
      this.isFullscreen = true;
    }
  }

  toggleFullscreen() {
    const elem = document.querySelector('.m-mediaModal__stageWrapper');
    this.fullscreenHovering = false;
    this.calculateDimensions();

    // If fullscreen is not already enabled
    if (
      !document['fullscreenElement'] &&
      !document['webkitFullscreenElement'] &&
      !document['mozFullScreenElement'] &&
      !document['msFullscreenElement']
    ) {
      // Request full screen
      if (elem.requestFullscreen) {
        elem.requestFullscreen();
      } else if (elem['webkitRequestFullscreen']) {
        elem['webkitRequestFullscreen']();
      } else if (elem['mozRequestFullScreen']) {
        elem['mozRequestFullScreen']();
      } else if (elem['msRequestFullscreen']) {
        elem['msRequestFullscreen']();
      }
      this.isFullscreen = true;
      return;
    }

    // If fullscreen is already enabled, exit it
    if (document.exitFullscreen) {
      document.exitFullscreen();
    } else if (document['webkitExitFullscreen']) {
      document['webkitExitFullscreen']();
    } else if (document['mozCancelFullScreen']) {
      document['mozCancelFullScreen']();
    } else if (document['msExitFullscreen']) {
      document['msExitFullscreen']();
    }
    this.isFullscreen = false;
  }

  // * MODAL DISMISSAL * --------------------------------------------------------------------------

  // Dismiss modal when backdrop is clicked and modal is open
  @HostListener('document:click', ['$event'])
  clickedBackdrop($event) {
    $event.preventDefault();
    $event.stopPropagation();
    if (this.isOpen) {
      this.overlayModal.dismiss();
    }
  }

  // Don't dismiss modal if click somewhere other than backdrop
  clickedModal($event) {
    $event.stopPropagation();
  }

  // * OVERLAY & VIDEO CONTROLS * -------------------------------------------------------------------------

  // Show overlay and video controls
  onMouseEnterStage() {
    this.overlayVisible = true;

    if (this.contentType === 'video') {
      // Make sure progress bar seeker is updating when video controls are visible
      this.videoComponent.stageHover = true;
      this.videoComponent.onMouseEnter();
    }
  }

  onMouseLeaveStage() {
    this.overlayVisible = false;

    if (this.contentType === 'video') {
      // Stop updating progress bar seeker when controls aren't visible
      this.videoComponent.stageHover = false;
      this.videoComponent.onMouseLeave();
    }
  }

  // * TABLETS ONLY: SHOW OVERLAY & VIDEO CONTROLS * -------------------------------------------

  // Briefly display title overlay and video controls when finished loading and stage touch
  showOverlaysOnTablet() {
    this.onMouseEnterStage();

    if (this.tabletOverlayTimeout) {
      clearTimeout(this.tabletOverlayTimeout);
    }

    this.tabletOverlayTimeout = setTimeout(() => {
      this.onMouseLeaveStage();
    }, 3000);
  }

  // * UTILITY * --------------------------------------------------------------------------

  isLoaded() {
    this.isLoading = false;

    if (this.isTablet) {
      this.showOverlaysOnTablet();
    }
  }

  getEntityType(entity: any) {
    return entity.type === 'object'
      ? `${entity.type}:${entity.subtype}`
      : entity.type;
  }

  ngOnDestroy() {
    if (this.routerSubscription) {
      this.routerSubscription.unsubscribe();
    }

    if (this.isOpenTimeout) {
      clearTimeout(this.isOpenTimeout);
    }

    if (this.tabletOverlayTimeout) {
      clearTimeout(this.tabletOverlayTimeout);
    }

    // If the modal was closed without a redirect, replace media page url
    // with original source url and fix browser history so back button
    // doesn't go to media page
    if (!this.navigatedAway) {
      this.location.replaceState(this.entity.modal_source_url);
    }
  }
}<|MERGE_RESOLUTION|>--- conflicted
+++ resolved
@@ -68,12 +68,7 @@
 
   isTablet: boolean = false;
   isFullscreen: boolean = false;
-<<<<<<< HEAD
-  isVideo: boolean = false;
-  entityType: string;
-=======
   contentType: string = '';
->>>>>>> e6c32aca
 
   aspectRatio: number;
   modalWidth: number;
@@ -107,16 +102,9 @@
 
   routerSubscription: Subscription;
 
-<<<<<<< HEAD
   @Input('entity') set data(params: MediaModalParams) {
     this.entity = params.entity;
     this.redirectUrl = params.redirectUrl || null;
-    this.entityWidth = 0;
-    this.entityHeight = 0;
-=======
-  @Input('entity') set data(entity) {
-    this.entity = entity;
->>>>>>> e6c32aca
   }
 
   // Used to make sure video progress bar seeker / hover works
@@ -192,6 +180,7 @@
 
     this.boosted = this.entity.boosted || this.entity.p2p_boosted || false;
 
+    // Set ownerIconTime
     const session = this.session.getLoggedInUser();
     if (session && session.guid === this.entity.ownerObj.guid) {
       this.ownerIconTime = session.icontime;
@@ -202,17 +191,6 @@
     this.isTablet =
       isMobileOrTablet() && Math.min(screen.width, screen.height) >= 768;
 
-<<<<<<< HEAD
-    this.isVideo = this.entity.custom_type === 'video';
-    this.entityType =
-      this.entity.custom_type || this.getEntityType(this.entity);
-
-    if (this.entityType === 'blog') {
-      this.isLoaded();
-    }
-
-=======
->>>>>>> e6c32aca
     this.analyticsService.send('pageview', {
       url: `${this.pageUrl}?ismodal=true`,
     });
@@ -220,21 +198,7 @@
     // * LOCATION & ROUTING * -----------------------------------------------------------------------------------
     // Change the url to point to media page so user can easily share link
     // (but don't actually redirect)
-<<<<<<< HEAD
-    if (this.redirectUrl) {
-      this.location.replaceState(this.redirectUrl);
-    } else if (this.entityType === 'blog') {
-      this.location.replaceState(
-        `${this.session.getLoggedInUser().username}/blog/${this.entity.slug}-${
-          this.entity.guid
-        }`
-      );
-    } else {
-      this.location.replaceState(`/media/${this.entity.entity_guid}`);
-    }
-=======
     this.location.replaceState(this.pageUrl);
->>>>>>> e6c32aca
 
     // When user clicks a link from inside the modal
     this.routerSubscription = this.router.events.subscribe((event: Event) => {
@@ -255,21 +219,6 @@
 
     // * DIMENSION CALCULATIONS * ---------------------------------------------------------------------
 
-<<<<<<< HEAD
-    if (!this.isVideo && this.entityType === 'image') {
-      // Image
-      this.entityWidth = this.entity.custom_data[0].width;
-      this.entityHeight = this.entity.custom_data[0].height;
-      this.thumbnail = `${this.minds.cdn_url}fs/v1/thumbnail/${this.entity.entity_guid}/xlarge`;
-    } else if (this.entityType === 'blog') {
-      this.entityWidth = this.entity.custom_data[0].dimensions.width;
-      this.entityHeight = this.entity.custom_data[0].dimensions.height;
-      this.thumbnail = `${this.minds.cdn_url}fs/v1/thumbnail/${this.entity.entity_guid}/xlarge`;
-    } else {
-      this.entityWidth = this.entity.custom_data.dimensions.width;
-      this.entityHeight = this.entity.custom_data.dimensions.height;
-      this.thumbnail = this.entity.custom_data.thumbnail_src; // Not currently used
-=======
     switch (this.contentType) {
       case 'video':
         this.entityWidth = this.entity.custom_data.dimensions.width;
@@ -282,7 +231,6 @@
       case 'blog':
         this.entityWidth = window.innerWidth;
         this.entityHeight = window.innerHeight;
->>>>>>> e6c32aca
     }
 
     this.aspectRatio = this.entityWidth / this.entityHeight;
@@ -402,6 +350,7 @@
       this.mediaHeight = this.stageHeight;
     }
 
+    // Scale width according to aspect ratio
     this.mediaWidth = this.scaleWidth();
   }
 
@@ -574,12 +523,6 @@
     }
   }
 
-  getEntityType(entity: any) {
-    return entity.type === 'object'
-      ? `${entity.type}:${entity.subtype}`
-      : entity.type;
-  }
-
   ngOnDestroy() {
     if (this.routerSubscription) {
       this.routerSubscription.unsubscribe();
