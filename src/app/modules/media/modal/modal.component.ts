import {
  Component,
  HostListener,
  Input,
  OnDestroy,
  OnInit,
  ViewChild,
} from '@angular/core';
import { Location } from '@angular/common';
import { Event, NavigationStart, Router } from '@angular/router';
import {
  animate,
  state,
  style,
  transition,
  trigger,
} from '@angular/animations';
import { Subscription } from 'rxjs';
import { Session } from '../../../services/session';
import { OverlayModalService } from '../../../services/ux/overlay-modal';
import { AnalyticsService } from '../../../services/analytics';
import { MindsVideoComponent } from '../components/video/video.component';
import isMobileOrTablet from '../../../helpers/is-mobile-or-tablet';
import { ActivityService } from '../../../common/services/activity.service';

export type MediaModalParams = {
  redirectUrl?: string;
  entity: any;
};

@Component({
  selector: 'm-media--modal',
  templateUrl: 'modal.component.html',
  animations: [
    // Fade media in after load
    trigger('slowFadeAnimation', [
      state(
        'in',
        style({
          opacity: 1,
        })
      ),
      state(
        'out',
        style({
          opacity: 0,
        })
      ),
      transition('in <=> out', [animate('600ms')]),
    ]),
    // Fade overlay in/out
    trigger('fastFadeAnimation', [
      transition(':enter', [
        style({ opacity: 0 }),
        animate('300ms', style({ opacity: 1 })),
      ]),
      transition(':leave', [animate('300ms', style({ opacity: 0 }))]),
    ]),
  ],
  providers: [ActivityService],
})
export class MediaModalComponent implements OnInit, OnDestroy {
  minds = window.Minds;

  entity: any = {};
  redirectUrl: string;
  isLoading: boolean = true;
  navigatedAway: boolean = false;
  fullscreenHovering: boolean = false; // Used for fullscreen button transformation

  isTablet: boolean = false;
  isFullscreen: boolean = false;
  contentType: string = '';

  aspectRatio: number;
  modalWidth: number;
  stageWidth: number;
  stageHeight: number;
  mediaWidth: number;
  mediaHeight: number;
  entityWidth: number = 0;
  entityHeight: number = 0;

  maxStageWidth: number;
  maxHeight: number;
  minStageHeight: number = 520;
  minStageWidth: number = 660;

  contentWidth: number = 360;
  padding: number = 20; // 20px on each side

  title: string = '';
  thumbnail: string = '';
  boosted: boolean = false;
  ownerIconTime: string = '';
  pageUrl: string = '';

  // Used for backdrop click detection hack
  isOpen: boolean = false;
  isOpenTimeout: any = null;

  overlayVisible: boolean = false;
  tabletOverlayTimeout: any = null;

  routerSubscription: Subscription;

  @Input('entity') set data(params: MediaModalParams) {
    this.entity = params.entity;
    this.redirectUrl = params.redirectUrl || null;
  }

  // Used to make sure video progress bar seeker / hover works
  @ViewChild(MindsVideoComponent, { static: false })
  videoComponent: MindsVideoComponent;

  constructor(
    public session: Session,
    public analyticsService: AnalyticsService,
    private overlayModal: OverlayModalService,
    private router: Router,
    private location: Location
  ) {}

  ngOnInit() {
    // Prevent dismissal of modal when it's just been opened
    this.isOpenTimeout = setTimeout(() => (this.isOpen = true), 20);

    switch (this.entity.type) {
      case 'activity':
        this.title =
          this.entity.message ||
          this.entity.title ||
          `${this.entity.ownerObj.name}'s post`;
<<<<<<< HEAD

        this.thumbnail = `${this.minds.cdn_url}fs/v1/thumbnail/${this.entity.entity_guid}/xlarge`;

=======
        this.entity.guid = this.entity.entity_guid || this.entity.guid;
        this.thumbnail = this.entity.thumbnails.xlarge;
>>>>>>> 5018532b
        switch (this.entity.custom_type) {
          case 'video':
            this.contentType = 'video';
            this.entity.width = this.entity.custom_data.width;
            this.entity.height = this.entity.custom_data.height;
            this.entity.thumbnail_src = this.entity.custom_data.thumbnail_src;
            break;
          case 'batch':
            this.contentType = 'image';
            this.entity.width = this.entity.custom_data[0].width;
            this.entity.height = this.entity.custom_data[0].height;
        }
        break;
      case 'object':
        switch (this.entity.subtype) {
          case 'video':
            this.contentType = 'video';
            this.title = this.entity.title;
            this.entity.entity_guid = this.entity.guid;
            break;
          case 'image':
            this.contentType = 'image';
<<<<<<< HEAD
            this.thumbnail = `${this.minds.cdn_url}fs/v1/thumbnail/${this.entity.guid}/xlarge`;
            this.title = this.entity.title;
            this.entity.entity_guid = this.entity.guid;
=======
            // this.thumbnail = `${this.minds.cdn_url}fs/v1/thumbnail/${this.entity.guid}/xlarge`;
            this.thumbnail = this.entity.thumbnail;
>>>>>>> 5018532b
            break;
          case 'blog':
            this.contentType = 'blog';
            this.entity.entity_guid = this.entity.guid;
        }
        break;
      case 'comment':
        this.contentType =
          this.entity.custom_type === 'video' ? 'video' : 'image';
        this.title =
          this.entity.message ||
          this.entity.title ||
          this.entity.description ||
          `${this.entity.ownerObj.name}'s post`;
        this.entity.guid = this.entity.attachment_guid;
        this.entity.entity_guid = this.entity.attachment_guid;
        // this.thumbnail = `${this.minds.cdn_url}fs/v1/thumbnail/${this.entity.attachment_guid}/xlarge`;
        this.thumbnail = this.entity.thumbnails.xlarge;
        break;
    }

    if (this.redirectUrl) {
      this.pageUrl = this.redirectUrl;
    } else if (this.contentType !== 'blog') {
      this.pageUrl = `/media/${this.entity.entity_guid}`;
    } else {
      this.pageUrl = this.entity.route
        ? `/${this.entity.route}`
        : `/blog/view${this.entity.guid}`;
    }

    this.boosted = this.entity.boosted || this.entity.p2p_boosted || false;

    // Set ownerIconTime
    const session = this.session.getLoggedInUser();
    if (session && session.guid === this.entity.ownerObj.guid) {
      this.ownerIconTime = session.icontime;
    } else {
      this.ownerIconTime = this.entity.ownerObj.icontime;
    }

    this.isTablet =
      isMobileOrTablet() && Math.min(screen.width, screen.height) >= 768;

    this.analyticsService.send('pageview', {
      url: `${this.pageUrl}?ismodal=true`,
    });

    // * LOCATION & ROUTING * -----------------------------------------------------------------------------------
    // Change the url to point to media page so user can easily share link
    // (but don't actually redirect)
    this.location.replaceState(this.pageUrl);

    // When user clicks a link from inside the modal
    this.routerSubscription = this.router.events.subscribe((event: Event) => {
      if (event instanceof NavigationStart) {
        if (!this.navigatedAway) {
          this.navigatedAway = true;

          // Fix browser history so back button doesn't go to media page
          this.location.replaceState(this.entity.modal_source_url);

          // Go to the intended destination
          this.router.navigate([event.url]);

          this.overlayModal.dismiss();
        }
      }
    });

    // * DIMENSION CALCULATIONS * ---------------------------------------------------------------------

    switch (this.contentType) {
      case 'video':
      case 'image':
        this.entityWidth = this.entity.width;
        this.entityHeight = this.entity.height;
        break;
      case 'blog':
        this.entityWidth = window.innerWidth * 0.6;
        this.entityHeight = window.innerHeight * 0.6;
        break;
    }

    this.aspectRatio = this.entityWidth / this.entityHeight;
    this.calculateDimensions();
  }

  // Re-calculate height/width when window resizes
  @HostListener('window:resize', ['$resizeEvent'])
  onResize(resizeEvent) {
    this.calculateDimensions();
  }

  calculateDimensions() {
    if (!this.isFullscreen) {
      if (this.contentType === 'blog') {
        this.mediaHeight = Math.max(
          this.minStageHeight,
          window.innerHeight * 0.9 - this.padding * 2
        );
        this.mediaWidth = Math.max(
          this.minStageWidth,
          window.innerWidth * 0.9 - this.contentWidth - this.padding * 2
        );
        this.stageHeight = this.mediaHeight;
        this.stageWidth = this.mediaWidth;
        this.modalWidth = this.stageWidth + this.contentWidth;

        if (this.isLoading) {
          this.isLoaded();
        }

        return;
      }

      this.setHeightsAsTallAsPossible();

      // After heights are set, check that scaled width isn't too wide or narrow
      this.maxStageWidth = Math.max(
        window.innerWidth - this.contentWidth - this.padding * 2,
        this.minStageWidth
      );

      if (this.mediaWidth >= this.maxStageWidth) {
        // Too wide :(
        this.rescaleHeightsForMaxWidth();
      } else if (this.mediaWidth > this.minStageWidth - this.padding * 2) {
        // Not too wide or too narrow :)
        this.stageWidth = this.mediaWidth;
      } else {
        // Too narrow :(
        // If black stage background is visible on left/right, each strip should be at least 20px wide
        this.stageWidth = this.minStageWidth;
        // Continue to resize height after reaching min width
        this.handleNarrowWindow();
      }

      // If black stage background is visible on top/bottom, each strip should be at least 20px high
      const heightDiff = this.stageHeight - this.mediaHeight;
      if (0 < heightDiff && heightDiff <= this.padding * 2) {
        this.stageHeight += this.padding * 2;
      }
    } else {
      // isFullscreen
      const windowWidth = window.innerWidth;
      const windowHeight = window.innerHeight;

      this.stageWidth = windowWidth;
      this.stageHeight = windowHeight;

      switch (this.contentType) {
        case 'blog':
          this.mediaHeight = windowHeight;
          this.mediaWidth = windowWidth;
          return;
        case 'image':
          // For images, set mediaHeight as tall as possible but not taller than instrinsic height
          this.mediaHeight =
            this.entityHeight < windowHeight ? this.entityHeight : windowHeight;
          break;
        case 'video':
          // It's ok if videos are taller than intrinsic height
          this.mediaHeight = windowHeight;
      }

      this.mediaWidth =
        this.contentType === 'blog' ? windowWidth : this.scaleWidth();

      if (this.mediaWidth > windowWidth) {
        // Width was too wide, need to rescale heights so width fits
        this.mediaWidth = windowWidth;
        this.mediaHeight = this.scaleHeight();
      }
    }

    if (this.contentType === 'video') {
      this.entityHeight = this.mediaHeight;
      this.entityWidth = this.mediaWidth;
    }

    this.modalWidth = this.stageWidth + this.contentWidth;
  }

  setHeightsAsTallAsPossible() {
    this.maxHeight = window.innerHeight - this.padding * 2;

    // Initialize stageHeight to be as tall as possible and not smaller than minimum
    this.stageHeight = Math.max(this.maxHeight, this.minStageHeight);

    // Set mediaHeight as tall as stage but no larger than intrinsic height
    if (this.contentType !== 'video' && this.entityHeight < this.stageHeight) {
      // Image is shorter than stage; scale down stage
      this.mediaHeight = this.entityHeight;
      this.stageHeight = Math.max(this.mediaHeight, this.minStageHeight);
    } else {
      // Either: Image is taller than stage; scale it down so it fits inside stage
      // Or:     Video should be as tall as possible but not taller than stage
      this.mediaHeight = this.stageHeight;
    }

    // Scale width according to aspect ratio
    this.mediaWidth = this.scaleWidth();
  }

  rescaleHeightsForMaxWidth() {
    // Media is too wide, set width to max and rescale heights
    this.mediaWidth = this.maxStageWidth;
    this.stageWidth = this.maxStageWidth;

    this.mediaHeight = this.scaleHeight();
    this.stageHeight = Math.max(this.mediaHeight, this.minStageHeight);
  }

  handleNarrowWindow() {
    // When at minStageWidth and windowWidth falls below threshold,
    // shrink vertically until it hits minStageHeight

    // When window is narrower than this, start to shrink height
    const verticalShrinkWidthThreshold =
      this.mediaWidth + this.contentWidth + this.padding * 4;

    const widthDiff = verticalShrinkWidthThreshold - window.innerWidth;
    // Is window narrow enough to start shrinking vertically?
    if (widthDiff >= 1) {
      // What mediaHeight would be if it shrunk proportionally to difference in width
      const mediaHeightPreview = Math.round(
        (this.mediaWidth - widthDiff) / this.aspectRatio
      );

      // Shrink media if mediaHeight is still above min
      if (mediaHeightPreview > this.minStageHeight) {
        this.mediaWidth -= widthDiff;
        this.mediaHeight = this.scaleHeight();
        this.stageHeight = this.mediaHeight;
      } else {
        this.stageHeight = this.minStageHeight;
        this.mediaHeight = Math.min(this.minStageHeight, this.entityHeight);
        this.mediaWidth = this.scaleWidth();
      }
    }
  }

  scaleHeight() {
    return Math.round(this.mediaWidth / this.aspectRatio);
  }

  scaleWidth() {
    return Math.round(this.mediaHeight * this.aspectRatio);
  }

  // * FULLSCREEN * --------------------------------------------------------------------------------
  // Listen for fullscreen change event in case user enters/exits full screen without clicking button
  @HostListener('document:fullscreenchange', ['$event'])
  @HostListener('document:webkitfullscreenchange', ['$event'])
  @HostListener('document:mozfullscreenchange', ['$event'])
  @HostListener('document:MSFullscreenChange', ['$event'])
  onFullscreenChange(event) {
    this.calculateDimensions();
    if (
      !document.fullscreenElement &&
      !document['webkitFullscreenElement'] &&
      !document['mozFullScreenElement'] &&
      !document['msFullscreenElement']
    ) {
      this.isFullscreen = false;
    } else {
      this.isFullscreen = true;
    }
  }

  toggleFullscreen() {
    const elem = document.querySelector('.m-mediaModal__stageWrapper');
    this.fullscreenHovering = false;
    this.calculateDimensions();

    // If fullscreen is not already enabled
    if (
      !document['fullscreenElement'] &&
      !document['webkitFullscreenElement'] &&
      !document['mozFullScreenElement'] &&
      !document['msFullscreenElement']
    ) {
      // Request full screen
      if (elem.requestFullscreen) {
        elem.requestFullscreen();
      } else if (elem['webkitRequestFullscreen']) {
        elem['webkitRequestFullscreen']();
      } else if (elem['mozRequestFullScreen']) {
        elem['mozRequestFullScreen']();
      } else if (elem['msRequestFullscreen']) {
        elem['msRequestFullscreen']();
      }
      this.isFullscreen = true;
      return;
    }

    // If fullscreen is already enabled, exit it
    if (document.exitFullscreen) {
      document.exitFullscreen();
    } else if (document['webkitExitFullscreen']) {
      document['webkitExitFullscreen']();
    } else if (document['mozCancelFullScreen']) {
      document['mozCancelFullScreen']();
    } else if (document['msExitFullscreen']) {
      document['msExitFullscreen']();
    }
    this.isFullscreen = false;
  }

  // * MODAL DISMISSAL * --------------------------------------------------------------------------

  // Dismiss modal when backdrop is clicked and modal is open
  @HostListener('document:click', ['$event'])
  clickedBackdrop($event) {
    $event.preventDefault();
    $event.stopPropagation();
    if (this.isOpen) {
      this.overlayModal.dismiss();
    }
  }

  // Don't dismiss modal if click somewhere other than backdrop
  clickedModal($event) {
    $event.stopPropagation();
  }

  // * OVERLAY & VIDEO CONTROLS * -------------------------------------------------------------------------

  // Show overlay and video controls
  onMouseEnterStage() {
    this.overlayVisible = true;

    if (this.contentType === 'video') {
      // Make sure progress bar seeker is updating when video controls are visible
      this.videoComponent.stageHover = true;
      this.videoComponent.onMouseEnter();
    }
  }

  onMouseLeaveStage() {
    this.overlayVisible = false;

    if (this.contentType === 'video') {
      // Stop updating progress bar seeker when controls aren't visible
      this.videoComponent.stageHover = false;
      this.videoComponent.onMouseLeave();
    }
  }

  // * TABLETS ONLY: SHOW OVERLAY & VIDEO CONTROLS * -------------------------------------------

  // Briefly display title overlay and video controls when finished loading and stage touch
  showOverlaysOnTablet() {
    this.onMouseEnterStage();

    if (this.tabletOverlayTimeout) {
      clearTimeout(this.tabletOverlayTimeout);
    }

    this.tabletOverlayTimeout = setTimeout(() => {
      this.onMouseLeaveStage();
    }, 3000);
  }

  // * UTILITY * --------------------------------------------------------------------------

  isLoaded() {
    this.isLoading = false;

    if (this.isTablet) {
      this.showOverlaysOnTablet();
    }
  }

  ngOnDestroy() {
    if (this.routerSubscription) {
      this.routerSubscription.unsubscribe();
    }

    if (this.isOpenTimeout) {
      clearTimeout(this.isOpenTimeout);
    }

    if (this.tabletOverlayTimeout) {
      clearTimeout(this.tabletOverlayTimeout);
    }

    // If the modal was closed without a redirect, replace media page url
    // with original source url and fix browser history so back button
    // doesn't go to media page
    if (!this.navigatedAway) {
      this.location.replaceState(this.entity.modal_source_url);
    }
  }
}<|MERGE_RESOLUTION|>--- conflicted
+++ resolved
@@ -131,14 +131,9 @@
           this.entity.message ||
           this.entity.title ||
           `${this.entity.ownerObj.name}'s post`;
-<<<<<<< HEAD
-
-        this.thumbnail = `${this.minds.cdn_url}fs/v1/thumbnail/${this.entity.entity_guid}/xlarge`;
-
-=======
         this.entity.guid = this.entity.entity_guid || this.entity.guid;
         this.thumbnail = this.entity.thumbnails.xlarge;
->>>>>>> 5018532b
+
         switch (this.entity.custom_type) {
           case 'video':
             this.contentType = 'video';
@@ -161,14 +156,10 @@
             break;
           case 'image':
             this.contentType = 'image';
-<<<<<<< HEAD
-            this.thumbnail = `${this.minds.cdn_url}fs/v1/thumbnail/${this.entity.guid}/xlarge`;
+            // this.thumbnail = `${this.minds.cdn_url}fs/v1/thumbnail/${this.entity.guid}/xlarge`;
+            this.thumbnail = this.entity.thumbnail;
             this.title = this.entity.title;
             this.entity.entity_guid = this.entity.guid;
-=======
-            // this.thumbnail = `${this.minds.cdn_url}fs/v1/thumbnail/${this.entity.guid}/xlarge`;
-            this.thumbnail = this.entity.thumbnail;
->>>>>>> 5018532b
             break;
           case 'blog':
             this.contentType = 'blog';
