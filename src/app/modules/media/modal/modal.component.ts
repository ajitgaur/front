--- conflicted
+++ resolved
@@ -31,11 +31,8 @@
 import { ConfigsService } from '../../../common/services/configs.service';
 import { HorizontalFeedService } from '../../../common/services/horizontal-feed.service';
 import { ShareModalComponent } from '../../modals/share/share';
-<<<<<<< HEAD
 import { DynamicHostDirective } from '../../../common/directives/dynamic-host.directive';
-=======
 import { AttachmentService } from '../../../services/attachment';
->>>>>>> 4b5c1201
 
 export type MediaModalParams = {
   entity: any;
@@ -165,11 +162,8 @@
     configs: ConfigsService,
     private horizontalFeed: HorizontalFeedService,
     private features: FeaturesService,
-<<<<<<< HEAD
-    private _componentFactoryResolver: ComponentFactoryResolver
-=======
+    private _componentFactoryResolver: ComponentFactoryResolver,
     public attachment: AttachmentService
->>>>>>> 4b5c1201
   ) {
     this.clientMetaService
       .inherit(injector)
@@ -900,21 +894,10 @@
     }
   }
 
-<<<<<<< HEAD
-=======
-  openShareModal(): void {
-    const url = this.overlayModal
-      .create(ShareModalComponent, this.site.baseUrl + this.pageUrl.substr(1), {
-        class: 'm-overlay-modal--medium m-overlayModal__share',
-      })
-      .present();
-  }
-
   toggleMatureVisibility() {
     this.entity.mature_visibility = !this.entity.mature_visibility;
   }
 
->>>>>>> 4b5c1201
   ngOnDestroy() {
     this.clearAsyncEntity();
 
