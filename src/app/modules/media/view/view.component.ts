import { ChangeDetectorRef, Component, OnInit, OnDestroy } from '@angular/core';
import { ActivatedRoute, Router } from '@angular/router';
import { Location } from '@angular/common';

import { Subscription } from 'rxjs';

import { Client } from '../../../services/api';
import { Session } from '../../../services/session';

import { RecommendedService } from '../components/video/recommended.service';
import { AttachmentService } from '../../../services/attachment';
import { ContextService } from '../../../services/context.service';
import { MindsTitle } from '../../../services/ux/title';
import { ActivityService } from '../../../common/services/activity.service';

@Component({
  moduleId: module.id,
  selector: 'm-media--view',
  templateUrl: 'view.component.html',
  providers: [
    {
      provide: RecommendedService,
      useFactory: RecommendedService._,
      deps: [Client]
    },
    ActivityService
  ],
})

export class MediaViewComponent implements OnInit, OnDestroy {

  minds = window.Minds;
  guid: string;
  entity: any = {};
  inProgress: boolean = true;
  error: string = '';
  deleteToggle: boolean = false;

  theaterMode: boolean = false;
  allowComments = true;

  menuOptions: Array<string> = ['edit', 'follow', 'feature',
    'delete', 'report', 'set-explicit',
    'subscribe', 'remove-explicit', 'rating',
    'allow-comments', 'disable-comments'];

  paramsSubscription: Subscription;
  queryParamsSubscription$: Subscription;
  focusedCommentGuid: string = '';

  constructor(
    public session: Session,
    public client: Client,
    public router: Router,
    public title: MindsTitle,
    public route: ActivatedRoute,
    public attachment: AttachmentService,
    public context: ContextService,
    private cd: ChangeDetectorRef,
<<<<<<< HEAD
    private location: Location,
=======
    protected activityService: ActivityService
>>>>>>> 3130dd25
  ) { }

  ngOnInit() {
    this.title.setTitle('');

    this.paramsSubscription = this.route.paramMap.subscribe(params => {
      if (params.get('guid')) {
        this.guid = params.get('guid');
        this.load(true);
      }
    });

    this.queryParamsSubscription$ = this.route.queryParamMap.subscribe(params => {
      this.focusedCommentGuid = params.get('comment_guid');
      if (this.focusedCommentGuid) {
        window.scrollTo(0, 500);
      }
    });
  }

  ngOnDestroy() {
    this.paramsSubscription.unsubscribe();
    this.queryParamsSubscription$.unsubscribe();
  }

  load(refresh: boolean = false) {
    if (refresh) {
      this.entity = {};
      this.detectChanges();
    }
    this.inProgress = true;
    this.client.get('api/v1/media/' + this.guid, { children: false })
      .then((response: any) => {
        this.inProgress = false;
        if (response.entity.type !== 'object') {
          return;
        }
        if (response.entity) {
          this.entity = response.entity;
          this.allowComments = this.entity['allow_comments'];
          switch (this.entity.subtype) {
            case 'video':
              this.context.set('object:video');
              break;

            case 'image':
              this.context.set('object:image');
              break;

            default:
              this.context.reset();
          }

          if (this.entity.title) {
            this.title.setTitle(this.entity.title);
          }
        }

        this.detectChanges();
      })
      .catch((e) => {
        this.inProgress = false;
        this.error = 'Sorry, there was problem.';
      });
  }

  delete() {
    this.client.delete('api/v1/media/' + this.guid)
      .then((response: any) => {
        const type: string = this.entity.subtype === 'video' ? 'videos': 'images';
        this.router.navigate([`/media/${type}/my`]);
      })
      .catch(e => {
        alert((e && e.message) || 'Server error');
      });
  }

  getNext() {
    if (this.entity.container_guid === this.entity.owner_guid
      || !this.entity.album_children_guids
      || this.entity.album_children_guids.length <= 1) {
      return;
    }

    let pos = this.entity['album_children_guids'].indexOf(this.entity.guid);
    //bump up if less than 0
    if (pos <= 0)
      pos = 1;
    //bump one up if we are in the same position as ourself
    if (this.entity['album_children_guids'][pos] === this.entity.guid)
      pos++;
    //reset back to 0 if we are are the end
    if (pos >= this.entity['album_children_guids'].length)
      pos = 0;

    return this.entity['album_children_guids'][pos];
  }

  menuOptionSelected(option: string) {
    switch (option) {
      case 'edit':
        this.router.navigate(['/media/edit', this.entity.guid]);
        break;
      case 'delete':
        this.delete();
        break;
      case 'set-explicit':
        this.setExplicit(true);
        break;
      case 'remove-explicit':
        this.setExplicit(false);
        break;
      case 'allow-comments':
        this.entity.allow_comments = true;
        this.activityService.toggleAllowComments(this.entity, true);
        break;
      case 'disable-comments':
        this.entity.allow_comments = false;
        this.activityService.toggleAllowComments(this.entity, false);
        break;
    }
  }

  setExplicit(value: boolean) {

    this.entity.mature = value;
    this.detectChanges();

    this.client.post(`api/v1/entities/explicit/${this.entity.guid}`, { value: value ? '1': '0' })
      .catch(e => {
        this.entity.mature = !!this.entity.mature;
        this.detectChanges();
      });
  }

  canShowComments() {
    if (!this.entity.guid) {
      return false;
    }
    //Don't show comments on albums
    if (this.entity.subtype === 'album') {
      return false;
    }
    return (this.entity['comments:count'] >= 1);
  }

  private detectChanges() {
    this.cd.markForCheck();
    this.cd.detectChanges();
  }

}<|MERGE_RESOLUTION|>--- conflicted
+++ resolved
@@ -1,6 +1,5 @@
 import { ChangeDetectorRef, Component, OnInit, OnDestroy } from '@angular/core';
 import { ActivatedRoute, Router } from '@angular/router';
-import { Location } from '@angular/common';
 
 import { Subscription } from 'rxjs';
 
@@ -57,11 +56,7 @@
     public attachment: AttachmentService,
     public context: ContextService,
     private cd: ChangeDetectorRef,
-<<<<<<< HEAD
-    private location: Location,
-=======
     protected activityService: ActivityService
->>>>>>> 3130dd25
   ) { }
 
   ngOnInit() {
