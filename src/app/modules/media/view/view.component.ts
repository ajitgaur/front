import {
  ChangeDetectorRef,
  Component,
  Injector,
  OnDestroy,
  OnInit,
  SkipSelf,
} from '@angular/core';
import { ActivatedRoute, Router } from '@angular/router';

import { Subscription } from 'rxjs';

import { Client } from '../../../services/api';
import { Session } from '../../../services/session';

import { RecommendedService } from '../components/video/recommended.service';
import { AttachmentService } from '../../../services/attachment';
import { ContextService } from '../../../services/context.service';
import { ActivityService } from '../../../common/services/activity.service';
import { ClientMetaService } from '../../../common/services/client-meta.service';
<<<<<<< HEAD
import { FeaturesService } from '../../../services/features.service';
import { PermissionsService } from '../../../common/services/permissions/permissions.service';
import { Flags } from '../../../common/services/permissions/flags';
=======
import { MetaService } from '../../../common/services/meta.service';
import { ConfigsService } from '../../../common/services/configs.service';
import { FeaturesService } from '../../../services/features.service';
>>>>>>> ca4ab8bd

@Component({
  selector: 'm-media--view',
  templateUrl: 'view.component.html',
  providers: [
    {
      provide: RecommendedService,
      useFactory: RecommendedService._,
      deps: [Client],
    },
    ActivityService,
    ClientMetaService,
  ],
})
export class MediaViewComponent implements OnInit, OnDestroy {
  readonly cdnUrl: string;
  readonly cdnAssetsUrl: string;
  readonly siteUrl: string;

  guid: string;
  entity: any = {};
  inProgress: boolean = true;
  error: string = '';
  deleteToggle: boolean = false;

  theaterMode: boolean = false;
  allowComments = true;

  menuOptions: Array<string> = [
    'edit',
    'follow',
    'feature',
    'delete',
    'report',
    'set-explicit',
    'subscribe',
    'remove-explicit',
    'rating',
    'allow-comments',
    'disable-comments',
  ];

  paramsSubscription: Subscription;
  queryParamsSubscription$: Subscription;
  focusedCommentGuid: string = '';

  constructor(
    public session: Session,
    public client: Client,
    public router: Router,
    public route: ActivatedRoute,
    public attachment: AttachmentService,
    public context: ContextService,
    private cd: ChangeDetectorRef,
    protected activityService: ActivityService,
    private clientMetaService: ClientMetaService,
<<<<<<< HEAD
    private featuresService: FeaturesService,
    private permissionsService: PermissionsService,
    @SkipSelf() injector: Injector
=======
    private metaService: MetaService,
    configs: ConfigsService,
    @SkipSelf() injector: Injector,
    private featuresService: FeaturesService
>>>>>>> ca4ab8bd
  ) {
    this.clientMetaService
      .inherit(injector)
      .setSource('single')
      .setMedium('single');
    this.cdnUrl = configs.get('cdn_url');
    this.cdnAssetsUrl = configs.get('cdn_assets_url');
    this.siteUrl = configs.get('site_url');
  }

  ngOnInit() {
    this.paramsSubscription = this.route.paramMap.subscribe(params => {
      if (params.get('guid')) {
        this.guid = params.get('guid');
        this.load(true);
      }
    });

    this.queryParamsSubscription$ = this.route.queryParamMap.subscribe(
      params => {
        this.focusedCommentGuid = params.get('comment_guid');
        if (this.focusedCommentGuid) {
          window.scrollTo(0, 500);
        }
      }
    );
  }

  ngOnDestroy() {
    this.paramsSubscription.unsubscribe();
    this.queryParamsSubscription$.unsubscribe();
  }

  load(refresh: boolean = false) {
    if (this.featuresService.has('navigation')) {
      this.router.navigate(['/newsfeed', this.guid]);
    }

    if (refresh) {
      this.entity = {};
      this.detectChanges();
    }
    this.inProgress = true;
    this.client
      .get('api/v1/media/' + this.guid, { children: false })
      .then((response: any) => {
        this.inProgress = false;
        if (response.entity.type !== 'object') {
          return;
        }
        if (response.entity) {
          if (
            this.featuresService.has('permissions') &&
            !this.permissionsService.canInteract(response.entity, Flags.VIEW)
          ) {
            throw new Error('Insufficient permissions');
          }
          this.entity = response.entity;
          this.allowComments = this.entity['allow_comments'];
          switch (this.entity.subtype) {
            case 'video':
              this.context.set('object:video');
              break;

            case 'image':
              this.context.set('object:image');
              break;

            default:
              this.context.reset();
          }

          this.updateMeta();
        }

        this.clientMetaService.recordView(this.entity);

        this.detectChanges();
      })
      .catch(e => {
        this.inProgress = false;
        this.error = 'Sorry, there was problem.';
      });
  }

  delete() {
    if (
      this.featuresService.has('permissions') &&
      !this.permissionsService.canInteract(this.entity, Flags.DELETE_POST)
    ) {
      return;
    }

    this.client
      .delete('api/v1/media/' + this.guid)
      .then((response: any) => {
        const type: string =
          this.entity.subtype === 'video' ? 'videos' : 'images';
        this.router.navigate([`/media/${type}/my`]);
      })
      .catch(e => {
        alert((e && e.message) || 'Server error');
      });
  }

  getNext() {
    if (
      this.entity.container_guid === this.entity.owner_guid ||
      !this.entity.album_children_guids ||
      this.entity.album_children_guids.length <= 1
    ) {
      return;
    }

    let pos = this.entity['album_children_guids'].indexOf(this.entity.guid);
    //bump up if less than 0
    if (pos <= 0) pos = 1;
    //bump one up if we are in the same position as ourself
    if (this.entity['album_children_guids'][pos] === this.entity.guid) pos++;
    //reset back to 0 if we are are the end
    if (pos >= this.entity['album_children_guids'].length) pos = 0;

    return this.entity['album_children_guids'][pos];
  }

  menuOptionSelected(option: string) {
    switch (option) {
      case 'edit':
        if (
          this.featuresService.has('permissions') &&
          !this.permissionsService.canInteract(this.entity, Flags.EDIT_POST)
        ) {
          return;
        }
        this.router.navigate(['/media/edit', this.entity.guid]);
        break;
      case 'delete':
        this.delete();
        break;
      case 'set-explicit':
        this.setExplicit(true);
        break;
      case 'remove-explicit':
        this.setExplicit(false);
        break;
      case 'allow-comments':
        this.entity.allow_comments = true;
        this.activityService.toggleAllowComments(this.entity, true);
        break;
      case 'disable-comments':
        this.entity.allow_comments = false;
        this.activityService.toggleAllowComments(this.entity, false);
        break;
    }
  }

  setExplicit(value: boolean) {
    this.entity.mature = value;
    this.detectChanges();

    this.client
      .post(`api/v1/entities/explicit/${this.entity.guid}`, {
        value: value ? '1' : '0',
      })
      .catch(e => {
        this.entity.mature = !!this.entity.mature;
        this.detectChanges();
      });
  }

  canShowComments() {
    if (!this.entity.guid) {
      return false;
    }
    //Don't show comments on albums
    if (this.entity.subtype === 'album') {
      return false;
    }
    return this.entity['comments:count'] >= 1;
  }

  private detectChanges() {
    this.cd.markForCheck();
    this.cd.detectChanges();
  }

  isScheduled(time_created) {
    return time_created && time_created * 1000 > Date.now();
  }

  private updateMeta(): void {
    this.metaService
      .setTitle(
        this.entity.title ||
          `@${this.entity.ownerObj.username}'s ${this.entity.subtype}`
      )
      .setDescription(this.entity.description)
      .setOgImage(this.entity.thumbnail);
  }
}<|MERGE_RESOLUTION|>--- conflicted
+++ resolved
@@ -18,15 +18,11 @@
 import { ContextService } from '../../../services/context.service';
 import { ActivityService } from '../../../common/services/activity.service';
 import { ClientMetaService } from '../../../common/services/client-meta.service';
-<<<<<<< HEAD
+import { MetaService } from '../../../common/services/meta.service';
+import { ConfigsService } from '../../../common/services/configs.service';
 import { FeaturesService } from '../../../services/features.service';
 import { PermissionsService } from '../../../common/services/permissions/permissions.service';
 import { Flags } from '../../../common/services/permissions/flags';
-=======
-import { MetaService } from '../../../common/services/meta.service';
-import { ConfigsService } from '../../../common/services/configs.service';
-import { FeaturesService } from '../../../services/features.service';
->>>>>>> ca4ab8bd
 
 @Component({
   selector: 'm-media--view',
@@ -83,16 +79,12 @@
     private cd: ChangeDetectorRef,
     protected activityService: ActivityService,
     private clientMetaService: ClientMetaService,
-<<<<<<< HEAD
     private featuresService: FeaturesService,
     private permissionsService: PermissionsService,
-    @SkipSelf() injector: Injector
-=======
     private metaService: MetaService,
     configs: ConfigsService,
     @SkipSelf() injector: Injector,
     private featuresService: FeaturesService
->>>>>>> ca4ab8bd
   ) {
     this.clientMetaService
       .inherit(injector)
