import { Component, ViewChild } from '@angular/core';
import { Router } from '@angular/router';
import { timer, Subscription } from 'rxjs';

import { Client } from '../../../../services/api';
import { Session } from '../../../../services/session';

import { RecommendedService } from '../../components/video/recommended.service';
import { MindsVideoComponent } from '../../components/video/video.component';

@Component({
  selector: 'm-media--theatre',
  inputs: ['_object: object'],
  template: `
    <i class="material-icons left" (click)="prev()" [hidden]="!isAlbum()">
      keyboard_arrow_left
    </i>
    <div
      class="m-media-stage"
      *ngIf="object.subtype == 'image'"
      [class.m-media-stage--has-nav]="isAlbum()"
    >
      <img [src]="getThumbnail()" />
    </div>
    <div
      class="m-media-stage"
      *ngIf="object.subtype == 'video'"
      [class.m-media-stage--has-nav]="isAlbum()"
    >
      <div *ngIf="counterSeconds > 0" class="m-media-theatre--next-countdown">
        <span>
          <ng-container i18n="@@MEDIA__THEATRE__COUNTDOWN_NEXT_IN">
            Loading the next video in
            <strong>{{ counterLimit - counterSeconds }}</strong> seconds.
          </ng-container>
          <a (click)="cancelCountdown()"
            ><strong i18n="@@M__ACTION__CANCEL">Cancel</strong></a
          >.
        </span>
      </div>
      <m-video
        [poster]="object.thumbnail_src"
        [autoplay]="!object.monetized"
        [muted]="false"
        (finished)="loadNext()"
        [src]="[
          { res: '720', uri: object.src['720.mp4'] },
          { res: '360', uri: object.src['360.mp4'] }
        ]"
        [torrent]="[
          { res: '720', key: object.guid + '/720.mp4' },
          { res: '360', key: object.guid + '/360.mp4' }
        ]"
        [log]="object.guid"
        [playCount]="false"
<<<<<<< HEAD
        (click)="togglePlay($event)"
=======
>>>>>>> c7759c2b
        #player
      >
        <video-ads [player]="player" *ngIf="object.monetized"></video-ads>
      </m-video>
    </div>
    <i class="material-icons right" (click)="next()" [hidden]="!isAlbum()">
      keyboard_arrow_right
    </i>
    <ng-content></ng-content>
  `,
})
export class MediaTheatreComponent {
  object: any = {};
  nextVideo: any = {};
  ticks: number;
  timerSubscribe: Subscription;
  counterSeconds: number = 0;
  counterLimit: number = 10;

  minds = window.Minds;

  @ViewChild(MindsVideoComponent, { static: false })
  videoComponent: MindsVideoComponent;

  constructor(
    public session: Session,
    public client: Client,
    public router: Router,
    private recommended: RecommendedService
  ) {}

  set _object(value: any) {
    if (!value.guid) return;
    this.object = value;
  }

  getThumbnail() {
    const url =
      this.object.paywalled ||
      (this.object.wire_threshold && this.object.wire_threshold !== '0')
        ? this.minds.site_url
        : this.minds.cdn_url;

    return url + `fs/v1/thumbnail/${this.object.guid}/xlarge`;
  }

  prev() {
    var pos = this.object['album_children_guids'].indexOf(this.object.guid) - 1;
    //go from the top if less than 0
    if (pos <= 0) pos = this.object['album_children_guids'].length - 1;
    this.router.navigate(['/media', this.object['album_children_guids'][pos]]);
  }

  next() {
    var pos = this.object['album_children_guids'].indexOf(this.object.guid);
    //bump up if less than 0
    if (pos <= 0) pos = 1;
    //bump one up if we are in the same position as ourself
    if (this.object['album_children_guids'][pos] === this.object.guid) pos++;
    //reset back to 0 if we are are the end
    if (pos >= this.object['album_children_guids'].length) pos = 0;
    this.router.navigate(['/media', this.object['album_children_guids'][pos]]);
  }

  isAlbum() {
    return (
      this.object.container_guid !== this.object.owner_guid &&
      this.object.album_children_guids &&
      this.object.album_children_guids.length > 1
    );
  }

  loadNext() {
    this.nextVideo = this.recommended.getFirstRecommended();
    let observableTimer = timer(2000, 1000);
    //this.timerSubscribe = observableTimer.subscribe(t => this.tickerFunc(t));
  }

  tickerFunc(t) {
    this.ticks = parseInt(t);
    if (this.counterSeconds >= this.counterLimit) {
      this.cancelCountdown();
      this.router.navigate(['/media', this.nextVideo.guid]);
    } else {
      this.counterSeconds = this.counterSeconds + 1;
    }
  }

  cancelCountdown() {
    this.counterSeconds = 0;
    this.timerSubscribe.unsubscribe();
  }

  togglePlay($event) {
    this.videoComponent.toggle();
  }

  // Show video controls
  onMouseEnterStage() {
    this.videoComponent.stageHover = true;
    this.videoComponent.onMouseEnter();
  }

  // Hide video controls
  onMouseLeaveStage() {
    this.videoComponent.stageHover = false;
    this.videoComponent.onMouseLeave();
  }

  ngOnDestroy() {
    if (this.timerSubscribe) {
      this.timerSubscribe.unsubscribe();
    }
  }
}<|MERGE_RESOLUTION|>--- conflicted
+++ resolved
@@ -53,10 +53,6 @@
         ]"
         [log]="object.guid"
         [playCount]="false"
-<<<<<<< HEAD
-        (click)="togglePlay($event)"
-=======
->>>>>>> c7759c2b
         #player
       >
         <video-ads [player]="player" *ngIf="object.monetized"></video-ads>
