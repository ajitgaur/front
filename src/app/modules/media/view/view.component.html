--- conflicted
+++ resolved
@@ -273,19 +273,11 @@
         </div>
 
         <!-- Don't show comments for albums -->
-<<<<<<< HEAD
         <div class="mdl-grid m-media-content--comments mdl-color--white" *ngIf="canShowComments() || (activityService.allowComment$ | async)">
           <m-comments__tree
             [entity]="entity"
             >
           </m-comments__tree>
-=======
-        <div
-          class="mdl-grid m-media-content--comments mdl-color--white"
-          *ngIf="entity.guid && entity.subtype != 'album'"
-        >
-          <m-comments__tree [entity]="entity"> </m-comments__tree>
->>>>>>> 100602ee
         </div>
       </div>
 
