--- conflicted
+++ resolved
@@ -48,11 +48,8 @@
   @Output() onPause: EventEmitter<HTMLVideoElement> = new EventEmitter();
   @Output() onEnd: EventEmitter<HTMLVideoElement> = new EventEmitter();
   @Output() onError: EventEmitter<{ player; e }> = new EventEmitter();
-<<<<<<< HEAD
-=======
   @Output() onCanPlayThrough: EventEmitter<any> = new EventEmitter();
   @Output() onLoadedMetadata: EventEmitter<any> = new EventEmitter();
->>>>>>> 100602ee
 
   initialized: boolean = false;
   loading: boolean = false;
@@ -84,13 +81,10 @@
   protected _emitEnd = () => this.onEnd.emit(this.getPlayer());
   protected _emitError = e =>
     this.onError.emit({ player: this.getPlayer(), e });
-<<<<<<< HEAD
-=======
   protected _emitCanPlayThrough = () =>
     this.onCanPlayThrough.emit(this.getPlayer());
   protected _emitLoadedMetadata = () =>
     this.onLoadedMetadata.emit(this.getPlayer());
->>>>>>> 100602ee
 
   protected _canPlayThrough = () => {
     this.loading = false;
