import {
  AfterViewInit,
  ChangeDetectionStrategy, ChangeDetectorRef, Component, ElementRef, EventEmitter, Input, OnDestroy, OnInit, Output,
  ViewChild
} from '@angular/core';
import { MindsPlayerInterface } from './player.interface';
import { WebtorrentService } from '../../../../webtorrent/webtorrent.service';
import { Client } from '../../../../../services/api/client';
import base64ToBlob from '../../../../../helpers/base64-to-blob';

@Component({
  moduleId: module.id,
  selector: 'm-video--torrent-player',
  templateUrl: 'torrent.component.html',
  changeDetection: ChangeDetectionStrategy.OnPush,
})
export class MindsVideoTorrentPlayer implements OnInit, AfterViewInit, OnDestroy, MindsPlayerInterface {
  @ViewChild('player', { static: true }) player: ElementRef;

  @Input() muted: boolean = false;
  @Input() poster: string = '';
  @Input() autoplay: boolean = false;
  @Input() guid: string | number;

  src: string;
  @Input('src') set _src(src: string) {
    this.src = src;

    if (this.initialized) {
      this.removeTorrent();

      setTimeout(() => {
        this.loadTorrent();
      }, 0);
    }
  }

  @Output() onPlay: EventEmitter<HTMLVideoElement> = new EventEmitter();
  @Output() onPause: EventEmitter<HTMLVideoElement> = new EventEmitter();
  @Output() onEnd: EventEmitter<HTMLVideoElement> = new EventEmitter();
  @Output() onError: EventEmitter<{ player, e }> = new EventEmitter();
  @Output() onCanPlayThrough: EventEmitter<any> = new EventEmitter();
  @Output() onLoadedMetadata: EventEmitter<any> = new EventEmitter();

  initialized: boolean = false;
  loading: boolean = false;
  isModal: boolean = false;

  protected torrentId: string;
  protected torrentReady: boolean = false;

  protected torrentInfo = {
    progress: 0,
    peers: 0,
    ul: 0,
    dl: 0,
    ulspeed: 0,
    dlspeed: 0,
  };
  protected infoTimer$: any;

  protected deferredResumeFromTime: number;

  constructor(
    protected cd: ChangeDetectorRef,
    protected client: Client,
    protected webtorrent: WebtorrentService,
  ) { }

  protected _emitPlay = () => this.onPlay.emit(this.getPlayer());
  protected _emitPause = () => this.onPause.emit(this.getPlayer());
  protected _emitEnd = () => this.onEnd.emit(this.getPlayer());
  protected _emitError = e => this.onError.emit({ player: this.getPlayer(), e});
  protected _emitCanPlayThrough = () => this.onCanPlayThrough.emit(this.getPlayer());
  protected _emitLoadedMetadata = () => this.onLoadedMetadata.emit(this.getPlayer());

  protected _canPlayThrough = () => {
    this.loading = false;
    this.detectChanges();
    this._emitCanPlayThrough();
<<<<<<< HEAD
  };

  protected _dblClick = () => {
    this.requestFullScreen();
=======
>>>>>>> 5597f068
  };

  protected _onError = e => {
    this.loading = false;
    this.detectChanges();

    this._emitError(e);
  };

  protected _onPlayerError = e => {
    if (!e.target.error) {
      // Poster error
      return;
    }

    this.loading = false;
    this.detectChanges();

    this._emitError(e);
  };

  protected _refreshInfo = () => {
    if (!this.torrentId || !this.torrentReady || !this.webtorrent.get(this.torrentId)) {
      this.torrentInfo = {
        progress: 0,
        peers: 0,
        ul: 0,
        dl: 0,
        ulspeed: 0,
        dlspeed: 0,
      };
    } else {
      const torrent = this.webtorrent.get(this.torrentId);

      this.torrentInfo = {
        progress: torrent.progress,
        peers: torrent.numPeers,
        ul: torrent.uploaded,
        dl: torrent.downloaded,
        ulspeed: torrent.uploadSpeed,
        dlspeed: torrent.downloadSpeed,
      };
    }

    this.detectChanges();
  };

  ngOnInit() {
    const player = this.getPlayer();
    player.addEventListener('playing', this._emitPlay);
    player.addEventListener('pause', this._emitPause);
    player.addEventListener('ended', this._emitEnd);
    player.addEventListener('error', this._onPlayerError);
    player.addEventListener('canplaythrough', this._canPlayThrough);
    player.addEventListener('loadedmetadata', this._emitLoadedMetadata);

    this.infoTimer$ = setInterval(this._refreshInfo, 1000);
    this.isModal = document.body.classList.contains('m-overlay-modal--shown');
  }

  ngAfterViewInit() {
    this.initialized = true;

    if (this.autoplay) {
      this.play();
    }
  }

  ngOnDestroy() {
    if (this.infoTimer$) {
      clearInterval(this.infoTimer$);
    }

    this.removeTorrent();

    const player = this.getPlayer();

    if (player) {
      player.removeEventListener('playing', this._emitPlay);
      player.removeEventListener('pause', this._emitPause);
      player.removeEventListener('ended', this._emitEnd);
      player.removeEventListener('error', this._onPlayerError);
      player.removeEventListener('canplaythrough', this._canPlayThrough);
      player.removeEventListener('loadedmetadata', this._emitLoadedMetadata);
    }
  }

  getPlayer(): HTMLVideoElement {
    return this.player.nativeElement;
  }

  play() {
    const player = this.getPlayer();

    try {
      if (this.torrentReady) {
        player.play();
      } else {
        this.loadTorrent();
      }
    } catch (e) {
      console.error(e);
    }
  }

  pause() {
    const player = this.getPlayer();

    try {
      player.pause();
    } catch (e) {
      console.error(e);
    }
  }

  toggle() {
    const player = this.getPlayer();

    if (player.paused) {
      this.play()
    } else {
      this.pause();
    }
  }

  resumeFromTime(time: number = 0) {
    const player = this.getPlayer();

    try {
      if (this.torrentReady) {
        player.currentTime = time;
        this.play();
      } else {
        this.deferredResumeFromTime = time;

        if (!this.loading) {
          this.loadTorrent();
        }
      }
    } catch (e) {
      console.error(e);
    }
  }

  isPlaying() {
    const player = this.getPlayer();

    return !player.paused;
  }

  isLoading() {
    return this.loading;
  }

  requestFullScreen() {
    const player: any = this.getPlayer();

    if (player.requestFullscreen) {
      player.requestFullscreen();
    } else if (player.msRequestFullscreen) {
      player.msRequestFullscreen();
    } else if (player.mozRequestFullScreen) {
      player.mozRequestFullScreen();
    } else if (player.webkitRequestFullscreen) {
      player.webkitRequestFullscreen();
    }
  }

  getInfo() {
    return this.torrentInfo;
  }

  detectChanges() {
    this.cd.markForCheck();
    this.cd.detectChanges();
  }

  //

  async loadTorrent() {
    if (this.loading) {
      return;
    } else if (this.torrentReady) {
      this.play();
      return;
    }

    this.removeTorrent();

    this.loading = true;
    this.torrentReady = false;
    this.detectChanges();

    let torrentFile;
    let infoHash;
    let webSeed;
    try {
      const response: any = await this.client.get(`api/v2/media/magnet/${this.src}`);

      torrentFile = base64ToBlob(response.encodedTorrent);
      infoHash = response.infoHash;
      webSeed = response.httpSrc;
    } catch (e) {
      this.loading = false;
      this.detectChanges();

      console.error('[TorrentVideo] Magnet download', e);
      this._emitError(e);

      return;
    }

    try {
      this.torrentId = infoHash;
      const torrent = await this.webtorrent.add(torrentFile, infoHash);

      if (webSeed) {
        torrent.addWebSeed(webSeed);
      }

      this.loading = false;
      this.detectChanges();

      const file = torrent.files.find(file => file.name.endsWith('.mp4'));

      if (!file) {
        this.loading = false;
        this.detectChanges();

        this.webtorrent.remove(this.torrentId);
        this.torrentId = void 0;

        console.error('[TorrentVideo] Video file not found');
        this._emitError('E_NO_FILE');
        return;
      }

      file.renderTo(this.getPlayer(), err => {
        if (err) {
          this.loading = false;
          this.detectChanges();

          this.webtorrent.remove(this.torrentId);
          this.torrentId = void 0;

          console.error('[TorrentVideo] Video render', err);
          this._emitError(err);
          return;
        }

        this.loading = false;
        this.torrentReady = true;
        this.detectChanges();

        if (typeof this.deferredResumeFromTime) {
          const time = this.deferredResumeFromTime;
          this.deferredResumeFromTime = void 0;

          this.resumeFromTime(time);
        }
      });

    } catch (e) {
      this.loading = false;
      this.detectChanges();

      console.error('[TorrentVideo] Webtorrent general error', e);
      this._emitError(e);
    }
  }

  removeTorrent() {
    if (this.torrentId) {
      this.webtorrent.remove(this.torrentId);
      this.torrentId = void 0;
      this.loading = false;
      this.torrentReady = false;
    }
  }

}<|MERGE_RESOLUTION|>--- conflicted
+++ resolved
@@ -78,13 +78,6 @@
     this.loading = false;
     this.detectChanges();
     this._emitCanPlayThrough();
-<<<<<<< HEAD
-  };
-
-  protected _dblClick = () => {
-    this.requestFullScreen();
-=======
->>>>>>> 5597f068
   };
 
   protected _onError = e => {
