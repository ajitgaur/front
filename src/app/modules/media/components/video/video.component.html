--- conflicted
+++ resolved
@@ -12,11 +12,7 @@
     (onError)="onError()"
     (onCanPlayThrough)="onCanPlayThrough()"
     (onLoadedMetadata)="loadedMetadata()"
-<<<<<<< HEAD
-    (click)="isModal ? toggle() : requestMediaModal()"
-=======
     (click)="clickedVideo()"
->>>>>>> 5597f068
     #player
   ></m-video--direct-http-player>
 
@@ -33,24 +29,14 @@
     (onError)="onError()"
     (onCanPlayThrough)="onCanPlayThrough()"
     (onLoadedMetadata)="loadedMetadata()"
-<<<<<<< HEAD
-    (click)="isModal ? toggle() : requestMediaModal()"
-=======
     (click)="clickedVideo()"
->>>>>>> 5597f068
     #player
   ></m-video--torrent-player>
 
   <ng-container *ngIf="playerRef">
-<<<<<<< HEAD
-    <i *ngIf="!playerRef.isPlaying() && !playerRef.isLoading() || isActivity && metadataLoaded"
-      class="material-icons minds-video-play-icon"
-      (click)="isModal ? toggle() : requestMediaModal()"
-=======
     <i *ngIf="(!playerRef.isPlaying() && !playerRef.isLoading()) || (isActivity && metadataLoaded && !playerRef.isPlaying())"
       class="material-icons minds-video-play-icon"
       (click)="clickedVideo()"
->>>>>>> 5597f068
     >play_circle_outline</i>
     <ng-content></ng-content>
 
@@ -111,11 +97,7 @@
         (select)="selectedQuality($event)"
       ></m-video--quality-selector>
 
-<<<<<<< HEAD
-      <i *ngIf="!isModal" class="material-icons" (click)="playerRef.requestFullScreen()">tv</i>
-=======
       <i *ngIf="!isModal && !isActivity" class="material-icons" (click)="toggleFullscreen($event)">tv</i>
->>>>>>> 5597f068
     </div>
 
     <div class="m-video--torrent-info" *ngIf="torrentInfo && current.type === 'torrent'">
