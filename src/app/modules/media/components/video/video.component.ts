import {
  Component,
  ElementRef,
  Input,
  Output,
  EventEmitter,
  ViewChild,
  ChangeDetectorRef,
  OnDestroy,
  HostListener,
} from '@angular/core';
import { Router } from '@angular/router';
import {
  trigger,
  state,
  style,
  animate,
  transition,
} from '@angular/animations';
import { MindsVideoProgressBar } from './progress-bar/progress-bar.component';
import { MindsVideoVolumeSlider } from './volume-slider/volume-slider.component';

import { Client } from '../../../../services/api';
import { ScrollService } from '../../../../services/ux/scroll';
import { MindsPlayerInterface } from './players/player.interface';
import { WebtorrentService } from '../../../webtorrent/webtorrent.service';
import {
  SOURCE_CANDIDATE_PICK_ZIGZAG,
  SourceCandidates,
} from './source-candidates';
import { FeaturesService } from '../../../../services/features.service';
import isMobile from '../../../../helpers/is-mobile';

@Component({
  selector: 'm-video',
  host: {
    '(mouseenter)': 'onMouseEnter()',
    '(mouseleave)': 'onMouseLeave()',
    '[class.clickable]': 'metadataLoaded',
  },
  templateUrl: 'video.component.html',
  animations: [
    trigger('fadeAnimation', [
      state(
        'in',
        style({
          visibility: 'visible',
          opacity: 1,
        })
      ),
      state(
        'out',
        style({
          visibility: 'hidden',
          opacity: 0,
        })
      ),
      transition('in <=> out', [animate('300ms ease-in')]),
    ]),
  ],
})
export class MindsVideoComponent implements OnDestroy {
  @Input() guid: string | number;
  @Input() log: string | number;
  @Input() muted: boolean = false;
  @Input() poster: string = '';
  @Input() isActivity: boolean = false;
  @Input() isModal: boolean = false;
  // @Input() isTheatre: boolean = false;

  @Output('finished') finished: EventEmitter<any> = new EventEmitter();

  @Output() videoMetadataLoaded: EventEmitter<any> = new EventEmitter();
  @Output() videoCanPlayThrough: EventEmitter<any> = new EventEmitter();
  @Output() mediaModalRequested: EventEmitter<any> = new EventEmitter();

  @ViewChild('progressBar', { static: false })
  progressBar: MindsVideoProgressBar;
  @ViewChild('volumeSlider', { static: false })
  volumeSlider: MindsVideoVolumeSlider;
  @ViewChild('player', { static: false }) playerRef: MindsPlayerInterface;

  src: any[];
  @Input('src') set _src(src) {
    this.src = src;

    if (this.initialized) {
      this.changeSources();
    }
  }

  torrent: any[];
  @Input('torrent') set _torrent(torrent) {
    this.torrent = torrent;

    if (this.initialized) {
      this.changeSources();
    }
  }

  scroll_listener;
  transcoding: boolean = false;
  playedOnce: boolean = false;
  playCount: number = -1;
  playCountDisabled: boolean = false;
  stageHover: boolean = false;
  showControls: boolean = false;
  stopSeekerTimeout: any = null;
  metadataLoaded: boolean = false;
  canPlayThrough: boolean = false;
  isFullscreen: boolean = false;
  isMobile: boolean = false;

  current: { type: 'torrent' | 'direct-http'; src: string };
  protected candidates: SourceCandidates = new SourceCandidates();

  torrentInfo: boolean = false;
  torrentEnabled: boolean = false;

  protected initialized: boolean = false;

  private availableQualities: string[] = [];
  private currentQuality: string = '';
  transcodingError = null;

  constructor(
    public scroll: ScrollService,
    public client: Client,
    protected webtorrent: WebtorrentService,
    protected cd: ChangeDetectorRef,
    protected featuresService: FeaturesService,
    private router: Router
  ) {}

  ngOnInit() {
    this.torrentEnabled = this.webtorrent.isEnabled();

    this.changeSources();

    this.initialized = true;

    if (this.guid && !this.log) {
      this.log = this.guid;
    }

    if (!this.playCountDisabled && this.log && this.playCount === -1) {
      this.client
        .get(`api/v1/analytics/@counter/play/${this.log}`)
        .then((response: any) => {
          if (!response.data) {
            return;
          }

          this.playCount = response.data;
        });
    }
  }

  ngAfterViewInit() {
    this.detectChanges();
  }

  autoplay: boolean = false;
  @Input('autoplay') set _autoplay(value: boolean) {
    if (
      navigator.userAgent.match(/iPhone/i) ||
      navigator.userAgent.match(/iPod/i)
    ) {
      this.autoplay = false;
    } else {
      this.autoplay = value;
    }
  }

  @Input('playCount') set _playCount(value: any) {
    if (!value && value !== 0) {
      if (value === false) {
        this.playCountDisabled = true;
      }
      return;
    }

    this.playCount = value;
  }

  onError({ player, e }: { player?; e? } = {}) {
    console.error('Received error when trying to reproduce video', e, player);

    setTimeout(() => this.fallback(), 0);
  }

  onPlay() {
    this.addViewCount();
  }

  onEnd() {
    this.sendFinished();
  }

  onPause() {}

  sendFinished() {
    this.finished.emit(true);
  }

  addViewCount() {
    if (!this.log || this.playedOnce) {
      return;
    }

    this.client.put('api/v1/analytics/play/' + this.log).then(() => {
      if (!this.playCountDisabled) {
        this.playCount++;
      }
    });
    this.playedOnce = true;
  }

  onMouseEnter() {
    if (this.isActivity && this.featuresService.has('media-modal')) {
      return;
    }
    if (this.videoMetadataLoaded) {
      this.progressBar.getSeeker();
      this.progressBar.enableKeyControls();
      this.showControls = true;
    }
  }

  onMouseLeave() {
    if (
      this.featuresService.has('media-modal') &&
      (this.stageHover || this.isActivity)
    ) {
      return;
    }

    clearTimeout(this.stopSeekerTimeout);
    this.stopSeekerTimeout = setTimeout(() => {
      this.progressBar.stopSeeker();
    }, 300);

    this.progressBar.disableKeyControls();
    this.showControls = false;
  }

  selectedQuality(quality) {
    const player = this.playerRef.getPlayer();

    const time = player ? player.currentTime : 0;
    this.playerRef.pause();

    this.currentQuality = quality;
    this.reorderSourcesBasedOnQuality();
    this.changeSources();

    // Update
    this.detectChanges();

    setTimeout(() => this.playerRef.resumeFromTime(time), 0);
  }

  // isVisible() {
  //   if (this.autoplay)
  //     return;
  //   // if (!this.visibleplay)
  //   //   return;
  //   if (!this.guid)
  //     return;
  //   if ((navigator.userAgent.match(/iPhone/i)) || (navigator.userAgent.match(/iPod/i))) {
  //     this.muted = false;
  //     return;
  //   }
  //   /*var bounds = this.element.getBoundingClientRect();
  //   if (bounds.top < this.scroll.view.clientHeight && bounds.top + (this.scroll.view.clientHeight / 2) >= 0) {
  //     if (!this.torrentVideo.isPlaying()) {
  //       this.torrentVideo.play();
  //     }
  //   } else {
  //     if (this.torrentVideo.isPlaying()) {
  //       // this.element.muted = true;
  //       this.torrentVideo.pause();
  //     }
  //   }*/
  // }

  toggleTorrentInfo() {
    this.torrentInfo = !this.torrentInfo;
  }

  ngOnDestroy() {
    if (this.scroll_listener) this.scroll.unListen(this.scroll_listener);

    if (this.stopSeekerTimeout) {
      clearTimeout(this.stopSeekerTimeout);
    }
  }

  pause() {
    this.playerRef.pause();
  }

  play() {
    this.playerRef.play();
  }

  toggle() {
    this.playerRef.toggle();
  }

  loadedMetadata() {
    const dimensions = {
      width: this.playerRef.getPlayer().videoWidth,
      height: this.playerRef.getPlayer().videoHeight,
    };
    this.metadataLoaded = true;
    this.videoMetadataLoaded.emit({ dimensions: dimensions });
  }

  onCanPlayThrough() {
    this.canPlayThrough = true;
    this.videoCanPlayThrough.emit();
  }

  // Sources
  async fallback() {
    this.candidates.setAsBlacklisted(this.current.type, this.current.src);
    const success = this.pickNextBestSource();

    if (!success) {
      try {
        let response: any = await this.client.get(
          `api/v1/media/transcoding/${this.guid}`
        );
        this.transcoding = response.transcoding;
      } catch (e) {
        this.transcodingError = e.error;
      }
    }

    this.detectChanges();

    setTimeout(() => {
      this.progressBar.bindToElement();
      this.volumeSlider.bindToElement();
      this.playerRef.resumeFromTime(0);
    }, 0);
  }

  changeSources() {
    this.candidates.empty();

    if (this.torrent && this.torrentEnabled) {
      const sources = this.torrent.map(s => s.key);
      this.candidates.setSource('torrent', sources);
    }

    if (this.src) {
      const sources = this.src.map(s => s.uri);
      this.candidates.setSource('direct-http', sources);
    }

    this.updateAvailableQualities();
    return this.pickNextBestSource();
  }

  pickNextBestSource() {
    const bestSource = this.candidates.pick(
      ['torrent', 'direct-http'],
      SOURCE_CANDIDATE_PICK_ZIGZAG
    );

    if (!bestSource) {
      // Keep the last player active
      return false;
    }

    this.current = {
      type: bestSource.type,
      src: bestSource.value,
    };

    return !!this.current;
  }

  // Qualities

  updateAvailableQualities() {
    const qualities = [];

    if (this.src && this.src.length) {
      this.src.forEach(item => qualities.push(item.res));
    }

    if (this.torrent && this.torrent.length) {
      this.torrent.forEach(item => qualities.push(item.res));
    }

    this.availableQualities = qualities
      .filter((item, index, self) => self.indexOf(item) === index)
      .sort((a, b) => parseFloat(b) - parseFloat(a));

    if (!this.currentQuality) {
      this.currentQuality = this.availableQualities[0];
    }
  }

  reorderSourcesBasedOnQuality() {
    // Torrent
    if (this.torrent && this.torrent.length > 0) {
      const torrentI: number = this.torrent.findIndex(
        s => s.res === this.currentQuality
      );

      if (torrentI > -1) {
        this.torrent.unshift(...this.torrent.splice(torrentI, 1));
      }
    }

    // Src
    if (this.src && this.src.length > 0) {
      const srcI: number = this.src.findIndex(
        s => s.res === this.currentQuality
      );

      if (srcI > -1) {
        this.src.unshift(...this.src.splice(srcI, 1));
      }
    }
  }

  // Prevent extra toggles from bubbling up when click control bar that overlays player
  controlBarToggle($event) {
    $event.stopPropagation();
    this.toggle();
  }

  clickedVideo() {
    if (!this.metadataLoaded) {
      return;
    }

<<<<<<< HEAD
    let isMediaPage = false;
    if (!this.isModal && !this.isActivity) {
      isMediaPage = true;
    }

    if (
      this.isModal ||
      (!isMediaPage && !this.featuresService.has('media-modal'))
    ) {
=======
    if (isMobile() && Math.min(screen.width, screen.height) < 768) {
      this.isMobile = true;
>>>>>>> d69d2bd0
      this.toggle();
      return;
    }

<<<<<<< HEAD
    //  Mobile (not tablet) users go to media page instead of modal
    if (
      isMobile() &&
      !isMediaPage &&
      Math.min(screen.width, screen.height) < 768
    ) {
      this.router.navigate([`/media/${this.guid}`]);
=======
    if (this.isActivity && this.featuresService.has('media-modal')) {
      this.mediaModalRequested.emit();
      return;
>>>>>>> d69d2bd0
    }

    this.toggle();
  }

  detectChanges() {
    this.cd.markForCheck();
    this.cd.detectChanges();
  }

  // * FULLSCREEN * --------------------------------------------------------------------------------
  // Listen for fullscreen change event in case user enters/exits full screen without clicking button
  @HostListener('document:fullscreenchange', ['$event'])
  @HostListener('document:webkitfullscreenchange', ['$event'])
  @HostListener('document:mozfullscreenchange', ['$event'])
  @HostListener('document:MSFullscreenChange', ['$event'])
  onFullscreenChange(event) {
    if (
      !document.fullscreenElement &&
      !document['webkitFullscreenElement'] &&
      !document['mozFullScreenElement'] &&
      !document['msFullscreenElement']
    ) {
      this.isFullscreen = false;
    } else {
      this.isFullscreen = true;
    }
  }

  toggleFullscreen($event) {
    // This will only work on the main video on a media page (not comment attachments)
    // TODO: make this work on pages with more than one m-video (i.e. feeds)
    const elem = document.querySelector('m-video');

    // If fullscreen is not already enabled
    if (
      !document['fullscreenElement'] &&
      !document['webkitFullscreenElement'] &&
      !document['mozFullScreenElement'] &&
      !document['msFullscreenElement']
    ) {
      // Request full screen
      if (elem.requestFullscreen) {
        elem.requestFullscreen();
      } else if (elem['webkitRequestFullscreen']) {
        elem['webkitRequestFullscreen']();
      } else if (elem['mozRequestFullScreen']) {
        elem['mozRequestFullScreen']();
      } else if (elem['msRequestFullscreen']) {
        elem['msRequestFullscreen']();
      }
      this.isFullscreen = true;
      return;
    }

    // If fullscreen is already enabled, exit it
    if (document.exitFullscreen) {
      document.exitFullscreen();
    } else if (document['webkitExitFullscreen']) {
      document['webkitExitFullscreen']();
    } else if (document['mozCancelFullScreen']) {
      document['mozCancelFullScreen']();
    } else if (document['msExitFullscreen']) {
      document['msExitFullscreen']();
    }
    this.isFullscreen = false;
  }
}

export { VideoAds } from './ads.component';<|MERGE_RESOLUTION|>--- conflicted
+++ resolved
@@ -440,37 +440,15 @@
       return;
     }
 
-<<<<<<< HEAD
-    let isMediaPage = false;
-    if (!this.isModal && !this.isActivity) {
-      isMediaPage = true;
-    }
-
-    if (
-      this.isModal ||
-      (!isMediaPage && !this.featuresService.has('media-modal'))
-    ) {
-=======
     if (isMobile() && Math.min(screen.width, screen.height) < 768) {
       this.isMobile = true;
->>>>>>> d69d2bd0
       this.toggle();
       return;
     }
 
-<<<<<<< HEAD
-    //  Mobile (not tablet) users go to media page instead of modal
-    if (
-      isMobile() &&
-      !isMediaPage &&
-      Math.min(screen.width, screen.height) < 768
-    ) {
-      this.router.navigate([`/media/${this.guid}`]);
-=======
     if (this.isActivity && this.featuresService.has('media-modal')) {
       this.mediaModalRequested.emit();
       return;
->>>>>>> d69d2bd0
     }
 
     this.toggle();
