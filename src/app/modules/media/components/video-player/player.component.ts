import {
  AfterViewInit,
  ChangeDetectorRef,
  Component,
  EventEmitter,
  Inject,
  Input,
  OnDestroy,
<<<<<<< HEAD
  OnInit,
=======
  OnChanges,
  Input,
  ViewChild,
>>>>>>> f852d775
  Output,
  PLATFORM_ID,
  ViewChild,
} from '@angular/core';
import { PLAYER_ANIMATIONS } from './player.animations';
import { VideoPlayerService } from './player.service';
import Plyr from 'plyr';
import { PlyrComponent } from 'ngx-plyr';
import { isPlatformBrowser } from '@angular/common';
import { BehaviorSubject, Subscription } from 'rxjs';
import { Session } from '../../../../services/session';

@Component({
  selector: 'm-videoPlayer',
  templateUrl: 'player.component.html',
  animations: PLAYER_ANIMATIONS,
  providers: [VideoPlayerService, Session],
})
export class MindsVideoPlayerComponent
  implements OnChanges, OnDestroy, AfterViewInit {
  /**
   * MH: dislike having to emit an event to open modal, but this is
   * the quickest work around for now
   */
  @Output() mediaModalRequested: EventEmitter<void> = new EventEmitter();

  /**
   * Modal needs to know if we have left full screen
   */
  @Output() fullScreenChange: EventEmitter<Event> = new EventEmitter();

  /**
   * Dimension change event for parent components
   */
  @Output() dimensions: EventEmitter<any> = new EventEmitter<any>();

  /**
   * This is the video player component
   */
  player: PlyrComponent;

  @ViewChild(PlyrComponent, { static: false }) set _player(
    player: PlyrComponent
  ) {
    this.player = player;
  }

  /**
   * BehaviorSubject holding autoplay value
   */
  autoplaySubject: BehaviorSubject<boolean> = new BehaviorSubject<boolean>(
    false
  );

  /**
   * Subscription to autoplaySubject
   */
  autoplaySubscription: Subscription;

  /**
   * Options for Plyr to use
   */
  options: Plyr.Options = {
    controls: [
      'play-large',
      'play',
      'progress',
      'current-time',
      'mute',
      'volume',
      'captions',
      'settings',
      'airplay',
      'fullscreen',
    ],
  };

  onReadySubscription: Subscription = this.service.onReady$.subscribe(() => {
    this.cd.markForCheck();
    this.cd.detectChanges();
  });

  constructor(
    private service: VideoPlayerService,
    private cd: ChangeDetectorRef,
    @Inject(PLATFORM_ID) private platformId: Object
  ) {}

  ngOnChanges(): void {
    if (isPlatformBrowser(this.platformId)) {
      this.service.load();
    }
  }

  ngAfterViewInit() {
    this.autoplaySubscription = this.autoplaySubject.subscribe(
      (val: boolean) => {
        this.options.autoplay = val;
      }
    );
  }

  ngOnDestroy(): void {
    if (this.autoplaySubscription) {
      this.autoplaySubscription.unsubscribe();
    }
    this.onReadySubscription.unsubscribe();
  }

  @Input('guid')
  set guid(guid: string) {
    this.service.setGuid(guid);
  }

  @Input('autoplay')
  set autoplay(autoplay: boolean) {
    this.autoplaySubject.next(autoplay);
  }

  @Input('isModal')
  set isModal(isModal: boolean) {
    this.service.setIsModal(isModal);
  }

  @Input('shouldPlayInModal')
  set shouldPlayInModal(shouldPlayInModal: boolean) {
    this.service.setShouldPlayInModal(shouldPlayInModal);
  }

  @Input() autoplaying: boolean = false;

  get poster(): string {
    return this.service.poster;
  }

  get sources(): Plyr.Source[] {
    return this.service.sources;
  }

  get status(): string {
    return this.service.status;
  }

  onPlayed(event: Plyr.PlyrEvent): void {
    // console.log('played', event);
  }

  /**
   * If the component is in a playable state
   * @return boolean
   */
  isPlayable(): boolean {
    return isPlatformBrowser(this.platformId) && this.service.isPlayable();
  }

  /**
   * Placeholder clicked
   * @param e
   * @return void
   */
  onPlaceholderClick(e: MouseEvent): void {
    // If we have a player, then play
    if (this.player) {
      this.player.player.play();
      return;
    }
    // Play in modal if required
    if (this.service.shouldPlayInModal) {
      return this.mediaModalRequested.next();
    }

    console.error('Placeholder was clicked but we have no action to take');
  }

  onOverlayClick(e: MouseEvent): void {
    if (this.player) {
      this.unmute();

      e.preventDefault();
      e.stopPropagation();
    }
  }

  unmute(): void {
    if (this.player) {
      this.player.player.muted = false;
    }
  }

  mute(): void {
    if (this.player) {
      this.player.player.muted = true;
    }
  }

  isMuted(): boolean {
    return this.player ? this.player.player.muted : false;
  }

  play(): void {
    if (this.player) {
      this.player.player.play();
    }
  }

  isPlaying(): boolean {
    return this.player ? this.player.player.playing : false;
  }

  stop(): void {
    if (this.player) {
      this.player.player.stop();
    }
  }

  /**
   * Pause the player, if there is one
   * @return void
   */
  pause(): void {
    if (this.player) {
      this.player.player.pause();
    }
  }

  /**
   * Emits dimensions to parent component,
   * called after HTML5 metadata is loaded
   * @param e
   */
  emitDimensions(e) {
    try {
      const media = e.detail.plyr.media;

      if (!media) {
        return;
      }

      this.dimensions.next({
        width: media.videoWidth,
        height: media.videoHeight,
      });
    } catch (e) {
      console.info('Error emitting dimensions', e);
    }
  }
}<|MERGE_RESOLUTION|>--- conflicted
+++ resolved
@@ -6,13 +6,7 @@
   Inject,
   Input,
   OnDestroy,
-<<<<<<< HEAD
-  OnInit,
-=======
   OnChanges,
-  Input,
-  ViewChild,
->>>>>>> f852d775
   Output,
   PLATFORM_ID,
   ViewChild,
