--- conflicted
+++ resolved
@@ -7,23 +7,17 @@
   Output,
   EventEmitter,
   ChangeDetectorRef,
-<<<<<<< HEAD
   Inject,
   PLATFORM_ID,
-=======
   AfterViewInit,
->>>>>>> 2809d08f
 } from '@angular/core';
 import { PLAYER_ANIMATIONS } from './player.animations';
 import { VideoPlayerService, VideoSource } from './player.service';
 import isMobile from '../../../../helpers/is-mobile';
 import Plyr from 'plyr';
 import { PlyrComponent } from 'ngx-plyr';
-<<<<<<< HEAD
 import { isPlatformBrowser } from '@angular/common';
-=======
 import { Observable, BehaviorSubject, Subscription } from 'rxjs';
->>>>>>> 2809d08f
 
 @Component({
   selector: 'm-videoPlayer',
