import { NgModule } from '@angular/core';
import { CommonModule as NgCommonModule } from '@angular/common';
import { RouterModule, Routes } from '@angular/router';
import { FormsModule as NgFormsModule, ReactiveFormsModule } from '@angular/forms';

import { CommonModule } from '../../common/common.module';
import { LegacyModule } from '../legacy/legacy.module';
import { ModalsModule } from '../modals/modals.module';
import { MindsFormsModule } from '../forms/forms.module';
import { CanDeactivateGuardService } from '../../services/can-deactivate-guard';
import { WireModule } from '../wire/wire.module';
import { PostMenuModule } from '../../common/components/post-menu/post-menu.module';
import { VideoModule } from './components/video/video.module';

import { MediaVideosListComponent } from './videos/list.component';
import { MediaVideosTileComponent } from './videos/tile.component';
import { MediaImagesListComponent } from './images/list.component';
import { MediaImagesTileComponent } from './images/tile.component';
import { MediaViewComponent } from './view/view.component';
import { MediaEditComponent } from './edit/edit.component';
import { MediaTheatreComponent } from './view/views/theatre.component';
import { MediaGridComponent } from './view/views/grid.component';
import { MediaViewRecommendedComponent } from './view/recommended/recommended.component';
import { MediaModalComponent } from './modal/modal.component';
import { ThumbnailSelectorComponent } from './components/thumbnail-selector.component';
import { CommentsModule } from '../comments/comments.module';
import { HashtagsModule } from '../hashtags/hashtags.module';
import { ProContentModalComponent } from "../pro/channel/content-modal/modal.component";

const routes: Routes = [
  { path: 'media/videos/:filter', component: MediaVideosListComponent },
  { path: 'media/videos', redirectTo: '/media/videos/top', pathMatch: 'full' },
  { path: 'media/images/:filter', component: MediaImagesListComponent },
  { path: 'media/images', redirectTo: '/media/images/top', pathMatch: 'full' },

  { path: 'media/edit/:guid', component: MediaEditComponent },
  { path: 'media/:container/:guid', component: MediaViewComponent },
  { path: 'media/:guid', component: MediaViewComponent },

  /* Legacy routes */
  { path: 'archive/view/:container/:guid', component: MediaViewComponent },
  { path: 'archive/view/:guid', component: MediaViewComponent },
  { path: 'archive/edit/:guid', component: MediaEditComponent },
];

@NgModule({
  imports: [
    NgCommonModule,
    RouterModule.forChild(routes),
    NgFormsModule,
    ReactiveFormsModule,
    CommonModule,
    CommentsModule,
    LegacyModule,
    ModalsModule,
    MindsFormsModule,
    WireModule,
    PostMenuModule,
    VideoModule,
    HashtagsModule,
  ],
  declarations: [
    MediaVideosListComponent,
    MediaVideosTileComponent,
    MediaImagesListComponent,
    MediaImagesTileComponent,
    MediaEditComponent,
    MediaViewComponent,
    MediaTheatreComponent,
    MediaGridComponent,
    MediaViewRecommendedComponent,
    ThumbnailSelectorComponent,
    MediaModalComponent,
  ],
  entryComponents: [
    MediaVideosListComponent,
    MediaImagesListComponent,
    MediaEditComponent,
    MediaViewComponent,
<<<<<<< HEAD
    ProContentModalComponent,
=======
    MediaModalComponent,
>>>>>>> 5ed6e576
  ]
})

export class MediaModule {
}<|MERGE_RESOLUTION|>--- conflicted
+++ resolved
@@ -77,11 +77,8 @@
     MediaImagesListComponent,
     MediaEditComponent,
     MediaViewComponent,
-<<<<<<< HEAD
+    MediaModalComponent,
     ProContentModalComponent,
-=======
-    MediaModalComponent,
->>>>>>> 5ed6e576
   ]
 })
 
