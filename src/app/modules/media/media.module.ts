--- conflicted
+++ resolved
@@ -77,11 +77,8 @@
     MediaImagesListComponent,
     MediaEditComponent,
     MediaViewComponent,
-<<<<<<< HEAD
     ProContentModalComponent,
-=======
     MediaModalComponent,
->>>>>>> e2eccb3a
   ]
 })
 
