--- conflicted
+++ resolved
@@ -25,13 +25,9 @@
     padding:110px 0;
   }
 
-<<<<<<< HEAD
   .m-marketing--header-inner, .m-marketingHeader__inner,
   .m-marketing--hero-inner, .m-marketingHero__inner,
   .m-marketing--hero--inner { 
-=======
-  .m-marketing--header-inner, .m-marketing--hero-inner, .m-marketing--hero--inner {
->>>>>>> 6d5ab06f
     display: flex;
     flex-direction: row;
     align-items: center;
@@ -321,15 +317,11 @@
   }
 }
 
-<<<<<<< HEAD
 .m-marketing--section--subsection, .m-marketingSection__subsection {
-=======
-.m-marketing--section--subsection {
   @include m-theme(){
     background-color: themed($m-white);
     border-bottom: 1px solid themed($m-grey-50);
   }
->>>>>>> 6d5ab06f
 
   .m-marketing--section--subsection-container {
     display: flex;
@@ -595,15 +587,10 @@
   }
 }
 
-<<<<<<< HEAD
 .m-marketing--section, .m-marketing__section {
-  background: #FFF;
-=======
-.m-marketing--section {
   @include m-theme(){
     background-color: themed($m-white);
   }
->>>>>>> 6d5ab06f
 }
 
 .m-marketing--lr {
