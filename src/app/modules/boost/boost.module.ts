--- conflicted
+++ resolved
@@ -37,7 +37,6 @@
 import { BoostCampaignsCreatorContentSelectorComponent } from './campaigns/creator/content-selector.component';
 
 const boostRoutes: Routes = [
-<<<<<<< HEAD
   { path: 'boost', component: BoostMarketingComponent, pathMatch: 'full' },
   {
     path: 'boost',
@@ -129,40 +128,9 @@
             ]
           },
         ]
-=======
-  {
-    path: 'boost/console',
-    component: BoostConsoleComponent,
-    children: [
-      { path: '', redirectTo: 'newsfeed/history', pathMatch: 'full' },
-      {
-        path: 'publisher',
-        component: BoostPublisherComponent,
-        children: [
-          { path: '', redirectTo: 'earnings', pathMatch: 'full' },
-          { path: 'earnings', component: BoostPublisherEarningsComponent },
-          { path: 'payouts', component: BoostPublisherPayoutsComponent },
-          { path: 'settings', component: BoostPublisherSettingsComponent },
-        ],
       },
-      { path: 'publisher/:filter', component: BoostPublisherComponent },
-      {
-        path: ':type',
-        component: BoostConsoleTypesComponent,
-        children: [
-          { path: '', redirectTo: 'history', pathMatch: 'full' },
-          { path: 'create', component: BoostConsoleBooster },
-          { path: 'history', component: BoostConsoleHistoryComponent },
-          { path: 'history/:filter', component: BoostConsoleHistoryComponent },
-        ],
->>>>>>> 0aec94c9
-      },
-    ],
+    ]
   },
-<<<<<<< HEAD
-=======
-  { path: 'boost', component: BoostMarketingComponent },
->>>>>>> 0aec94c9
 ];
 
 @NgModule({
@@ -176,10 +144,7 @@
     ThirdPartyNetworksModule,
     AdsModule,
     FaqModule,
-<<<<<<< HEAD
     HashtagsModule,
-=======
->>>>>>> 0aec94c9
   ],
   declarations: [
     BoostCreatorComponent,
