import { NgModule } from '@angular/core';
import { CommonModule as NgCommonModule } from '@angular/common';
import { RouterModule, Routes } from '@angular/router';

import { CommonModule } from '../../common/common.module';
import { FormsModule, ReactiveFormsModule } from '@angular/forms';
import { CheckoutModule } from '../checkout/checkout.module';
import { ThirdPartyNetworksModule } from '../third-party-networks/third-party-networks.module';
import { AdsModule } from '../ads/ads.module';
import { FaqModule } from '../faq/faq.module';
import { HashtagsModule } from '../hashtags/hashtags.module';

import { BoostCreatorComponent } from './creator/creator.component';
import { BoostCreatorPaymentMethodsComponent } from './creator/payment-methods/payment-methods.component';
import { BoostCreatorCheckoutComponent } from './creator/checkout/checkout.component';
import { BoostCreatorP2PSearchComponent } from './creator/p2p-search/p2p-search.component';
import { BoostCreatorCategoriesComponent } from './creator/categories/categories.component';

import { BoostConsoleComponent } from './console/console.component';
import { BoostConsoleTypesComponent } from './console/types.component';
import { BoostConsoleHistoryComponent } from './console/history.component';
import { BoostConsoleNetworkListComponent } from './console/list/network.component';
import { BoostConsoleP2PListComponent } from './console/list/p2p.component';
import { BoostConsoleCard } from './console/card/card.component';
import { BoostConsoleBooster } from './console/booster/booster.component';
import { BoostMarketingComponent } from './marketing.component';
import { BoostPublisherComponent } from './publisher/publisher.component';
import { BoostPublisherEarningsComponent } from './publisher/earnings/earnings.component';
import { BoostPublisherPayoutsComponent } from './publisher/payouts/payouts.component';
import { BoostPublisherSettingsComponent } from './publisher/settings/settings.component';
import { BoostPublisherLedgerComponent } from './publisher/ledger/ledger.component';
import { BoostRootComponent } from './root.component';
import { BoostCampaignsOverviewComponent } from './campaigns/overview/overview.component';
import { BoostCampaignsCreatorComponent } from './campaigns/creator/creator.component';
import { BoostCampaignsViewComponent } from './campaigns/view/view.component';
import { BoostCampaignsListComponent } from './campaigns/list/list.component';
import { BoostCampaignsCreatorContentSelectorComponent } from './campaigns/creator/content-selector.component';
import { MindsDialog } from '../../common/components/dialog/dialog.component';

const boostRoutes: Routes = [
  { path: 'boost', component: BoostMarketingComponent, pathMatch: 'full' },
  {
    path: 'boost',
    component: BoostRootComponent,
    children: [
      {
        path: 'campaigns',
        redirectTo: 'campaigns/list',
        pathMatch: 'full',
      },
      {
        path: 'campaigns/overview',
        component: BoostCampaignsOverviewComponent,
      },
      {
        path: 'campaigns/list',
        component: BoostCampaignsListComponent,
      },
      {
        path: 'campaigns/create',
        component: BoostCampaignsCreatorComponent,
      },
      {
        path: 'campaigns/edit/:urn',
        component: BoostCampaignsCreatorComponent,
      },
      {
        path: 'campaigns/:urn',
        component: BoostCampaignsViewComponent,
      },
      {
        path: 'console',
        component: BoostConsoleComponent,
        children: [
          {
            path: '',
            redirectTo: 'newsfeed/history',
            pathMatch: 'full',
          },
          {
            path: 'publisher',
            component: BoostPublisherComponent,
            children: [
              {
                path: '',
                redirectTo: 'earnings',
                pathMatch: 'full',
              },
              {
                path: 'earnings',
                component: BoostPublisherEarningsComponent,
              },
              {
                path: 'payouts',
                component: BoostPublisherPayoutsComponent,
              },
              {
                path: 'settings',
                component: BoostPublisherSettingsComponent,
              },
            ],
          },
          {
            path: 'publisher/:filter',
            component: BoostPublisherComponent,
          },
          {
            path: ':type',
            component: BoostConsoleTypesComponent,
            children: [
              {
                path: '',
                redirectTo: 'history',
                pathMatch: 'full',
              },
              {
                path: 'create',
                component: BoostConsoleBooster,
              },
              {
                path: 'history',
                component: BoostConsoleHistoryComponent,
              },
              {
                path: 'history/:filter',
                component: BoostConsoleHistoryComponent,
              },
            ],
          },
        ],
      },
    ],
  },
];

@NgModule({
  imports: [
    NgCommonModule,
    FormsModule,
    ReactiveFormsModule,
    RouterModule.forChild(boostRoutes),
    CommonModule,
    CheckoutModule,
    ThirdPartyNetworksModule,
    AdsModule,
    FaqModule,
    HashtagsModule,
  ],
  declarations: [
    BoostCreatorComponent,
    BoostPublisherComponent,
    BoostConsoleComponent,
    BoostConsoleNetworkListComponent,
    BoostConsoleP2PListComponent,
    BoostConsoleCard,
    BoostConsoleBooster,
    BoostMarketingComponent,
    BoostCreatorPaymentMethodsComponent,
    BoostCreatorCheckoutComponent,
    BoostCreatorP2PSearchComponent,
    BoostCreatorCategoriesComponent,
    BoostConsoleTypesComponent,
    BoostConsoleHistoryComponent,
    BoostPublisherEarningsComponent,
    BoostPublisherPayoutsComponent,
    BoostPublisherSettingsComponent,
    BoostPublisherLedgerComponent,
    BoostRootComponent,
    BoostCampaignsOverviewComponent,
    BoostCampaignsListComponent,
    BoostCampaignsCreatorComponent,
    BoostCampaignsCreatorContentSelectorComponent,
    BoostCampaignsViewComponent,
    MindsDialog,
  ],
  exports: [
    BoostConsoleNetworkListComponent,
    BoostConsoleP2PListComponent,
    BoostConsoleCard,
    BoostConsoleBooster,
  ],
<<<<<<< HEAD
  entryComponents: [
    BoostRootComponent,
    BoostCreatorComponent,
    BoostConsoleComponent,
    BoostMarketingComponent,
  ],
=======
  entryComponents: [BoostCreatorComponent, BoostConsoleComponent],
>>>>>>> a0d1737e
})
export class BoostModule {}<|MERGE_RESOLUTION|>--- conflicted
+++ resolved
@@ -179,15 +179,10 @@
     BoostConsoleCard,
     BoostConsoleBooster,
   ],
-<<<<<<< HEAD
   entryComponents: [
     BoostRootComponent,
     BoostCreatorComponent,
     BoostConsoleComponent,
-    BoostMarketingComponent,
   ],
-=======
-  entryComponents: [BoostCreatorComponent, BoostConsoleComponent],
->>>>>>> a0d1737e
 })
 export class BoostModule {}