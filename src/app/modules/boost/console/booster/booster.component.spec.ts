--- conflicted
+++ resolved
@@ -29,79 +29,44 @@
           inputs: ['object', 'hostClass'],
         }),
         MockComponent({ selector: 'minds-button', inputs: ['object', 'type'] }),
-<<<<<<< HEAD
-        MockDirective({ selector: 'infinite-scroll', inputs: ['moreData', 'inProgress'], outputs: ['load'] }),
-        BoostConsoleBooster
-=======
+        MockDirective({
+          selector: 'infinite-scroll',
+          inputs: ['moreData', 'inProgress'],
+          outputs: ['load'],
+        }),
         BoostConsoleBooster,
->>>>>>> 265cc9d3
       ],
       imports: [RouterTestingModule, ReactiveFormsModule],
       providers: [
         { provide: Client, useValue: clientMock },
         { provide: Session, useValue: sessionMock },
-<<<<<<< HEAD
-        { provide: ActivatedRoute, useValue: { parent: { url: of([{ path: 'newsfeed' }]) } } },
-        { provide: FeedsService, useValue: feedsServiceMock },
-      ]
-    })
-      .compileComponents();
-=======
         {
           provide: ActivatedRoute,
           useValue: { parent: { url: of([{ path: 'newsfeed' }]) } },
         },
+        { provide: FeedsService, useValue: feedsServiceMock },
       ],
     }).compileComponents();
->>>>>>> 265cc9d3
   }));
 
   beforeEach(done => {
     jasmine.MAX_PRETTY_PRINT_DEPTH = 2;
     fixture = TestBed.createComponent(BoostConsoleBooster);
     comp = fixture.componentInstance;
-<<<<<<< HEAD
-=======
-
-    clientMock.response = {};
-    clientMock.response['api/v1/newsfeed/personal'] = {
-      status: 'success',
-      activity: [{ guid: '123' }, { guid: '456' }],
-    };
-
-    clientMock.response['api/v1/entities/owner'] = {
-      status: 'success',
-      entities: [{ guid: '789' }, { guid: '101112' }],
-    };
-
->>>>>>> 265cc9d3
     fixture.detectChanges();
 
     if (fixture.isStable()) {
       done();
     } else {
-<<<<<<< HEAD
-      fixture.whenStable()
-        .then(() => {
-          fixture.detectChanges();
-          done();
-        });
-=======
       fixture.whenStable().then(() => {
         fixture.detectChanges();
         done();
       });
->>>>>>> 265cc9d3
     }
   });
 
   it('should have loaded the lists', () => {
-<<<<<<< HEAD
     expect(comp.feed$).not.toBeFalsy();
-=======
-    expect(comp.posts).toEqual([{ guid: '123' }, { guid: '456' }]);
-    expect(comp.media).toEqual([{ guid: '789' }, { guid: '101112' }]);
->>>>>>> 265cc9d3
   });
 
   it('should have a title', () => {
@@ -136,27 +101,32 @@
       "You have no content yet. Why don't you post something?"
     );
 
-<<<<<<< HEAD
-    const poster = fixture.debugElement.query(By.css('.m-boost-console-booster--content > div:nth-child(3)'));
-=======
     const poster = fixture.debugElement.query(
-      By.css('.m-boost-console-booster--content div:last-child')
+      By.css('.m-boost-console-booster--content > div:nth-child(3)')
     );
->>>>>>> 265cc9d3
     expect(poster).not.toBeNull();
   });
 
   it('should not have a poster if the user has posted content', () => {
-    comp.feed$ = of([BehaviorSubject.create({id: 1}), BehaviorSubject.create({id: 2})]);
+    comp.feed$ = of([
+      BehaviorSubject.create({ id: 1 }),
+      BehaviorSubject.create({ id: 2 }),
+    ]);
     fixture.detectChanges();
 
     comp.feed$.subscribe(feed => expect(feed.length).toBe(2));
 
-    const title = fixture.debugElement.query(By.css('.m-boost-console-booster--content h3'));
+    const title = fixture.debugElement.query(
+      By.css('.m-boost-console-booster--content h3')
+    );
     expect(title).toBeDefined();
-    expect(title.nativeElement.textContent).toContain("You have no content yet. Why don't you post something?");
+    expect(title.nativeElement.textContent).toContain(
+      "You have no content yet. Why don't you post something?"
+    );
 
-    const poster = fixture.debugElement.query(By.css('.m-boost-console-booster--content > div:nth-child(3)'));
+    const poster = fixture.debugElement.query(
+      By.css('.m-boost-console-booster--content > div:nth-child(3)')
+    );
     expect(poster).toBeDefined();
   });
 });