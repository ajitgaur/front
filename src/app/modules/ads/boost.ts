--- conflicted
+++ resolved
@@ -36,7 +36,6 @@
   constructor(
     public client: Client,
     public session: Session,
-<<<<<<< HEAD
     public feedsService: FeedsService,
     private featureService: FeaturesService,
     private storage: Storage,
@@ -45,9 +44,11 @@
 
   ngOnInit() {
     this.rating = this.session.getLoggedInUser().boost_rating;
-    this.ratingSubscription = this.settingsService.ratingChanged.subscribe((rating) => {
-      this.onRatingChanged(rating);
-    });
+    this.ratingSubscription = this.settingsService.ratingChanged.subscribe(
+      rating => {
+        this.onRatingChanged(rating);
+      }
+    );
 
     this.feedsService.feed.subscribe(async boosts => {
       if (!boosts.length)
@@ -58,19 +59,6 @@
       }
     });
 
-=======
-    private storage: Storage,
-    private settingsService: SettingsService
-  ) {}
-
-  ngOnInit() {
-    this.rating = this.session.getLoggedInUser().boost_rating;
-    this.ratingSubscription = this.settingsService.ratingChanged.subscribe(
-      rating => {
-        this.onRatingChanged(rating);
-      }
-    );
->>>>>>> 0aec94c9
     this.fetch();
   }
 
