import { Component, OnInit } from '@angular/core';
import { Router } from '@angular/router';

import { Client } from '../../../services/api';
import { OverlayModalService } from '../../../services/ux/overlay-modal';
import { ConfirmPasswordModalComponent } from '../../modals/confirm-password/modal.component';
import { PermissionsService } from '../../../common/services/permissions/permissions.service';
import { FeaturesService } from '../../../services/features.service';
import { Flags } from '../../../common/services/permissions/flags';
import { Session } from '../../../services/session';

@Component({
  moduleId: module.id,
  selector: 'm-settings--disable-channel',
  inputs: ['object'],
  templateUrl: 'disable.component.html',
})
<<<<<<< HEAD
export class SettingsDisableChannelComponent implements OnInit {
  minds: Minds;
=======
export class SettingsDisableChannelComponent {
>>>>>>> ca4ab8bd
  user: any;
  settings: string;
  object: any;
  enabled: boolean = true;

  constructor(
    public client: Client,
    public router: Router,
<<<<<<< HEAD
    private overlayModal: OverlayModalService,
    private session: Session,
    private permissionsService: PermissionsService,
    private featuresService: FeaturesService
  ) {
    this.minds = window.Minds;
  }
=======
    private overlayModal: OverlayModalService
  ) {}
>>>>>>> ca4ab8bd

  ngOnInit() {
    this.checkPermissions();
  }

  disable() {
    this.client
      .delete('api/v1/channel')
      .then((response: any) => {
        this.router.navigate(['/logout']);
      })
      .catch((e: any) => {
        alert('Sorry, we could not disable your account');
      });
  }

  delete() {
    if (
      !confirm(
        'Your account and all data related to it will be deleted permanently. Are you sure you want to proceed?'
      )
    ) {
      return;
    }
    const creator = this.overlayModal.create(
      ConfirmPasswordModalComponent,
      {},
      {
        class: 'm-overlay-modal--small',
        onComplete: ({ password }) => {
          this.client
            .post('api/v2/settings/delete', { password })
            .then((response: any) => {
              this.router.navigate(['/logout']);
            })
            .catch((e: any) => {
              alert('Sorry, we could not delete your account');
            });
        },
      }
    );
    creator.present();
  }

  private checkPermissions(): void {
    if (this.featuresService.has('permissions')) {
      this.enabled = this.permissionsService.canInteract(
        this.session.getLoggedInUser(),
        Flags.DELETE_CHANNEL
      );
    } else {
      this.enabled = true;
    }
  }
}<|MERGE_RESOLUTION|>--- conflicted
+++ resolved
@@ -15,12 +15,7 @@
   inputs: ['object'],
   templateUrl: 'disable.component.html',
 })
-<<<<<<< HEAD
 export class SettingsDisableChannelComponent implements OnInit {
-  minds: Minds;
-=======
-export class SettingsDisableChannelComponent {
->>>>>>> ca4ab8bd
   user: any;
   settings: string;
   object: any;
@@ -29,18 +24,11 @@
   constructor(
     public client: Client,
     public router: Router,
-<<<<<<< HEAD
     private overlayModal: OverlayModalService,
     private session: Session,
     private permissionsService: PermissionsService,
     private featuresService: FeaturesService
-  ) {
-    this.minds = window.Minds;
-  }
-=======
-    private overlayModal: OverlayModalService
   ) {}
->>>>>>> ca4ab8bd
 
   ngOnInit() {
     this.checkPermissions();
