--- conflicted
+++ resolved
@@ -144,24 +144,15 @@
   #lockScreen
 ></m-wire--lock-screen>
 
-<<<<<<< HEAD
 <ng-container *mIfBrowser>
-  <div class="mdl-grid blogs-grid" style="max-width:660px" *ngIf="blog.guid">
-    <m-comments__tree 
-      [entity]="blog"
-      >
-    </m-comments__tree>
+  <div
+    class="mdl-grid blogs-grid"
+    style="max-width:660px"
+    *ngIf="showComments && blog.guid"
+  >
+    <m-comments__tree [entity]="blog"> </m-comments__tree>
   </div>
 </ng-container>
-=======
-<div
-  class="mdl-grid blogs-grid"
-  style="max-width:660px"
-  *ngIf="showComments && blog.guid"
->
-  <m-comments__tree [entity]="blog"> </m-comments__tree>
-</div>
->>>>>>> 52608901
 
 <m-modal-confirm
   *ngIf="deleteToggle"
