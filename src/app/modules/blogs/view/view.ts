--- conflicted
+++ resolved
@@ -18,12 +18,9 @@
 import { AttachmentService } from '../../../services/attachment';
 import { ContextService } from '../../../services/context.service';
 import { optimizedResize } from '../../../utils/optimized-resize';
-<<<<<<< HEAD
+import { OverlayModalService } from '../../../services/ux/overlay-modal';
 import { ActivityService } from '../../../common/services/activity.service';
-=======
-import { OverlayModalService } from '../../../services/ux/overlay-modal';
 import { ShareModalComponent } from '../../../modules/modals/share/share';
->>>>>>> 100602ee
 
 @Component({
   moduleId: module.id,
@@ -33,14 +30,9 @@
     class: 'm-blog',
   },
   templateUrl: 'view.html',
-<<<<<<< HEAD
   providers: [ActivityService],
 })
 export class BlogView implements OnInit, OnDestroy {
-=======
-})
-export class BlogView {
->>>>>>> 100602ee
   minds;
   guid: string;
   blog: MindsBlogEntity;
@@ -67,10 +59,7 @@
     'set-explicit',
     'remove-explicit',
     'rating',
-<<<<<<< HEAD
     'allow-comments',
-=======
->>>>>>> 100602ee
   ];
 
   @ViewChild('lockScreen', { read: ElementRef, static: false }) lockScreen;
@@ -86,12 +75,9 @@
     private context: ContextService,
     public analytics: AnalyticsService,
     public analyticsService: AnalyticsService,
-<<<<<<< HEAD
     protected activityService: ActivityService,
-    private cd: ChangeDetectorRef
-=======
+    private cd: ChangeDetectorRef,
     private overlayModal: OverlayModalService
->>>>>>> 100602ee
   ) {
     this.minds = window.Minds;
     this.element = _element.nativeElement;
@@ -104,11 +90,7 @@
   }
 
   isVisible() {
-<<<<<<< HEAD
     // listens every 0.6 seconds
-=======
-    //listens every 0.6 seconds
->>>>>>> 100602ee
     this.scroll_listener = this.scroll.listen(
       e => {
         const bounds = this.element.getBoundingClientRect();
@@ -162,13 +144,9 @@
   }
 
   ngOnDestroy() {
-<<<<<<< HEAD
     if (this.scroll_listener) {
-      this.scroll.unListen(this.scroll_listener);
-    }
-=======
-    if (this.scroll_listener) this.scroll.unListen(this.scroll_listener);
->>>>>>> 100602ee
+this.scroll.unListen(this.scroll_listener);
+    }
   }
 
   menuOptionSelected(option: string) {
@@ -201,13 +179,9 @@
   }
 
   calculateLockScreenHeight() {
-<<<<<<< HEAD
     if (!this.lockScreen) {
       return;
     }
-=======
-    if (!this.lockScreen) return;
->>>>>>> 100602ee
     const lockScreenOverlay = this.lockScreen.nativeElement.querySelector(
       '.m-wire--lock-screen'
     );
