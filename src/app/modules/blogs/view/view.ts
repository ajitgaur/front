--- conflicted
+++ resolved
@@ -24,12 +24,9 @@
 import { ActivityService } from '../../../common/services/activity.service';
 import { ShareModalComponent } from '../../../modules/modals/share/share';
 import { ClientMetaService } from '../../../common/services/client-meta.service';
-<<<<<<< HEAD
 import { FeaturesService } from '../../../services/features.service';
-=======
 import { MetaService } from '../../../common/services/meta.service';
 import { ConfigsService } from '../../../common/services/configs.service';
->>>>>>> c6310433
 
 @Component({
   selector: 'm-blog-view',
@@ -109,13 +106,9 @@
     private cd: ChangeDetectorRef,
     private overlayModal: OverlayModalService,
     private clientMetaService: ClientMetaService,
-<<<<<<< HEAD
     public featuresService: FeaturesService,
-    @SkipSelf() injector: Injector
-=======
     @SkipSelf() injector: Injector,
     configs: ConfigsService
->>>>>>> c6310433
   ) {
     this.clientMetaService
       .inherit(injector)
