import {
  ChangeDetectorRef,
  Component,
  ElementRef,
  Input,
  OnDestroy,
  OnInit,
  ViewChild,
  Injector,
  SkipSelf,
} from '@angular/core';
import { Router } from '@angular/router';

import { Client } from '../../../services/api';
import { Session } from '../../../services/session';
import { ScrollService } from '../../../services/ux/scroll';
import { AnalyticsService } from '../../../services/analytics';
import { MindsBlogEntity } from '../../../interfaces/entities';

import { AttachmentService } from '../../../services/attachment';
import { ContextService } from '../../../services/context.service';
import { optimizedResize } from '../../../utils/optimized-resize';
import { OverlayModalService } from '../../../services/ux/overlay-modal';
import { ActivityService } from '../../../common/services/activity.service';
import { ShareModalComponent } from '../../modals/share/share';
import { ClientMetaService } from '../../../common/services/client-meta.service';
<<<<<<< HEAD
import { Flags } from '../../../common/services/permissions/flags';
import { FeaturesService } from '../../../services/features.service';
import { PermissionsService } from '../../../common/services/permissions/permissions.service';
=======
import { MetaService } from '../../../common/services/meta.service';
import { ConfigsService } from '../../../common/services/configs.service';
>>>>>>> ca4ab8bd

@Component({
  selector: 'm-blog-view',
  host: {
    class: 'm-blog',
  },
  templateUrl: 'view.html',
  providers: [ActivityService, ClientMetaService],
})
export class BlogView implements OnInit, OnDestroy {
  readonly cdnUrl: string;
  readonly siteUrl: string;

  guid: string;
  blog: MindsBlogEntity;
  // sharetoggle: boolean = false;
  deleteToggle: boolean = false;
  element;

  inProgress: boolean = false;
  moreData: boolean = true;
  activeBlog: number = 0;

  visible: boolean = false;
  index: number = 0;

  scroll_listener;

  menuOptions: Array<string> = [
    'edit',
    'follow',
    'feature',
    'delete',
    'report',
    'subscribe',
    'set-explicit',
    'remove-explicit',
    'rating',
    'allow-comments',
  ];

  @Input() showActions: boolean = true;
  @Input() showComments: boolean = true;

  @Input('blog') set _blog(value: MindsBlogEntity) {
    this.blog = value;
    setTimeout(() => {
      this.calculateLockScreenHeight();
    });
  }

  @Input('index') set _index(value: number) {
    this.index = value;
    if (this.index === 0) {
      this.visible = true;
    }
  }

  set data(value: any) {
    this.blog = value;
  }

  @ViewChild('lockScreen', { read: ElementRef, static: false }) lockScreen;

  constructor(
    public session: Session,
    public client: Client,
    public router: Router,
    _element: ElementRef,
    public scroll: ScrollService,
    public metaService: MetaService,
    public attachment: AttachmentService,
    private context: ContextService,
    public analytics: AnalyticsService,
    public analyticsService: AnalyticsService,
    protected activityService: ActivityService,
    private cd: ChangeDetectorRef,
    private overlayModal: OverlayModalService,
    private clientMetaService: ClientMetaService,
<<<<<<< HEAD
    private featuresService: FeaturesService,
    private permissionsService: PermissionsService,
    @SkipSelf() injector: Injector
=======
    @SkipSelf() injector: Injector,
    configs: ConfigsService
>>>>>>> ca4ab8bd
  ) {
    this.clientMetaService
      .inherit(injector)
      .setSource('single')
      .setMedium('single');

    this.cdnUrl = configs.get('cdn_url');
    this.siteUrl = configs.get('site_url');
    this.element = _element.nativeElement;
    optimizedResize.add(this.onResize.bind(this));
  }

  ngOnInit() {
    this.isVisible();
    this.context.set('object:blog');
    this.clientMetaService.recordView(this.blog);
  }

  isVisible() {
    // listens every 0.6 seconds
    this.scroll_listener = this.scroll.listen(
      e => {
        const bounds = this.element.getBoundingClientRect();
        if (
          bounds.top < this.scroll.view.clientHeight &&
          bounds.top + bounds.height > this.scroll.view.clientHeight
        ) {
          let url = `${this.siteUrl}blog/view/${this.blog.guid}`;

          if (this.blog.route) {
            url = `${this.siteUrl}${this.blog.route}`;
          }

          if (!this.visible) {
            window.history.pushState(null, this.blog.title, url);
            this.updateMeta();
            this.analyticsService.send('pageview', {
              url: `/blog/view/${this.blog.guid}`,
            });
          }
          this.visible = true;
        } else {
          this.visible = false;
        }
      },
      0,
      300
    );
  }

  delete() {
    if (
      this.featuresService.has('permissions') &&
      !this.permissionsService.canInteract(this.blog, Flags.EDIT_POST)
    ) {
      return;
    }

    this.client
      .delete('api/v1/blog/' + this.blog.guid)
      .then((response: any) => {
        this.router.navigate(['/blog/owner']);
      });
  }

  ngOnDestroy() {
    if (this.scroll_listener) {
      this.scroll.unListen(this.scroll_listener);
    }
  }

  menuOptionSelected(option: string) {
    switch (option) {
      case 'edit':
        if (
          this.featuresService.has('permissions') &&
          !this.permissionsService.canInteract(this.blog, Flags.EDIT_POST)
        ) {
          return;
        }
        this.router.navigate(['/blog/edit', this.blog.guid]);
        break;
      case 'delete':
        this.delete();
        break;
      case 'set-explicit':
        this.setExplicit(true);
        break;
      case 'remove-explicit':
        this.setExplicit(false);
        break;
    }
  }

  setExplicit(value: boolean) {
    this.blog.mature = value;

    this.client
      .post(`api/v1/entities/explicit/${this.blog.guid}`, {
        value: value ? '1' : '0',
      })
      .catch(e => {
        this.blog.mature = this.blog.mature;
      });
  }

  calculateLockScreenHeight() {
    if (!this.lockScreen) {
      return;
    }
    const lockScreenOverlay = this.lockScreen.nativeElement.querySelector(
      '.m-wire--lock-screen'
    );
    if (lockScreenOverlay) {
      const rect = lockScreenOverlay.getBoundingClientRect();

      lockScreenOverlay.style.height = `calc(100vh - ${rect.top}px)`;
    }
  }

  openShareModal() {
    const url: string =
      this.siteUrl +
      (this.blog.route ? this.blog.route : 'blog/view/' + this.blog.guid);

    this.overlayModal
      .create(ShareModalComponent, url, {
        class: 'm-overlay-modal--medium m-overlayModal__share',
      })
      .present();
  }

  isScheduled(time_created) {
    return time_created && time_created * 1000 > Date.now();
  }

  /**
   * called when the window resizes
   * @param {Event} event
   */
  onResize(event: Event) {
    this.calculateLockScreenHeight();
  }

  private updateMeta(): void {
    const description =
      this.blog.description.length > 140
        ? this.blog.description.substr(0, 140) + '...'
        : this.blog.description;
    this.metaService
      .setTitle(this.blog.custom_meta['title'] || this.blog.title)
      .setDescription(description)
      //.setAuthor(this.blog.custom_meta['author'] || `@${this.blog.ownerObj.username}`)
      .setOgUrl(this.blog.perma_url)
      .setOgImage(this.blog.thumbnail);
  }
}<|MERGE_RESOLUTION|>--- conflicted
+++ resolved
@@ -24,14 +24,11 @@
 import { ActivityService } from '../../../common/services/activity.service';
 import { ShareModalComponent } from '../../modals/share/share';
 import { ClientMetaService } from '../../../common/services/client-meta.service';
-<<<<<<< HEAD
+import { MetaService } from '../../../common/services/meta.service';
 import { Flags } from '../../../common/services/permissions/flags';
 import { FeaturesService } from '../../../services/features.service';
+import { ConfigsService } from '../../../common/services/configs.service';
 import { PermissionsService } from '../../../common/services/permissions/permissions.service';
-=======
-import { MetaService } from '../../../common/services/meta.service';
-import { ConfigsService } from '../../../common/services/configs.service';
->>>>>>> ca4ab8bd
 
 @Component({
   selector: 'm-blog-view',
@@ -111,14 +108,10 @@
     private cd: ChangeDetectorRef,
     private overlayModal: OverlayModalService,
     private clientMetaService: ClientMetaService,
-<<<<<<< HEAD
     private featuresService: FeaturesService,
     private permissionsService: PermissionsService,
-    @SkipSelf() injector: Injector
-=======
     @SkipSelf() injector: Injector,
     configs: ConfigsService
->>>>>>> ca4ab8bd
   ) {
     this.clientMetaService
       .inherit(injector)
