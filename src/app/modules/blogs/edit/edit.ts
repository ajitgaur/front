import { Component, OnDestroy, OnInit, ViewChild } from '@angular/core';
import { ActivatedRoute, Router } from '@angular/router';

import { Subscription, Observable } from 'rxjs';

import { ACCESS, LICENSES } from '../../../services/list-options';
import { Client, Upload } from '../../../services/api';
import { Session } from '../../../services/session';
import { InlineEditorComponent } from '../../../common/components/editors/inline-editor.component';
import { WireThresholdInputComponent } from '../../wire/threshold-input/threshold-input.component';
import { HashtagsSelectorComponent } from '../../hashtags/selector/selector.component';
import { Tag } from '../../hashtags/types/tag';
import { InMemoryStorageService } from '../../../services/in-memory-storage.service';
import { DialogService } from '../../../common/services/confirm-leave-dialog.service';
import { ConfigsService } from '../../../common/services/configs.service';
import { FeaturesService } from '../../../services/features.service';

@Component({
  selector: 'minds-blog-edit',
  host: {
    class: 'm-blog',
  },
  templateUrl: 'edit.html',
})
export class BlogEdit implements OnInit, OnDestroy {
  readonly cdnUrl: string;

  guid: string;
  blog: any = {
    guid: 'new',
    title: '',
    description: '<p><br></p>',
    time_created: Math.floor(Date.now() / 1000),
    access_id: 2,
    tags: [],
    nsfw: [],
    license: 'attribution-sharealike-cc',
    fileKey: 'header',
    mature: 0,
    monetized: 0,
    published: 0,
    wire_threshold: null,
    custom_meta: {
      title: '',
      description: '',
      author: '',
    },
    slug: '',
  };
  banner: any;
  banner_top: number = 0;
  banner_prompt: boolean = false;
  editing: boolean = true;
  canSave: boolean = true;
  inProgress: boolean = false;
  validThreshold: boolean = true;
  error: string = '';
  pendingUploads: string[] = [];
  categories: { id; label; selected }[];

  licenses = LICENSES;
  access = ACCESS;
  existingBanner: boolean;

  paramsSubscription: Subscription;
  @ViewChild('inlineEditor', { static: false })
  inlineEditor: InlineEditorComponent;
  @ViewChild('thresholdInput', { static: false })
  thresholdInput: WireThresholdInputComponent;
  @ViewChild('hashtagsSelector', { static: false })
  hashtagsSelector: HashtagsSelectorComponent;

  protected time_created: any;

  constructor(
    public session: Session,
    public client: Client,
    public upload: Upload,
    public router: Router,
    public route: ActivatedRoute,
    protected inMemoryStorageService: InMemoryStorageService,
    private dialogService: DialogService,
    public featuresService: FeaturesService,
    configs: ConfigsService
  ) {
    this.cdnUrl = configs.get('cdn_url');

    window.addEventListener(
      'attachment-preview-loaded',
      (event: CustomEvent) => {
        this.pendingUploads.push(event.detail.timestamp);
      }
    );
    window.addEventListener(
      'attachment-upload-finished',
      (event: CustomEvent) => {
        this.pendingUploads.splice(
          this.pendingUploads.findIndex(value => {
            return value === event.detail.timestamp;
          }),
          1
        );
      }
    );
  }

  ngOnInit() {
    if (!this.session.isLoggedIn()) {
      this.router.navigate(['/login']);
      return;
    }

    this.paramsSubscription = this.route.params.subscribe(params => {
      if (params['guid']) {
        this.guid = params['guid'];

        this.blog = {
          guid: 'new',
          title: '',
          description: '<p><br></p>',
          access_id: 2,
          category: '',
          license: '',
          fileKey: 'header',
          mature: 0,
          nsfw: [],
          monetized: 0,
          published: 0,
          wire_threshold: null,
          custom_meta: {
            title: '',
            description: '',
            author: '',
          },
          slug: '',
          tags: [],
        };

        this.banner = void 0;
        this.banner_top = 0;
        this.banner_prompt = false;
        this.editing = true;
        this.canSave = true;
        this.existingBanner = false;

        if (this.guid !== 'new') {
          this.editing = true;
          this.load();
        } else {
          this.editing = false;
          const description: string = this.inMemoryStorageService.once(
            'newBlogContent'
          );

          if (description) {
            let htmlDescription = description
              .replace(/&/g, '&amp;')
              .replace(/</g, '&lt;')
              .replace(/>/g, '&gt;')
              .replace(/"/g, '&quot;')
              .replace(/\n+/g, '</p><p>');

            this.blog.description = `<p>${htmlDescription}</p>`;
          }
        }
      }
    });
  }

  onContentChange(val) {
    this.blog.description = val;
  }

  canDeactivate(): Observable<boolean> | boolean {
    if (!this.editing || !this.session.getLoggedInUser()) {
      return true;
    }

    return this.dialogService.confirm('Discard changes?');
  }

  ngOnDestroy() {
    if (this.paramsSubscription) {
      this.paramsSubscription.unsubscribe();
    }
  }

  load() {
    this.client.get('api/v1/blog/' + this.guid, {}).then((response: any) => {
      if (response.blog) {
        this.blog = response.blog;
        this.guid = response.blog.guid;

        if (this.blog.thumbnail_src) this.existingBanner = true;
        //this.hashtagsSelector.setTags(this.blog.tags);
        // draft
        if (!this.blog.published && response.blog.draft_access_id) {
          this.blog.access_id = response.blog.draft_access_id;
        }

        if (!this.blog.category) this.blog.category = '';

        if (!this.blog.license) this.blog.license = '';

        this.blog.time_created =
          response.blog.time_created || Math.floor(Date.now() / 1000);
      }
    });
  }

  onTagsChange(tags: string[]) {
    this.blog.tags = tags;
  }

  onTagsAdded(tags: Tag[]) {}

  onTagsRemoved(tags: Tag[]) {}

  validate() {
    this.error = '';

    if (!this.blog.description) {
      this.error = 'error:no-description';
      return false;
    }
    if (!this.blog.title) {
      this.error = 'error:no-title';
      return false;
    }

    return true;
  }

  posterDateSelectorError(msg) {
    this.error = msg;
  }

  save(): void {
    if (!this.canSave) return;

    if (!this.validate()) return;

    this.error = '';
    if (!this.showNewEditor()) {
      this.inlineEditor.prepareForSave().then(() => {
        this.dispatchSave();
      });
      return;
    }
    this.dispatchSave();
  }

<<<<<<< HEAD
  /**
   * Prepares and dispatches blog save.
   */
  dispatchSave(): void {
    const blog = Object.assign({}, this.blog);

    // only allowed props
    blog.nsfw = this.blog.nsfw;
    blog.mature = blog.mature ? 1 : 0;
    blog.monetization = blog.monetization ? 1 : 0;
    blog.monetized = blog.monetized ? 1 : 0;
    blog.time_created = blog.time_created || Math.floor(Date.now() / 1000);
    blog.editor_version = this.showNewEditor() ? 2 : 1;

    this.editing = false;
    this.inProgress = true;
    this.canSave = false;
    this.check_for_banner()
      .then(() => {
        this.upload
          .post('api/v1/blog/' + this.guid, [this.banner], blog)
          .then((response: any) => {
            this.inProgress = false;
            this.canSave = true;
            this.blog.time_created = null;

            if (response.status !== 'success') {
              this.error = response.message;
              return;
            }
            this.router.navigate(
              response.route
                ? ['/' + response.route]
                : ['/blog/view', response.guid]
            );
          })
          .catch(e => {
            console.error(e);
            this.error = e;
            this.canSave = true;
            this.inProgress = false;
          });
      })
      .catch(e => {
        console.error(e);
        this.error = 'error:no-banner';
        this.inProgress = false;
        this.canSave = true;
      });
=======
    this.inlineEditor.prepareForSave().then(() => {
      const blog = Object.assign({}, this.blog);

      // only allowed props
      blog.nsfw = this.blog.nsfw;
      blog.mature = blog.mature ? 1 : 0;
      blog.monetization = blog.monetization ? 1 : 0;
      blog.monetized = blog.monetized ? 1 : 0;
      blog.time_created = blog.time_created || Math.floor(Date.now() / 1000);

      this.editing = false;
      this.inProgress = true;
      this.canSave = false;
      this.check_for_banner()
        .then(() => {
          this.upload
            .post('api/v1/blog/' + this.guid, [this.banner], blog)
            .then((response: any) => {
              this.inProgress = false;
              this.canSave = true;
              this.blog.time_created = null;

              if (response.status !== 'success') {
                this.error = response.message;
                return;
              }
              this.router.navigate(
                response.route
                  ? ['/' + response.route]
                  : ['/blog/view', response.guid]
              );
            })
            .catch(e => {
              if (!e.must_verify) {
                this.error = e.message;
              }
              this.canSave = true;
              this.inProgress = false;
            });
        })
        .catch(() => {
          this.error = 'error:no-banner';
          this.inProgress = false;
          this.canSave = true;
        });
    });
>>>>>>> 712b0d90
  }

  add_banner(banner: any) {
    this.banner = banner.file;
    this.blog.header_top = banner.top;
  }

  //this is a nasty hack because people don't want to click save on a banner ;@
  check_for_banner() {
    if (!this.banner) this.banner_prompt = true;
    return new Promise((resolve, reject) => {
      if (this.banner) return resolve(true);

      setTimeout(() => {
        this.banner_prompt = false;

        if (this.banner || this.existingBanner) return resolve(true);
        else return reject(false);
      }, 100);
    });
  }

  toggleMonetized() {
    if (this.blog.mature) {
      return;
    }

    this.blog.monetized = this.blog.monetized ? 0 : 1;
  }

  checkMonetized() {
    if (this.blog.mature) {
      this.blog.monetized = 0;
    }
  }

  onCategoryClick(category) {
    category.selected = !category.selected;
    if (!this.blog.hasOwnProperty('categories') || !this.blog.categories) {
      this.blog['categories'] = [];
    }

    if (category.selected) {
      this.blog.categories.push(category.id);
    } else {
      this.blog.categories.splice(this.blog.categories.indexOf(category.id), 1);
    }
  }

  onTimeCreatedChange(newDate) {
    this.blog.time_created = newDate;
  }

  getTimeCreated() {
    return this.blog.time_created > Math.floor(Date.now() / 1000)
      ? this.blog.time_created
      : null;
  }

  checkTimePublished() {
    return (
      !this.blog.time_published ||
      this.blog.time_published > Math.floor(Date.now() / 1000)
    );
  }

  /**
   * Sets this blog NSFW
   * @param { array } nsfw - Numerical indexes for reasons in an array e.g. [1, 2].
   */
  onNSFWSelections(nsfw) {
    this.blog.nsfw = nsfw.map(reason => reason.value);
  }

  /**
   * True if new editor should be shown to user.
   * (new blogs, or already v2 blogs only, when feat flag is enabled)
   */
  showNewEditor(): boolean {
    return (
      this.featuresService.has('ckeditor5') &&
      (!this.blog.time_created || Number(this.blog.editor_version) === 2)
    );
  }
}<|MERGE_RESOLUTION|>--- conflicted
+++ resolved
@@ -250,7 +250,6 @@
     this.dispatchSave();
   }
 
-<<<<<<< HEAD
   /**
    * Prepares and dispatches blog save.
    */
@@ -300,54 +299,6 @@
         this.inProgress = false;
         this.canSave = true;
       });
-=======
-    this.inlineEditor.prepareForSave().then(() => {
-      const blog = Object.assign({}, this.blog);
-
-      // only allowed props
-      blog.nsfw = this.blog.nsfw;
-      blog.mature = blog.mature ? 1 : 0;
-      blog.monetization = blog.monetization ? 1 : 0;
-      blog.monetized = blog.monetized ? 1 : 0;
-      blog.time_created = blog.time_created || Math.floor(Date.now() / 1000);
-
-      this.editing = false;
-      this.inProgress = true;
-      this.canSave = false;
-      this.check_for_banner()
-        .then(() => {
-          this.upload
-            .post('api/v1/blog/' + this.guid, [this.banner], blog)
-            .then((response: any) => {
-              this.inProgress = false;
-              this.canSave = true;
-              this.blog.time_created = null;
-
-              if (response.status !== 'success') {
-                this.error = response.message;
-                return;
-              }
-              this.router.navigate(
-                response.route
-                  ? ['/' + response.route]
-                  : ['/blog/view', response.guid]
-              );
-            })
-            .catch(e => {
-              if (!e.must_verify) {
-                this.error = e.message;
-              }
-              this.canSave = true;
-              this.inProgress = false;
-            });
-        })
-        .catch(() => {
-          this.error = 'error:no-banner';
-          this.inProgress = false;
-          this.canSave = true;
-        });
-    });
->>>>>>> 712b0d90
   }
 
   add_banner(banner: any) {
