--- conflicted
+++ resolved
@@ -235,30 +235,13 @@
     this.error = msg;
   }
 
-<<<<<<< HEAD
-  save(): void {
-    if (!this.canSave) return;
-
-    if (!this.validate()) return;
-=======
   async save(): Promise<void> {
     if (!this.canSave || !this.validate()) {
       return;
     }
->>>>>>> 473f9e80
 
     this.error = '';
-    if (!this.showNewEditor()) {
-      this.inlineEditor.prepareForSave().then(() => {
-        this.dispatchSave();
-      });
-      return;
-    }
-    this.dispatchSave();
-  }
-
-<<<<<<< HEAD
-=======
+
     if (!this.shouldUseCKEditor()) {
       await this.inlineEditor.prepareForSave();
     }
@@ -266,7 +249,6 @@
     this.dispatchSave();
   }
 
->>>>>>> 473f9e80
   /**
    * Prepares and dispatches blog save.
    */
@@ -279,11 +261,7 @@
     blog.monetization = blog.monetization ? 1 : 0;
     blog.monetized = blog.monetized ? 1 : 0;
     blog.time_created = blog.time_created || Math.floor(Date.now() / 1000);
-<<<<<<< HEAD
-    blog.editor_version = this.showNewEditor() ? 2 : 1;
-=======
     blog.editor_version = this.getEditorVersion();
->>>>>>> 473f9e80
 
     this.editing = false;
     this.inProgress = true;
@@ -397,21 +375,14 @@
   /**
    * True if new editor should be shown to user.
    * (new blogs, or already v2 blogs only, when feat flag is enabled)
-<<<<<<< HEAD
-   */
-  showNewEditor(): boolean {
-=======
    * @returns { number } - true if ckeditor should be shown.
    */
   shouldUseCKEditor(): boolean {
->>>>>>> 473f9e80
     return (
       this.featuresService.has('ckeditor5') &&
       (!this.blog.time_created || Number(this.blog.editor_version) === 2)
     );
   }
-<<<<<<< HEAD
-=======
 
   /**
    * Determines what editor version should be used.
@@ -420,5 +391,4 @@
   getEditorVersion(): number {
     return this.shouldUseCKEditor() ? 2 : 1;
   }
->>>>>>> 473f9e80
 }