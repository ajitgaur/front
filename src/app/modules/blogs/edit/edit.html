<header *ngIf="blog">
  <minds-banner
    [object]="blog"
    [editMode]="true"
    (added)="add_banner($event)"
    [done]="banner_prompt"
  ></minds-banner>
</header>

<form
  (submit)="save()"
  class="mdl-grid blogs-grid m-blog-container mdl-color--white"
  style="max-width:740px"
  *ngIf="blog.guid"
>
  <div class="mdl-grid" style="width: 100%">
    <div class="mdl-cell mdl-cell--12-col">
      <minds-textarea
        name="title"
        [(mModel)]="blog.title"
        class="m-h1-input"
        placeholder="Your title"
        i18n-placeholder="@@BLOGS__EDIT__TITLE_PLACEHOLDER"
      ></minds-textarea>
    </div>
    <!-- Owner box -->
    <div class="mdl-cell mdl-cell--5-col minds-blog-ownerblock">
      <div class="minds-avatar" [hovercard]="session.getLoggedInUser().guid">
        <a [routerLink]="['/', session.getLoggedInUser().username]">
          <img
            src="{{cdnUrl}}icon/{{session.getLoggedInUser().guid}}/small/{{session.getLoggedInUser().icontime}}"
            class="mdl-shadow--2dp"
          />
        </a>
      </div>
      <div class="minds-body">
        <a
          [routerLink]="['/', session.getLoggedInUser().username]"
          class="mdl-color-text--blue-grey-500"
          >{{session.getLoggedInUser().name}}</a
        >
        <span *ngIf="blog.time_created"
          >{{ blog.time_created * 1000 | date: 'medium'}}</span
        >
      </div>
    </div>
  </div>

  <div class="mdl-cell mdl-cell--12-col minds-blog-descriptions">
<<<<<<< HEAD
    <ng-container *ngIf="!showNewEditor(); else newEditor">
=======
    <ng-container *ngIf="!shouldUseCKEditor(); else newEditor">
>>>>>>> 473f9e80
      <m-inline-editor
        name="description"
        [(ngModel)]="blog.description"
        placeholder="Go ahead and write some content!"
        i18n-placeholder="@@BLOGS__EDIT__INLINE_EDITOR_PLACEHOLDER"
        #inlineEditor
      ></m-inline-editor>
    </ng-container>
    <ng-template #newEditor>
      <ng-container *mIfBrowser>
        <m-blog__editor
          (contentChanged)="onContentChange($event)"
          [content]="blog.description"
        ></m-blog__editor>
      </ng-container>
    </ng-template>
  </div>

  <div class="mdl-cell mdl-cell--12-col">
    <button
      type="submit"
      class="m-button m-button--text m-button--draft"
      *ngIf="!blog.published"
      [disabled]="!canSave || pendingUploads.length !== 0 || !validThreshold"
      i18n="@@BLOGS__EDIT__SAVE_DRAFT_ACTION"
    >
      Save draft
    </button>
    <button
      type="submit"
      class="m-button m-button--text m-button--submit"
      (click)="blog.published = 1"
      [disabled]="!canSave || pendingUploads.length !== 0 || !validThreshold"
      i18n="@@BLOGS__EDIT__PUBLISH_ACTION"
    >
      Publish
    </button>
    <div
      *ngIf="inProgress"
      class="m-wire--creator--submit-label mdl-spinner mdl-js-spinner is-active"
      [mdl]
    ></div>

    <ng-container *ngIf="error" [ngSwitch]="error">
      <h1
        class="m-blog--edit--error"
        i18n="@@BLOGS__EDIT__NO_TITLE_ERROR"
        *ngSwitchCase="'error:no-title'"
      >
        Error: You must provide a title
      </h1>
      <h1
        class="m-blog--edit--error"
        i18n="@@BLOGS__EDIT__NO_DESCRIPTION_ERROR"
        *ngSwitchCase="'error:no-description'"
      >
        Error: You must provide a description
      </h1>
      <h1
        class="m-blog--edit--error"
        i18n="@@BLOGS__EDIT__NO_BANNER_ERROR"
        *ngSwitchCase="'error:no-banner'"
      >
        Error: You must upload a banner
      </h1>
      <h1
        class="m-blog--edit--error"
        i18n="@@M__COMMON__ERROR_GATEWAY_TIMEOUT"
        *ngSwitchCase="'error:gateway-timeout'"
      >
        Error: Gateway Time-out
      </h1>
      <h1 class="m-blog--edit--error" *ngSwitchDefault>
        Error: {{error}}
      </h1>
    </ng-container>
  </div>

  <div
    class="mdl-cell mdl-cell--12-col m-additional-block mdl-color-text--blue-grey-200"
  >
    <div class="m-license-info">
      <i class="material-icons">public</i>
      <select
        name="license"
        [ngModel]="blog.license"
        (change)="blog.license = $event.target.value"
        class="mdl-color-text--blue-grey-300 m-form-select"
        style="max-width:128px"
      >
        <option value="" i18n="@@BLOGS__EDIT__LICENCE_PLACEHOLDER"
          >-- License --</option
        >
        <option *ngFor="let l of licenses" [value]="l.value">{{l.text}}</option>
      </select>
    </div>
    <div class="m-category-info">
      <m-hashtags-selector
        #hashtagsSelector
        [tags]="blog.tags.slice(0)"
        (tagsChange)="onTagsChange($event)"
        (tagsAdded)="onTagsAdded($event)"
        (tagsRemoved)="onTagsRemoved($event)"
      ></m-hashtags-selector>
    </div>
    <div class="m-visibility-info">
      <i class="material-icons">visibility</i>
      <select
        name="access_id"
        [ngModel]="blog.access_id"
        (change)="blog.access_id = $event.target.value"
        class="mdl-color-text--blue-grey-300 m-form-select"
      >
        <option *ngFor="let a of access" [value]="a.value">{{a.text}}</option>
      </select>
    </div>

    <m-nsfw-selector
      service="editing"
      (selectedChange)="onNSFWSelections($event)"
      [selected]="editing && blog.nsfw != [] ? blog.nsfw : []"
    >
    </m-nsfw-selector>

    <m-wire-threshold-input
      [(threshold)]="blog.wire_threshold"
      [(enabled)]="blog.paywall"
      (validThreshold)="validThreshold = $event"
      #thresholdInput
    ></m-wire-threshold-input>

    <ng-container *mIfFeature="'post-scheduler'">
      <m-poster-date-selector
        *ngIf="checkTimePublished()"
        [date]="getTimeCreated()"
        (dateChange)="onTimeCreatedChange($event)"
        (onError)="posterDateSelectorError($event)"
      ></m-poster-date-selector>
    </ng-container>
  </div>

  <div
    class="mdl-cell mdl-cell--12-col m-blog-edit--metadata mdl-color-text--blue-grey-200"
    *ngIf="blog.custom_meta"
  >
    <div class="m-blog-edit--toggle-wrapper">
      <span
        class="m-blog-edit--toggle"
        (click)="toggle.value = !toggle.value"
        #toggle
      >
        Metadata
        <i class="material-icons m-material-icons-inline" *ngIf="!toggle.value"
          >arrow_drop_down</i
        >
        <i class="material-icons m-material-icons-inline" *ngIf="toggle.value"
          >arrow_drop_up</i
        >
      </span>
    </div>

    <div class="m-blog-edit--fields" [hidden]="!toggle.value">
      <div class="m-blog-edit--field">
        <label i18n="@@BLOGS__EDIT__URL_SLUG">URL Slug</label>

        <input type="text" name="slug" [(ngModel)]="blog.slug" />
      </div>

      <div class="m-blog-edit--field">
        <label i18n="@@BLOGS__EDIT__META_TITLE">Meta Title</label>

        <input
          type="text"
          name="custom_meta_title"
          [(ngModel)]="blog.custom_meta.title"
        />
      </div>

      <div class="m-blog-edit--field">
        <label i18n="@@BLOGS__EDIT__META_DESCRIPTION">Meta Description</label>

        <textarea
          name="custom_meta_description"
          [(ngModel)]="blog.custom_meta.description"
        ></textarea>
      </div>

      <div class="m-blog-edit--field">
        <label i18n="@@BLOGS__EDIT__META_AUTHOR">Meta Author</label>

        <input
          type="text"
          name="custom_meta_author"
          [(ngModel)]="blog.custom_meta.author"
        />
      </div>
    </div>
  </div>
</form><|MERGE_RESOLUTION|>--- conflicted
+++ resolved
@@ -47,11 +47,7 @@
   </div>
 
   <div class="mdl-cell mdl-cell--12-col minds-blog-descriptions">
-<<<<<<< HEAD
-    <ng-container *ngIf="!showNewEditor(); else newEditor">
-=======
     <ng-container *ngIf="!shouldUseCKEditor(); else newEditor">
->>>>>>> 473f9e80
       <m-inline-editor
         name="description"
         [(ngModel)]="blog.description"
