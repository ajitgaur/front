// General rules for themes
@mixin m-on-theme($theme) {
  body.m-theme__#{$theme} &,
  body .m-theme--wrapper.m-theme--wrapper__#{$theme} & {
    @content;
  }
}

// Create css selectors for themes
// Colors change when .theme__light/.theme__dark classes are toggled on body tag
@mixin m-theme() {
  @each $theme, $colors in $themes {
    @include m-on-theme($theme) {
      $theme-map: () !global;
      @each $color-name, $color in $colors {
        $value: map-get(map-get($themes, $theme), '#{$color-name}');
        $theme-map: map-merge(
          $theme-map,
          (
            $color-name: $value,
          )
        ) !global;
      }
      @content;
      $theme-map: null !global;
    }
  }
}

@function themed($color-name) {
  @return map-get($theme-map, $color-name);
}

// Dark theme lighten percentage
$percent: 5%;

// Color palette
$grey-990: #161616;
$grey-950: #222;
$grey-900: #333;
$grey-800: #444;
$grey-700: #555;
$grey-600: #666;
$grey-500: #777;
$grey-400: #888;
$grey-300: #999;
$grey-200: #aaa;
$grey-100: #ddd;
$grey-50: #e8e8e8;

$blue-grey-950: #171f23;
$blue-grey-900: #263238;
$blue-grey-800: #37474f;
$blue-grey-700: #455a64;
$blue-grey-600: #546e7a;
$blue-grey-500: #607d8b;
$blue-grey-400: #78909c;
$blue-grey-300: #90a4ae;
$blue-grey-200: #b0bec5;
$blue-grey-100: #cfd8dc;
$blue-grey-50: #eceff1;

$blue-dark: #206ab9;
$blue: #4690df;
$blue-bright: #44aaff;
$blue-light: #71aae7;
$green-dark: #388e3c;
$green: #4caf50;
$green-light: #8bc34a;
$aqua: #5dbac0;
$amber-dark: #ffa000;
$amber: #ffc108;
$amber-medium: #fed12f;
$amber-light: #ffecb3;
$red-dark: #c62828;
$red: #f44336;
$red-light: #e57373;

$black: #000;
$white: #fff;

$facebook: #3b5998;
$messenger: #0084ff;
$twitter: #03b3ee;
$whatsapp: #25d366;
$linkedin: #0071a1;

$navigation-item: #aeb0b8;
$navigation-item-hover: #a6a6a6;

$second-text-color: #7d7d82;
$second-text-color-dark: #aeb0b8;

$primary-border: #dce2e4;
$primary-border-dark: #404a4e;

// Theme maps
// e.g. m-grey-100 in light mode will become m-grey-900 in dark mode
$themes: (
  light: (
    m-textColor--primary: #4f4f50,
    m-textColor--secondary: #7d7d82,
    m-textColor--tertiary: #9b9b9b,
    m-bgColor--primary: #ffffff,
    m-bgColor--secondary: #f5f5f5,
    m-bgColor--tertiary: #e3e4e9,
    m-borderColor--primary: #dce2e4,
    m-borderColor--secondary: #979797,
    m-borderColor--tertiary: #ececec,
    m-alert: #e03c20,
    m-link: #1b85d6,
    m-btn--primary: #1b85d6,
    // legacy colors
      m-grey-950: $grey-950,
    m-grey-900: $grey-900,
    m-grey-800: $grey-800,
    m-grey-700: $grey-700,
    m-grey-600: $grey-600,
    m-grey-500: $grey-500,
    m-grey: $grey-500,
    m-grey-400: $grey-400,
    m-grey-300: $grey-300,
    m-grey-200: $grey-200,
    m-grey-100: $grey-100,
    m-grey-50: $grey-50,
    m-blue-grey-950: $blue-grey-950,
    m-blue-grey-900: $blue-grey-900,
    m-blue-grey-800: $blue-grey-800,
    m-blue-grey-700: $blue-grey-700,
    m-blue-grey-600: $blue-grey-600,
    m-blue-grey-500: $blue-grey-500,
    m-blue-grey: $blue-grey-500,
    m-blue-grey-400: $blue-grey-400,
    m-blue-grey-300: $blue-grey-300,
    m-blue-grey-200: $blue-grey-200,
    m-blue-grey-100: $blue-grey-100,
    m-blue-grey-50: $blue-grey-50,
    m-blue-dark: $blue-dark,
    m-blue: $blue,
    m-blue-light: $blue-light,
    m-aqua: $aqua,
    m-green-dark: $green-dark,
    m-green: $green,
    m-green-light: $green-light,
    m-amber-dark: $amber-dark,
    m-amber: $amber,
    m-amber-medium: $amber-medium,
    m-amber-light: $amber-light,
    m-red-dark: $red-dark,
    m-red: $red,
    m-red-light: $red-light,
    m-black: $black,
    m-black-always: $black,
    m-white: $white,
    m-white-always: $white,
    m-body-bg: #f8f8f8,
    m-marketing-bg-gradient-start: #f9fafc,
    m-marketing-bg-colored-gradient-start: #f6eded,
    m-marketing-bg-colored-gradient-end: #f5f5fe,
    m-warn-bg: $amber-light,
    m-warn-fg: $black,
    m-facebook: $facebook,
    m-messenger: $messenger,
    m-twitter: $twitter,
    m-whatsapp: $whatsapp,
    m-linkedin: $linkedin,
    m-navigation-item: $navigation-item,
    m-navigation-item-hover: $navigation-item-hover,
    m-second-text-color: $second-text-color,
    m-primary-border: $primary-border,
  ),
  dark: (
    m-textColor--primary: #ffffff,
    m-textColor--secondary: #aeb0b8,
    m-textColor--tertiary: #797b82,
    m-bgColor--primary: #252e31,
    m-bgColor--secondary: #202527,
    m-bgColor--tertiary: #404e53,
    m-borderColor--primary: #404a4e,
    m-borderColor--secondary: #979797,
    m-borderColor--tertiary: #202527,
    m-alert: #e03c20,
    m-link: #1b85d6,
    m-btn--primary: #1b85d6,
    // legacy colors
      m-grey-950: lighten($grey-50, $percent),
    m-grey-900: lighten($grey-100, $percent),
    m-grey-800: lighten($grey-200, $percent),
    m-grey-700: lighten($grey-300, $percent),
    m-grey-600: lighten($grey-400, $percent),
    m-grey-500: lighten($grey-500, $percent),
    m-grey: lighten($grey-500, $percent),
    m-grey-400: lighten($grey-600, $percent),
    m-grey-300: lighten($grey-700, $percent),
    m-grey-200: lighten($grey-800, $percent),
    m-grey-100: lighten($grey-900, $percent),
    m-grey-50: lighten($grey-950, $percent),
    m-blue-grey-950: lighten($blue-grey-50, $percent),
    m-blue-grey-900: lighten($blue-grey-100, $percent),
    m-blue-grey-800: lighten($blue-grey-200, $percent),
    m-blue-grey-700: lighten($blue-grey-300, $percent),
    m-blue-grey-600: lighten($blue-grey-400, $percent),
    m-blue-grey-500: lighten($blue-grey-500, $percent),
    m-blue-grey: lighten($blue-grey-500, $percent),
    m-blue-grey-400: lighten($blue-grey-600, $percent),
    m-blue-grey-300: lighten($blue-grey-700, $percent),
    m-blue-grey-200: lighten($blue-grey-800, $percent),
    m-blue-grey-100: lighten($blue-grey-900, $percent),
    m-blue-grey-50: lighten($blue-grey-950, $percent),
    m-black: $white,
    m-black-always: $black,
    m-white: lighten($grey-990, $percent),
    m-white-always: $white,
    m-body-bg: lighten(#080808, $percent),
    m-marketing-bg-gradient-start: #292827,
    m-marketing-bg-colored-gradient-start: #4e5965,
    m-marketing-bg-colored-gradient-end: #58565c,
    m-blue-dark: lighten($blue-bright, 15%),
    m-blue: $blue-bright,
    m-blue-light: $blue-dark,
    m-aqua: $aqua,
    m-green-dark: lighten($green-dark, $percent),
    m-green: lighten($green, $percent),
    m-green-light: lighten($green-light, $percent),
    m-amber-dark: lighten($amber-dark, $percent),
    m-amber: lighten($amber, $percent),
    m-amber-medium: lighten($amber-medium, $percent),
    m-amber-light: lighten($amber-light, $percent),
    m-red-dark: lighten($red-dark, $percent),
    m-red: lighten($red, $percent),
    m-red-light: lighten($red-light, $percent),
    m-warn-bg: $grey-900,
    m-warn-fg: $white,
    m-facebook: $facebook,
    m-messenger: $messenger,
    m-twitter: $twitter,
    m-whatsapp: $whatsapp,
    m-linkedin: $linkedin,
    m-navigation-item: lighten($navigation-item, $percent),
    m-navigation-item-hover: lighten($navigation-item-hover, $percent),
    m-second-text-color: $second-text-color-dark,
    m-primary-border: $primary-border-dark,
  ),
);

// Enable use of vars in scss (in addition to strings)
// e.g. background-color: themed($m-grey-950)
// OR   background-color: themed('m-grey-950')
$m-grey-950: 'm-grey-950';
$m-grey-900: 'm-grey-900';
$m-grey-800: 'm-grey-800';
$m-grey-700: 'm-grey-700';
$m-grey-600: 'm-grey-600';
$m-grey: 'm-grey';
$m-grey-500: 'm-grey-500';
$m-grey-400: 'm-grey-400';
$m-grey-300: 'm-grey-300';
$m-grey-200: 'm-grey-200';
$m-grey-100: 'm-grey-100';
$m-grey-50: 'm-grey-50';

$m-blue-grey-950: 'm-blue-grey-950';
$m-blue-grey-900: 'm-blue-grey-900';
$m-blue-grey-800: 'm-blue-grey-800';
$m-blue-grey-700: 'm-blue-grey-700';
$m-blue-grey-600: 'm-blue-grey-600';
$m-blue-grey: 'm-blue-grey';
$m-blue-grey-500: 'm-blue-grey-500';
$m-blue-grey-400: 'm-blue-grey-400';
$m-blue-grey-300: 'm-blue-grey-300';
$m-blue-grey-200: 'm-blue-grey-200';
$m-blue-grey-100: 'm-blue-grey-100';
$m-blue-grey-50: 'm-blue-grey-50';

$m-black: 'm-black';
$m-black-always: 'm-black-always';
$m-white: 'm-white';
$m-white-always: 'm-white-always';
$m-body-bg: 'm-body-bg';
$m-marketing-bg-gradient-start: 'm-marketing-bg-gradient-start';
$m-marketing-bg-colored-gradient-start: 'm-marketing-bg-colored-gradient-start';
$m-marketing-bg-colored-gradient-end: 'm-marketing-bg-colored-gradient-end';
$m-blue-dark: 'm-blue-dark';
$m-blue: 'm-blue';
$m-blue-light: 'm-blue-light';
$m-aqua: 'm-aqua';
$m-green-dark: 'm-green-dark';
$m-green: 'm-green';
$m-green-light: 'm-green-light';
$m-amber-dark: 'm-amber-dark';
$m-amber: 'm-amber';
$m-amber-medium: 'm-amber-medium';
$m-amber-light: 'm-amber-light';
$m-red-dark: 'm-red-dark';
$m-red: 'm-red';
$m-red-light: 'm-red-light';

$m-warn-bg: 'm-warn-bg';
$m-warn-fg: 'm-warn-fg';

$m-facebook: 'm-facebook';
$m-messenger: 'm-messenger';
$m-twitter: 'm-twitter';
$m-whatsapp: 'm-whatsapp';
$m-linkedin: 'm-linkedin';

<<<<<<< HEAD
$m-navigation-item: 'm-navigation-item';
$m-navigation-item-hover: 'm-navigation-item-hover';

$m-second-text-color: 'm-second-text-color';

$m-primary-border: 'm-primary-border';
=======
$m-textColor--primary: 'm-textColor--primary';
$m-textColor--secondary: 'm-textColor--secondary';
$m-textColor--tertiary: 'm-textColor--tertiary';
$m-bgColor--primary: 'm-bgColor--primary';
$m-bgColor--secondary: 'm-bgColor--secondary';
$m-bgColor--tertiary: 'm-bgColor--tertiary';
$m-borderColor--primary: 'm-borderColor--primary';
$m-borderColor--secondary: 'm-borderColor--secondary';
$m-borderColor--tertiary: 'm-borderColor--tertiary';
$m-alert: 'm-alert';
$m-link: 'm-link';
$m-btn--primary: 'm-btn--primary';

$m-borderRadius: 2px;
$m-boxShadowBlur: 10px;
$m-boxShadowOffset: 2px;
>>>>>>> 5398250e
<|MERGE_RESOLUTION|>--- conflicted
+++ resolved
@@ -84,15 +84,6 @@
 $twitter: #03b3ee;
 $whatsapp: #25d366;
 $linkedin: #0071a1;
-
-$navigation-item: #aeb0b8;
-$navigation-item-hover: #a6a6a6;
-
-$second-text-color: #7d7d82;
-$second-text-color-dark: #aeb0b8;
-
-$primary-border: #dce2e4;
-$primary-border-dark: #404a4e;
 
 // Theme maps
 // e.g. m-grey-100 in light mode will become m-grey-900 in dark mode
@@ -164,10 +155,6 @@
     m-twitter: $twitter,
     m-whatsapp: $whatsapp,
     m-linkedin: $linkedin,
-    m-navigation-item: $navigation-item,
-    m-navigation-item-hover: $navigation-item-hover,
-    m-second-text-color: $second-text-color,
-    m-primary-border: $primary-border,
   ),
   dark: (
     m-textColor--primary: #ffffff,
@@ -236,10 +223,6 @@
     m-twitter: $twitter,
     m-whatsapp: $whatsapp,
     m-linkedin: $linkedin,
-    m-navigation-item: lighten($navigation-item, $percent),
-    m-navigation-item-hover: lighten($navigation-item-hover, $percent),
-    m-second-text-color: $second-text-color-dark,
-    m-primary-border: $primary-border-dark,
   ),
 );
 
@@ -304,14 +287,6 @@
 $m-whatsapp: 'm-whatsapp';
 $m-linkedin: 'm-linkedin';
 
-<<<<<<< HEAD
-$m-navigation-item: 'm-navigation-item';
-$m-navigation-item-hover: 'm-navigation-item-hover';
-
-$m-second-text-color: 'm-second-text-color';
-
-$m-primary-border: 'm-primary-border';
-=======
 $m-textColor--primary: 'm-textColor--primary';
 $m-textColor--secondary: 'm-textColor--secondary';
 $m-textColor--tertiary: 'm-textColor--tertiary';
@@ -327,5 +302,4 @@
 
 $m-borderRadius: 2px;
 $m-boxShadowBlur: 10px;
-$m-boxShadowOffset: 2px;
->>>>>>> 5398250e
+$m-boxShadowOffset: 2px;