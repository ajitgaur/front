@import 'themes';
@import 'defaults';

// See settings-v2 for template examples
.m-formWrapper {
  ////////////////////////////////////////////
  // LAYOUTS /////////////////////////////////
  ////////////////////////////////////////////
  // The form input and submit button
  // are on a single line
  .m-formLayout--buttonInline {
    display: flex;
    flex-flow: row wrap;
    justify-content: flex-end;
    align-items: center;

    m-shadowboxSubmitButton {
      margin-top: 8px;
      margin: 8px 0 0 18px;
      .m-shadowboxSubmitButton {
        min-height: 42px;
        width: 100%;
      }
    }
  }

  // The button is right-aligned and the input
  // field width is 160px less than 100%
  // (except on mobile, where everything is 100%)
  .m-formLayout--buttonOffsetRight {
    .stretchedField {
      label,
      input:not(.m-phoneInput__input),
      minds-country-input,
      m-phoneInput,
      textarea,
      .m-dateDropdowns__selectWrapper,
      select:not(.m-dateDropdowns__select),
      .m-form__row--validation {
        flex: 1 1 calc(100% - 160px);
        min-width: calc(100% - 160px);
        max-width: calc(100% - 160px);
        @media screen and (max-width: $max-mobile) {
          flex: 1 1 100%;
          min-width: 100%;
          max-width: 100%;
        }
      }
    }
<<<<<<< HEAD
    // &.m-formLayout--hasDescriptors {
    //   .stretchedField {
    //     &.m-form__field--text {
    //       .m-form__row--input {
    //         @media screen and (max-width: 1000px) {
    //           flex-flow: row wrap;
    //         }
    //       }
    //     }
    //     label,
    //     input:not(.m-phoneInput__input),
    //     minds-country-input,
    //     m-phoneInput,
    //     textarea,
    //     .m-dateDropdowns__selectWrapper,
    //     select:not(.m-dateDropdowns__select),
    //     .m-form__row--validation {
    //       @media screen and (max-width: 1000px) {
    //         flex: 1 1 100%;
    //         min-width: 100%;
    //         max-width: 100%;
    //       }
    //     }
    //   }
    // }
=======
    &.m-formLayout--hasDescriptors {
      .stretchedField {
        &.m-form__field--text {
          .m-form__row--input {
            @media screen and (max-width: 1000px) {
              flex-flow: row wrap;
            }
          }
        }
        label,
        input:not(.m-phoneInput__input),
        minds-country-input,
        m-phoneInput,
        textarea,
        .m-dateDropdowns__selectWrapper,
        select:not(.m-dateDropdowns__select),
        .m-form__row--validation {
          @media screen and (max-width: 1000px) {
            flex: 1 1 100%;
            min-width: 100%;
            max-width: 100%;
          }
        }
      }
    }
>>>>>>> 518609dc
  }

  .m-formLayout--buttonRight,
  .m-formLayout--buttonOffsetRight {
    .stretchedField {
      .m-form__row--input {
        flex-flow: row nowrap;
      }

      .m-form__row--validation {
        justify-content: flex-end;
        align-self: unset;
      }
    }
    .m-form__fieldsContainer {
      margin-bottom: 38px;
    }

    .m-form__buttonsContainer {
      margin-top: 25px;
      margin-bottom: 57px;
    }

    @media screen and (max-width: $max-mobile) {
      .m-form__row--label m-tooltip {
        .m-tooltip--bubble {
          right: 12px;
        }
      }
    }
  }
  .m-formLayout--buttonLeft {
    .m-form__buttonsContainer {
      justify-content: flex-start;
    }
  }

  ////////////////////////////////////////////
  // FORMS ///////////////////////////////////
  ////////////////////////////////////////////
  form {
    margin: 0;
    padding: 0;
    &:not(.m-formLayout--buttonOffsetRight) {
      .m-form__row--label m-tooltip {
        .m-tooltip--bubble {
          right: 12px;
        }
      }
    }
  }

  .m-form__fieldGroupWrapper {
    margin-top: 58px;
  }

  .m-form__fieldsContainer {
    flex: 1 1 auto;
  }

  .m-form__buttonsContainer {
    display: flex;
    flex-flow: row wrap-reverse;
    justify-content: flex-end;
    @media screen and (max-width: $max-mobile) {
      width: 100%;
    }
    m-shadowboxSubmitButton {
      margin: 8px 0 0 18px;
      &:first-child {
        margin-left: 0px;
      }

      @media screen and (max-width: $max-mobile) {
        width: 100%;
        margin: 8px 0 0 0;
        .m-shadowboxSubmitButton {
          width: 100%;
        }
      }
    }
  }

  [class*='m-form__field'] {
    &:not(.m-form__fieldsContainer) {
      font-size: 15px;
      line-height: 20px;
      display: flex;
      flex-flow: column nowrap;
      m-tooltip {
        margin-left: 10px;
        .m-tooltip {
          margin: 0;
        }
        .m-tooltip--bubble {
          bottom: 18px;
          margin-left: 12px;
          font-weight: 300;
        }
      }
    }
  }
<<<<<<< HEAD

=======
>>>>>>> 518609dc
  [class*='m-form__row'] {
    display: flex;
    flex-flow: row wrap;
    box-sizing: border-box;

    &[class*='--label'] {
      font-size: 15px;
      line-height: 20px;
      margin: 0 0 12px 0;
      align-items: center;
      flex-flow: row nowrap;
      position: relative;
      font-weight: 300;
      @include m-theme() {
        color: themed($m-textColor--primary);
      }
    }
    &[class*='--validation'] {
      margin-top: 3px;
      min-height: 22px;
<<<<<<< HEAD
      @include m-theme() {
        color: themed($m-alert);
      }
=======
>>>>>>> 518609dc
      p {
        font-size: 14px;
        line-height: 19px;
        margin: 0;
        font-weight: 300;
        @include m-theme() {
          color: themed($m-alert);
        }
      }
    }
    @media screen and (max-width: 1000px) {
      label,
      input,
      textarea,
      m-formDescriptor {
        flex: 1 1 100%;
        min-width: 100%;
        max-width: 100%;
      }
    }
  }
<<<<<<< HEAD

=======
>>>>>>> 518609dc
  m-tooltip {
    .m-tooltip > span {
      @include m-theme() {
        color: themed($m-textColor--tertiary);
      }
    }
    .m-tooltip--bubble {
      font-weight: 300;
<<<<<<< HEAD
      letter-spacing: 1px;
=======
>>>>>>> 518609dc
      @include m-theme() {
        background-color: themed($m-blue);
        color: themed($m-white);
      }
    }
  }
<<<<<<< HEAD
  .m-form__row--input {
    &.invalid {
      input,
      select,
      .m-phoneInput__wrapper {
        @include m-theme() {
          border-color: themed($m-alert) !important;
        }
      }
    }
  }
=======
>>>>>>> 518609dc
  .stretchedField {
    .m-form__row--label m-tooltip {
      margin-left: -12px;
    }
    .m-form__row--input {
      flex-flow: row nowrap;
<<<<<<< HEAD
=======
      &.invalid {
        input,
        select,
        .m-phoneInput__wrapper {
          @include m-theme() {
            border-color: themed($m-alert) !important;
          }
        }
      }
>>>>>>> 518609dc
    }
    .m-form__row--validation {
      align-self: flex-end;
    }
    label,
    .m-form__row--validation {
      flex: 1 1 auto;
    }
    input,
    select:not(.m-dateDropdowns__select) {
      flex: 1 1 100%;
    }
  }
  input {
    outline: 0;
  }
<<<<<<< HEAD
  textarea {
    width: 100%;
  }
=======

>>>>>>> 518609dc
  input[type='text'],
  input[type='password'] {
    max-height: 42px;
  }
  input[type='text'],
  input[type='password'],
  textarea {
    cursor: text;
  }
  select,
  input[type='checkbox'] {
    cursor: pointer;
  }

  input[type='radio'] {
    margin: 0 24px 12px 0;
    &:last-child {
      margin-right: 0;
    }
  }

  input[type='file'] {
    position: absolute;
    -webkit-appearance: none;
    width: 0.1px;
    height: 0.1px;
    z-index: -1;
    opacity: 0.01;
    top: -1px;
    left: -1px;
  }

  input[type='text'],
  input[type='password'],
  textarea,
  select {
    outline: 0;
    font-size: 15px;
    line-height: 20px;
    font-weight: 300;
    width: 0;
    min-width: 0;
    padding: 10px 20px;
    border-radius: 2px;

    @include m-theme() {
      color: themed($m-textColor--primary);
    }
  }
  select:not(.m-dateDropdowns__select) {
    box-sizing: border-box;
    outline: 0;
    min-height: 42px;
    height: 42px;
    padding: 10px 20px;
    border-radius: 2px;
    font-size: 15px;
    line-height: 20px;
    font-weight: 300;
    @include m-theme() {
      background-color: themed($m-bgColor--secondary);
      color: themed($m-textColor--primary);
    }
  }
  &::before {
    margin: 3px 4px 0 0;
    @include m-theme() {
      color: themed($m-textColor--tertiary);
    }
  }

  textarea {
    appearance: none;
    height: 6em;
    resize: none;
    outline: 0;

    &.m-form__codeTextarea {
      cursor: default;
      font-family: monospace;
      font-weight: 300;
      height: 12em;
      @include m-theme() {
        color: themed($m-textColor--tertiary);
      }
    }
  }
  input,
  textarea {
    &:not(:read-only):not(:-moz-read-only) {
      cursor: default;
    }
    // TODOOJM
    // &:not(.m-draggableList__cell) {
    //   &.ng-invalid.form-control {
    //     @include m-theme() {
    //       border-color: themed($m-alert) !important;
    //     }
    //   }
    // }
  }

  input:not(.m-phoneInput__input),
<<<<<<< HEAD
  input:not(.m-draggableList__cell),
=======
>>>>>>> 518609dc
  .m-phoneInput__wrapper,
  textarea,
  select {
    border-radius: 2px;
    @include m-theme() {
      box-shadow: 0 1px 4px 0 rgba(themed($m-black), 0.1);
      border: 1px solid themed($m-borderColor--primary);
    }
    &:focus {
      &:not(:read-only) {
        @include m-theme() {
          border-color: themed($m-blue);
        }
      }
    }
  }

  .m-form__field--color {
    .m-form__row--input {
      input {
        width: 120px;
        box-sizing: border-box;
      }
    }
  }

  m-phoneInput {
    margin-bottom: 0;
    .m-phoneInput__wrapper {
      width: 100%;
      min-width: 240px;
    }
    .m-phoneInput__dialCode {
      font-weight: 300;
    }
    .m-phoneInput__input {
      font-size: 15px;
      line-height: 20px;
      @include m-theme() {
        color: themed($m-textColor--primary);
      }
    }
  }
  // TODOOJM
  // .m-form__field--select {
  //   .m-form__row--input {
  //     &::after {
  //       content: '\25bc';
  //       font-size: 10px;
  //       padding: 10px;
  //       position: absolute;
  //       right: 0;
  //       top: 0;
  //       text-align: center;
  //       pointer-events: none;

  //       @include m-theme() {
  //         color: themed($m-textColor--tertiary);
  //       }
  //     }
  //   }
  // }

  [class*='m-form__field--'] {
    position: relative;
<<<<<<< HEAD
    margin-bottom: 28px;
=======
    // margin-bottom: 28px;
>>>>>>> 518609dc
    // font-size: 15px;
    // line-height: 20px;
    // font-weight: 300;
    @include m-theme() {
      color: themed($m-textColor--primary);
    }
    // &:last-child {
    //   margin-bottom: 42px;
    // }
<<<<<<< HEAD
    &.hasValidationRow {
      &:not(:last-child) {
        margin-bottom: 2px;
      }
    }
=======
    // &.hasValidationRow {
    //   &:not(:last-child) {
    //     margin-bottom: 6px;
    //   }
    // }
>>>>>>> 518609dc

    &.m-form__field--checkbox,
    &.m-form__field--radio {
      align-items: center;
      flex-flow: row wrap;
    }
    &.m-form__field--radio {
      .m-form__row--label {
        margin-bottom: 21px;
      }
    }
  }

  .m-form__field--checkbox {
    m-formInput__checkbox {
      .m-formInput__checkbox {
        span,
        label {
          font-size: 14px;
          line-height: 19px;
        }
      }
    }
  }

  .m-form__field--grid {
    .m-form__row--label {
      button {
        cursor: pointer;
        font-size: 14px;
        line-height: 19px;
        font-weight: 300;
        border-radius: 2px;
        padding: 4px 12px;
        transition: all 0.3s ease;
        margin-left: auto;
        @include m-theme() {
          color: themed($m-textColor--primary);
          border: 1px solid themed($m-borderColor--primary);
          background-color: themed($m-bgColor--secondary);
        }
        &:hover {
          transform: scale(1.04);
          @include m-theme() {
            box-shadow: 0 3px 2px -5px rgba(themed($m-black), 0.1),
              0 2px 2px 0 rgba(themed($m-black), 0.04),
              0 1px 4px 0 rgba(themed($m-black), 0.05);
          }
        }
        &:active {
          transform: scale(0.98);
          @include m-theme() {
            box-shadow: 0 3px 1px -6px rgba(themed($m-black), 0.12),
              0 0px 1px 0 rgba(themed($m-black), 0.07),
              0 1px 2px 0 rgba(themed($m-black), 0.08);
          }
        }

        &:disabled,
        &[disabled] {
          cursor: default;
          @include m-theme() {
            color: themed($m-textColor--tertiary);
          }
          &:hover {
            @include m-theme() {
              border-color: themed($m-borderColor--primary);
            }
          }
        }
      }
    }
  }

  m-date__dropdowns {
    .m-dateDropdowns__selectWrapper {
      &:nth-child(1) {
        min-width: 136px;
        @media screen and (max-width: $max-mobile) {
          min-width: 126px;
        }
      }
      &:nth-child(2) {
        min-width: 69px;
        @media screen and (max-width: $max-mobile) {
          min-width: 59px;
        }
      }
      &:nth-child(3) {
        min-width: 94px;
        @media screen and (max-width: $max-mobile) {
          min-width: 84px;
        }
      }
      &::after {
        margin: 3px 2px 0 0;
        @include m-theme() {
          color: themed($m-textColor--tertiary);
        }
      }
    }

    select {
      outline: 0;
      font-weight: 300;
      height: 42px;
      padding: 10px 20px;
      @include m-theme() {
        color: themed($m-textColor--primary);
        border: 1px solid themed($m-borderColor--primary);
        box-shadow: 0 1px 4px 0 rgba(themed($m-black), 0.1);
      }
      &:focus {
        &:not(:read-only) {
          @include m-theme() {
            border: 1px solid themed($m-blue);
          }
        }
      }
      @media screen and (max-width: $max-mobile) {
        padding: 10px;
      }
    }
  }
  m-formDescriptor {
    box-sizing: border-box;
    flex: 1 0 160px;
    min-width: 160px;
    .m-formDescriptor {
      margin-left: 33px;
      padding-left: 14px;
      font-size: 15px;
      line-height: 20px;
    }
    @media screen and (max-width: 1000px) {
      .m-formDescriptor {
        margin: 16px 0 0 0;
        font-size: 14px;
      }
    }
  }
  .m-form__colorPreview {
    cursor: pointer;
    height: 40px;
    width: 40px;
    margin-left: 15px;
    border-radius: 2px;
    transition: background-color 0.2s ease;
    @include m-theme() {
      box-shadow: 0 1px 4px 0 rgba(themed($m-black), 0.1);
      border: 1px solid themed($m-borderColor--primary);
    }
    input {
      visibility: hidden;
    }
  }

  [class*='m-form__filePreview'] {
    position: relative;
    overflow: hidden;
    display: inline-block;
    border-radius: 2px;
    cursor: pointer;
    margin: 0;
    @include m-theme() {
      box-shadow: 0 1px 4px 0 rgba(themed($m-black), 0.1);
    }

    &[class*='--logo'] {
      padding: 16px;
      > img {
        max-width: 100%;
        max-height: 100px;
        object-fit: contain;
      }
    }

    &[class*='--background'] {
      width: 480px;
      height: 270px;

      @include m-theme() {
        background: rgba(themed($m-black-always), 0.3);
      }
      > img {
        width: 480px;
        height: 270px;
        object-fit: cover;
      }
    }
    &[class*='Overlay'] {
      opacity: 0;
      position: absolute;
      top: 0;
      left: 0;
      width: 100%;
      height: 100%;
      z-index: 5;
      display: flex;
      align-items: center;
      justify-content: center;
      transition: opacity 0.5s cubic-bezier(0.23, 1, 0.32, 1);
      @include m-theme() {
        background: rgba(themed($m-black-always), 0.4);
      }
      &:hover {
        opacity: 1;
      }
      &.m-form__filePreviewOverlay--show {
        opacity: 0.6;
        &:hover {
          opacity: 1;
        }
      }
    }

    > i.material-icons {
      font-size: 3em;
      @include m-theme() {
        color: themed($m-white-always);
      }
    }
  }

  ////////////////////////////////////////////
  // CUSTOM INPUTS  //////////////////////////
  ////////////////////////////////////////////
  [class*='m-form__customInputWrapper'] {
    display: block;
    position: relative;
    padding-left: 35px;
    cursor: pointer;
    -webkit-user-select: none;
    -moz-user-select: none;
    -ms-user-select: none;
    user-select: none;

    &[class*='__radio'] {
      margin: 0 24px 12px 0;
      padding-left: 30px;
    }

    input {
      position: absolute;
      opacity: 0;
      cursor: pointer;
      height: 0;
      width: 0;
      &:checked ~ [class*='m-form__customInput'] {
        &[class*='__checkbox'] {
          @include m-theme() {
            background-color: themed($m-blue);
          }
        }
        &:after {
          display: block;
        }
      }
    }
    [class*='m-form__customInput'] {
      position: absolute;
      top: 0;
      left: 0;
      height: 20px;
      width: 20px;
      transition: all 0.3s ease;
      @include m-theme() {
        background-color: themed($m-bgColor--secondary);
        border: 1px solid themed($m-borderColor--primary);
      }
      &[class*='__checkbox'] {
        border-radius: 2px;
        @include m-theme() {
          background-color: themed($m-bgColor--secondary);
        }
        &:after {
          left: 7px;
          top: 2px;
          width: 5px;
          height: 12px;
          @include m-theme() {
            border: 1px solid themed($m-white);
            border-top: none;
            border-left: none;
          }
        }
      }
      &[class*='__radio'] {
        border-radius: 50%;
        @include m-theme() {
          background-color: themed($m-grey-50);
        }
        &:after {
          border-radius: 50%;
          left: 3px;
          top: 3px;
          width: 0px;
          height: 0px;
          @include m-theme() {
            border: 7px solid themed($m-blue);
          }
        }
      }

      &:after {
        content: '';
        position: absolute;
        display: none;

        -webkit-transform: rotate(45deg);
        -ms-transform: rotate(45deg);
        transform: rotate(45deg);
      }
    }
  }
}

////////////////////////////////////////////
// LEGACY //////////////////////////////////
////////////////////////////////////////////
.m-h1-input {
  font-size: 56px;
  border: 0;
  background: none;
  height: 72px;
  font-weight: 400;
}

.m-input {
  background: none;
  font-weight: 400;
  padding: 12px;
  font-size: 14px;
  width: 100%;
  @include m-theme() {
    border: 1px solid themed($m-grey-50);
    background-color: themed($m-bgColor--primary) !important;
    color: rgba(themed($m-textColor--primary), 0.87) !important;
  }
}

.m-form-select,
select.m-form-select {
  width: auto;
  flex: 1;
  padding: 8px;
  border-radius: 0;
  background-color: transparent;
  border: 0;
  cursor: pointer;
}

// No step spinners on ffox
input[type='number'] {
  appearance: textfield;
}<|MERGE_RESOLUTION|>--- conflicted
+++ resolved
@@ -47,7 +47,6 @@
         }
       }
     }
-<<<<<<< HEAD
     // &.m-formLayout--hasDescriptors {
     //   .stretchedField {
     //     &.m-form__field--text {
@@ -73,33 +72,6 @@
     //     }
     //   }
     // }
-=======
-    &.m-formLayout--hasDescriptors {
-      .stretchedField {
-        &.m-form__field--text {
-          .m-form__row--input {
-            @media screen and (max-width: 1000px) {
-              flex-flow: row wrap;
-            }
-          }
-        }
-        label,
-        input:not(.m-phoneInput__input),
-        minds-country-input,
-        m-phoneInput,
-        textarea,
-        .m-dateDropdowns__selectWrapper,
-        select:not(.m-dateDropdowns__select),
-        .m-form__row--validation {
-          @media screen and (max-width: 1000px) {
-            flex: 1 1 100%;
-            min-width: 100%;
-            max-width: 100%;
-          }
-        }
-      }
-    }
->>>>>>> 518609dc
   }
 
   .m-formLayout--buttonRight,
@@ -202,10 +174,6 @@
       }
     }
   }
-<<<<<<< HEAD
-
-=======
->>>>>>> 518609dc
   [class*='m-form__row'] {
     display: flex;
     flex-flow: row wrap;
@@ -226,12 +194,9 @@
     &[class*='--validation'] {
       margin-top: 3px;
       min-height: 22px;
-<<<<<<< HEAD
       @include m-theme() {
         color: themed($m-alert);
       }
-=======
->>>>>>> 518609dc
       p {
         font-size: 14px;
         line-height: 19px;
@@ -253,10 +218,6 @@
       }
     }
   }
-<<<<<<< HEAD
-
-=======
->>>>>>> 518609dc
   m-tooltip {
     .m-tooltip > span {
       @include m-theme() {
@@ -265,17 +226,13 @@
     }
     .m-tooltip--bubble {
       font-weight: 300;
-<<<<<<< HEAD
       letter-spacing: 1px;
-=======
->>>>>>> 518609dc
       @include m-theme() {
         background-color: themed($m-blue);
         color: themed($m-white);
       }
     }
   }
-<<<<<<< HEAD
   .m-form__row--input {
     &.invalid {
       input,
@@ -287,26 +244,12 @@
       }
     }
   }
-=======
->>>>>>> 518609dc
   .stretchedField {
     .m-form__row--label m-tooltip {
       margin-left: -12px;
     }
     .m-form__row--input {
       flex-flow: row nowrap;
-<<<<<<< HEAD
-=======
-      &.invalid {
-        input,
-        select,
-        .m-phoneInput__wrapper {
-          @include m-theme() {
-            border-color: themed($m-alert) !important;
-          }
-        }
-      }
->>>>>>> 518609dc
     }
     .m-form__row--validation {
       align-self: flex-end;
@@ -323,13 +266,9 @@
   input {
     outline: 0;
   }
-<<<<<<< HEAD
   textarea {
     width: 100%;
   }
-=======
-
->>>>>>> 518609dc
   input[type='text'],
   input[type='password'] {
     max-height: 42px;
@@ -433,10 +372,7 @@
   }
 
   input:not(.m-phoneInput__input),
-<<<<<<< HEAD
   input:not(.m-draggableList__cell),
-=======
->>>>>>> 518609dc
   .m-phoneInput__wrapper,
   textarea,
   select {
@@ -502,11 +438,7 @@
 
   [class*='m-form__field--'] {
     position: relative;
-<<<<<<< HEAD
     margin-bottom: 28px;
-=======
-    // margin-bottom: 28px;
->>>>>>> 518609dc
     // font-size: 15px;
     // line-height: 20px;
     // font-weight: 300;
@@ -516,19 +448,11 @@
     // &:last-child {
     //   margin-bottom: 42px;
     // }
-<<<<<<< HEAD
     &.hasValidationRow {
       &:not(:last-child) {
         margin-bottom: 2px;
       }
     }
-=======
-    // &.hasValidationRow {
-    //   &:not(:last-child) {
-    //     margin-bottom: 6px;
-    //   }
-    // }
->>>>>>> 518609dc
 
     &.m-form__field--checkbox,
     &.m-form__field--radio {
