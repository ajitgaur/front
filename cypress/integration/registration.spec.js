import generateRandomId from '../support/utilities';

context('Registration', () => {
  const username = generateRandomId();
  const password = `${generateRandomId()}0oA!`;
  const email = 'test@minds.com';

  const usernameField = 'minds-form-register #username';
  const emailField = 'minds-form-register #email';
  const passwordField = 'minds-form-register #password';
  const password2Field = 'minds-form-register #password2';
  const checkbox = '[data-cy=minds-accept-tos-input] [type=checkbox]';
  const submitButton = 'minds-form-register .mdl-card__actions button';

  beforeEach(() => {
    cy.clearCookies();
    cy.visit('/register');
    cy.location('pathname').should('eq', '/register');
    cy.server();
    cy.route('POST', '**/api/v1/register').as('register');
  });

  after(() => {
    cy.visit('/login');
    cy.location('pathname').should('eq', '/login');
    cy.login(false, username, password);
    cy.deleteUser(username, password);
    cy.clearCookies();
  });

  it('should allow a user to register', () => {
    //type values
    cy.get(usernameField)
      .focus()
      .type(username);

    cy.get(emailField)
      .focus()
      .type(email);

    cy.get(passwordField)
      .focus()
      .type(password);

    cy.wait(500);

    cy.get(password2Field)
      .focus()
      .type(password);

    cy.get(checkbox).click({ force: true });

    cy.completeCaptcha();

    //submit
    cy.get(submitButton)
      .click()
      .wait('@register')
      .then(xhr => {
        expect(xhr.status).to.equal(200);
      });

    cy.wait(500);
<<<<<<< HEAD
    cy.location('pathname').should('eq', `/${username}/`);
=======
    cy.location('pathname').should('eq', '/onboarding/notice');
>>>>>>> c64a0685
  });

  it('should display an error if passwords do not match', () => {
    cy.get('minds-form-register #password')
      .focus()
      .type(password);

    cy.wait(500);

    cy.get(password2Field)
      .focus()
      .type(password + '!');

    cy.get('.m-register__error').contains('Passwords must match');
  });
});<|MERGE_RESOLUTION|>--- conflicted
+++ resolved
@@ -61,11 +61,7 @@
       });
 
     cy.wait(500);
-<<<<<<< HEAD
-    cy.location('pathname').should('eq', `/${username}/`);
-=======
     cy.location('pathname').should('eq', '/onboarding/notice');
->>>>>>> c64a0685
   });
 
   it('should display an error if passwords do not match', () => {
