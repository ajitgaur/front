--- conflicted
+++ resolved
@@ -1,11 +1,6 @@
-<<<<<<< HEAD
-// TODO: unskip when feature flag is switched on 
-context.skip('Onboarding', () => {
-=======
 import generateRandomId from "../../support/utilities";
 
 context('Onboarding', () => {
->>>>>>> c64a0685
 
   const username = generateRandomId();
   const password = `${generateRandomId()}0oA!`;
