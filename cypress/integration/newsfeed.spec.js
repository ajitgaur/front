context('Newsfeed', () => {
  before(() => {
<<<<<<< HEAD
    cy.getCookie('minds_sess')
    .then((sessionCookie) => {
      if (!sessionCookie) {
        return cy.login(true);
      }
    });
    cy.visit('/newsfeed/subscriptions');
  })
=======
    cy.getCookie('minds_sess').then(sessionCookie => {
      if (sessionCookie === null) {
        return cy.login(true);
      }
    });
  });
>>>>>>> ddbcd6cf

  beforeEach(() => {
    cy.preserveCookies();
    cy.server();
<<<<<<< HEAD
    cy.route("POST", "**/api/v1/newsfeed").as("newsfeedPOST");
    cy.route("POST", "**/api/v1/media").as("mediaPOST");
=======
    cy.route('POST', '**/api/v1/newsfeed').as('newsfeedPOST');
    cy.route('POST', '**/api/v1/media').as('mediaPOST');
    cy.route('POST', '**/api/v1/newsfeed/**').as('newsfeedEDIT');
    cy.route('POST', '**/api/v1/media/**').as('mediaEDIT');
>>>>>>> ddbcd6cf
  });

  const deleteActivityFromNewsfeed = () => {
    cy.get(
      '.minds-list > minds-activity:first m-post-menu .minds-more'
    ).click();
    cy.get(
      '.minds-list > minds-activity:first m-post-menu .minds-dropdown-menu .mdl-menu__item:nth-child(4)'
    ).click();
    cy.get(
      '.minds-list > minds-activity:first m-post-menu m-modal-confirm .mdl-button--colored'
    ).click();
  };

  const newActivityContent = content => {
    cy.get('minds-newsfeed-poster').should('be.visible');
    cy.get('minds-newsfeed-poster textarea').type(content);
  };

  const attachImageToActivity = () => {
    cy.uploadFile(
      '#attachment-input-poster',
      '../fixtures/international-space-station-1776401_1920.jpg',
      'image/jpg'
    );
    cy.wait('@mediaPOST').then(xhr => {
      expect(xhr.status).to.equal(200);
    });
  };

  const postActivityAndAwaitResponse = code => {
    cy.get('.m-posterActionBar__PostButton').click();
    cy.wait('@newsfeedPOST').then(xhr => {
      expect(xhr.status).to.equal(code);
    });
  };

  const navigateToNewsfeed = () => {
    cy.get('.m-v2-topbar__Nav >')
      .eq(1)
      .click();
    cy.location('pathname', { timeout: 20000 }).should(
      'contains',
      'newsfeed/subscriptions'
    );
    cy.wait(5000);
  };

  const editActivityContent = newContent => {
    cy.get(
      '.minds-list > minds-activity:first m-post-menu .minds-more'
    ).click();
    cy.get(
      '.minds-list > minds-activity:first m-post-menu .minds-dropdown-menu .mdl-menu__item:nth-child(1)'
    ).click();
    cy.get('.minds-list > minds-activity:first textarea').clear();
    cy.get('.minds-list > minds-activity:first textarea').type(newContent);
    cy.get('.minds-list > minds-activity:first .minds-editable-container .mdl-button--colored').click();
    cy.wait('@newsfeedEDIT').then(xhr => {
      expect(xhr.status).to.equal(200);
    });
  };

  const navigateToMediaPageFromNewsfeed = () => {
    cy.get('.minds-list > minds-activity:first  .item-image img').should(
      'be.visible'
    );
    cy.get('.minds-list > minds-activity:first  .item-image img').click();

    cy.get('m-overlay-modal').then(($modalOverlay) => {
      if ($modalOverlay.find('.m-mediaModal__stage').length) {
        cy.get('.m-mediaModal__stage').trigger('mouseenter');
        cy.get('.m-mediaModal__overlayContainer', {timeout: 10000}).click();
      }
    });

    cy.location('pathname', { timeout: 20000 }).should('contains', 'media');
  };

  it('editing media post propagates to activity', () => {
    const identifier = Math.floor(Math.random() * 100);
    const content = 'This is a post with an image ' + identifier;

    newActivityContent(content);
    attachImageToActivity();
    postActivityAndAwaitResponse(200);

    cy.get('.minds-list > minds-activity:first .message').contains(content);

    navigateToMediaPageFromNewsfeed();

    cy.get('.m-media-content--heading', { timeout: 10000 }).contains(content);
    cy.get('.minds-button-edit').click();

    const newContent = content + ' changed';
    cy.get('minds-textarea .m-editor')
      .clear()
      .type(newContent);
    cy.get('.m-button--submit').click();
    cy.wait('@mediaEDIT').then(xhr => {
      expect(xhr.status).to.equal(200);
    });

    navigateToNewsfeed();

    cy.get('.minds-list > minds-activity:first .message').contains(newContent);

    deleteActivityFromNewsfeed();
  });

  it('editing a media activity propagates to media post', () => {
    const identifier = Math.floor(Math.random() * 100);
    const content = 'This is a post with an image ' + identifier;

    newActivityContent(content);
    attachImageToActivity();
    postActivityAndAwaitResponse(200);

    cy.get('.minds-list > minds-activity:first .message').contains(content);
    cy.get('.minds-list > minds-activity:first  .item-image img').should(
      'be.visible'
    );

    const newContent = content + ' changed';
    editActivityContent(newContent);

    cy.get('.minds-list > minds-activity:first .message').contains(content);

    navigateToMediaPageFromNewsfeed();

    cy.get('.m-media-content--heading', { timeout: 10000 }).contains(newContent);

    navigateToNewsfeed();
    deleteActivityFromNewsfeed();
  });

  it('should post an activity picking hashtags from the dropdown', () => {
    newActivityContent('This is a post');

    // click on hashtags dropdown
    cy.get(
      'minds-newsfeed-poster m-hashtags-selector .m-dropdown--label-container'
    ).click();

    // select #ART
    cy.get(
      'minds-newsfeed-poster m-hashtags-selector  m-dropdown m-form-tags-input > div > span'
    )
      .contains('#art')
      .click();

    // type in another hashtag manually
    cy.get('minds-newsfeed-poster m-hashtags-selector m-form-tags-input input')
      .type('hashtag{enter}')
      .click();

    // click away on arbitrary area.
    cy.get('minds-newsfeed-poster m-hashtags-selector .minds-bg-overlay').click(
      { force: true }
    );

    postActivityAndAwaitResponse(200);

    cy.get('.mdl-card__supporting-text.message.m-mature-message > span')
      .first()
      .contains('This is a post #art #hashtag');

    cy.get('.minds-list > minds-activity:first-child .message a:first-child')
      .contains('#art')
      .should(
        'have.attr',
        'href',
        '/newsfeed/global/top;hashtag=art;period=24h'
      );
    cy.get('.minds-list > minds-activity:first-child .message a:last-child')
      .contains('#hashtag')
      .should(
        'have.attr',
        'href',
        '/newsfeed/global/top;hashtag=hashtag;period=24h'
      );

    deleteActivityFromNewsfeed();
  });

  it('should be able to post an activity picking a scheduled date and the edit it', () => {
    cy.get('minds-newsfeed-poster').then((poster) => {
      if (poster.find('.m-poster-date-selector__input').length > 0) {
        cy.get('minds-newsfeed-poster textarea').type('This is a post');

        // set scheduled date
        cy.get('.m-poster-date-selector__input').click();
        cy.get('button.c-datepicker__next').click();
        cy.get('tr.c-datepicker__days-row:nth-child(2) td.c-datepicker__day-body:first-child').click();
        cy.get('a.c-btn.c-btn--flat.js-ok').click();

        // get setted date to compare
        let scheduledDate;
        cy.get('div.m-poster-date-selector__input div.m-tooltip--bubble')
          .invoke('text').then((text) => {
            scheduledDate = text;
          });

        cy.get('.m-posterActionBar__PostButton').click();

        cy.wait(100);

        // compare setted date with time_created
        cy.get('.minds-list > minds-activity:first-child div.mdl-card__supporting-text > div.body > a.permalink > span')
          .invoke('text').then((text) => {
            const time_created = new Date(text).getTime();
            scheduledDate = new Date(scheduledDate).getTime();
            expect(scheduledDate).to.equal(time_created);
          });

        // prepare to listen
        cy.server();
        cy.route("POST", '**/api/v1/newsfeed/**').as("saveEdited");

        // edit the activity
        cy.get('.minds-list > minds-activity:first-child m-post-menu > button.minds-more').click();
        cy.get('.minds-list > minds-activity:first-child li.mdl-menu__item:first-child').click();
        cy.get('.minds-list > minds-activity:first-child .m-poster-date-selector__input').click();
        cy.get('button.c-datepicker__next').click();
        cy.get('tr.c-datepicker__days-row:nth-child(3) td.c-datepicker__day-body:first-child').click();
        cy.get('a.c-btn.c-btn--flat.js-ok').click();

        // get setted date to compare
        cy.get('.minds-list > minds-activity:first-child div.m-poster-date-selector__input div.m-tooltip--bubble')
          .invoke('text').then((text) => {
            scheduledDate = text;
          });

        // compare setted date with time_created
        cy.get('.minds-list > minds-activity:first-child div.mdl-card__supporting-text > div.body > a.permalink > span')
          .invoke('text').then((text) => {
            const time_created = new Date(text).getTime();
            scheduledDate = new Date(scheduledDate).getTime();
            expect(scheduledDate).to.equal(time_created);
          });

        // Save
        cy.get('.minds-list > minds-activity:first-child button.mdl-button.mdl-button--colored').click();
        cy.wait('@saveEdited', { requestTimeout: 5000 }).then((xhr) => {
          expect(xhr.status).to.equal(200, '**/api/v1/newsfeed/** request status');
        });

        // cleanup
        cy.get('.minds-list > minds-activity:first-child m-post-menu .minds-more').click();
        cy.get('.minds-list > minds-activity:first-child m-post-menu .minds-dropdown-menu .mdl-menu__item:nth-child(4)').click();
        cy.get('.minds-list > minds-activity:first-child m-post-menu m-modal-confirm .mdl-button--colored').click();
      }
    });    
  })

  it('should list scheduled activies', () => {
    cy.get('minds-newsfeed-poster').then((poster) => {
      if (poster.find('.m-poster-date-selector__input').length > 0) {
        cy.server();
        cy.route("GET", '**/api/v2/feeds/scheduled/**/count?').as("scheduledCount");
        cy.route("GET", '**/api/v2/feeds/scheduled/**/activities?**').as("scheduledActivities");

        cy.visit(`/${Cypress.env().username}`);

        cy.wait('@scheduledCount', { requestTimeout: 2000 }).then((xhr) => {
          expect(xhr.status).to.equal(200, 'feeds/scheduled/**/count request status');
        });

        cy.get('div.m-mindsListTools__scheduled').click();

        cy.wait('@scheduledActivities', { requestTimeout: 2000 }).then((xhr) => {
          expect(xhr.status).to.equal(200, 'feeds/scheduled/**/activities request status');
        });
      }
    });
  })

  it('should post an activity with an image attachment', () => {
    navigateToNewsfeed();
    const identifier = Math.floor(Math.random() * 100);
    const content = 'This is a post with an image ' + identifier;
    newActivityContent(content);
    attachImageToActivity();
    postActivityAndAwaitResponse(200);

    cy.get('.minds-list > minds-activity:first .message', {timeout: 20000 }).contains(
      content
    );
    cy.get('.minds-list > minds-activity:first  .item-image img').should(
      'be.visible'
    );

    deleteActivityFromNewsfeed();
  });

  it('should post a nsfw activity', () => {
    newActivityContent('This is a nsfw post');

    // click on nsfw dropdown
    cy.get(
      'minds-newsfeed-poster m-nsfw-selector .m-dropdown--label-container'
    ).click();

    // select Nudity
    cy.get('minds-newsfeed-poster m-nsfw-selector .m-dropdownList__item')
      .contains('Nudity')
      .click();

    // click away
    cy.get('minds-newsfeed-poster m-nsfw-selector .minds-bg-overlay').click();

    postActivityAndAwaitResponse(200);

    // should have the mature text toggle
    cy.get(
      '.minds-list > minds-activity:first-child .message .m-mature-text-toggle'
    ).should('not.have.class', 'mdl-color-text--red-500');
    cy.get(
      '.minds-list > minds-activity:first-child .message .m-mature-message-content'
    ).should('have.class', 'm-mature-text');

    // click the toggle
    cy.get(
      '.minds-list > minds-activity:first-child .message .m-mature-text-toggle'
    ).click();

    // text should be visible now
    cy.get(
      '.minds-list > minds-activity:first-child .message .m-mature-text-toggle'
    ).should('have.class', 'mdl-color-text--red-500');
    cy.get(
      '.minds-list > minds-activity:first-child .message .m-mature-message-content'
    ).should('not.have.class', 'm-mature-text');

    cy.get(
      '.minds-list > minds-activity:first-child .message .m-mature-message-content'
    ).contains('This is a nsfw post');

    deleteActivityFromNewsfeed();
  });

  it('should vote an activity', () => {
    newActivityContent('This is an upvoted post');
    postActivityAndAwaitResponse(200);

    // upvote
    cy.get(
      '.minds-list > minds-activity:first-child minds-button-thumbs-up a'
    ).should('not.have.class', 'selected');
    cy.get(
      '.minds-list > minds-activity:first-child minds-button-thumbs-up a'
    ).click();
    cy.get(
      '.minds-list > minds-activity:first-child minds-button-thumbs-up a'
    ).should('have.class', 'selected');
    cy.get(
      '.minds-list > minds-activity:first-child minds-button-thumbs-up span'
    ).contains('1');

    cy.get(
      '.minds-list > minds-activity:first-child minds-button-thumbs-up a'
    ).click();
    cy.get(
      '.minds-list > minds-activity:first-child minds-button-thumbs-up a'
    ).should('not.have.class', 'selected');

    // downvote
    cy.get(
      '.minds-list > minds-activity:first-child minds-button-thumbs-down a'
    ).should('not.have.class', 'selected');
    cy.get(
      '.minds-list > minds-activity:first-child minds-button-thumbs-down a'
    ).click();
    cy.get(
      '.minds-list > minds-activity:first-child minds-button-thumbs-down a'
    ).should('have.class', 'selected');
    cy.get(
      '.minds-list > minds-activity:first-child minds-button-thumbs-down span'
    ).contains('1');

    cy.get(
      '.minds-list > minds-activity:first-child minds-button-thumbs-down a'
    ).click();
    cy.get(
      '.minds-list > minds-activity:first-child minds-button-thumbs-down a'
    ).should('not.have.class', 'selected');

    deleteActivityFromNewsfeed();
  });

  it('should have an "Upgrade to Plus" button and it should redirect to /plus', () => {
    cy.get(
      '.m-page--sidebar--navigation a.m-page--sidebar--navigation--item:nth-child(2) span'
    ).contains('Upgrade to Plus');

    cy.get(
      '.m-page--sidebar--navigation a.m-page--sidebar--navigation--item:nth-child(2)'
    )
      .should('have.attr', 'href', '/plus')
      .click();

    cy.location('pathname').should('eq', '/plus');
  });

  it('should have a "Buy Tokens" button and it should redirect to /token', () => {
    cy.visit('/');
    cy.get(
      '.m-page--sidebar--navigation a.m-page--sidebar--navigation--item:last-child span'
    ).contains('Buy Tokens');

    cy.get(
      '.m-page--sidebar--navigation a.m-page--sidebar--navigation--item:last-child'
    )
      .should('have.attr', 'href', '/tokens')
      .click();

    cy.location('pathname').should('eq', '/token');
  });

  it('"create blog" button in poster should redirect to /blog/edit/new', () => {
    cy.visit('/');

    cy.get('minds-newsfeed-poster .m-posterActionBar__CreateBlog')
      .contains('Create blog')
      .click();

    cy.location('pathname').should('eq', '/blog/edit/new');
  });

  it('clicking on "create blog" button in poster should prompt a confirm dialog and open a new blog with the currently inputted text', () => {
    cy.visit('/');

    newActivityContent('thegreatmigration'); // TODO: fix UX issue when hashtag element is overlapping input

    const stub = cy.stub();
    cy.on('window:confirm', stub);
    cy.get('minds-newsfeed-poster .m-posterActionBar__CreateBlog')
      .contains('Create blog')
      .click()
      .then(() => {
        expect(stub.getCall(0)).to.be.calledWith(
          'Are you sure? The content will be moved to the blog editor.'
        );
      });

    cy.location('pathname').should('eq', '/blog/edit/new');

    cy.get(
      'm-inline-editor .medium-editor-element.medium-editor-insert-plugin p'
    ).contains('thegreatmigration');
  });

  it('should record a view when the user scrolls and an activity is visible', () => {
    cy.visit('/');

    cy.server();
    cy.route('POST', '**/api/v2/analytics/views/activity/*').as('view');

    newActivityContent('This is a post that will record a view');
    postActivityAndAwaitResponse(200);

    cy.scrollTo(0, '20px');

    cy.wait('@view').then(xhr => {
      expect(xhr.status).to.equal(200);
      expect(xhr.response.body).to.deep.equal({ status: 'success' });
    });

    deleteActivityFromNewsfeed();
  });

  it('clicking on the plus button on the sidebar should redirect the user to  /groups/create', () => {
    cy.get(
      'm-group--sidebar-markers .m-groupSidebarMarkers__list li:first-child'
    )
      .contains('add')
      .click();

    cy.location('pathname').should('eq', '/groups/create');
  });
});<|MERGE_RESOLUTION|>--- conflicted
+++ resolved
@@ -1,35 +1,19 @@
 context('Newsfeed', () => {
   before(() => {
-<<<<<<< HEAD
-    cy.getCookie('minds_sess')
-    .then((sessionCookie) => {
-      if (!sessionCookie) {
-        return cy.login(true);
-      }
-    });
-    cy.visit('/newsfeed/subscriptions');
-  })
-=======
     cy.getCookie('minds_sess').then(sessionCookie => {
       if (sessionCookie === null) {
         return cy.login(true);
       }
     });
   });
->>>>>>> ddbcd6cf
 
   beforeEach(() => {
     cy.preserveCookies();
     cy.server();
-<<<<<<< HEAD
-    cy.route("POST", "**/api/v1/newsfeed").as("newsfeedPOST");
-    cy.route("POST", "**/api/v1/media").as("mediaPOST");
-=======
     cy.route('POST', '**/api/v1/newsfeed').as('newsfeedPOST');
     cy.route('POST', '**/api/v1/media').as('mediaPOST');
     cy.route('POST', '**/api/v1/newsfeed/**').as('newsfeedEDIT');
     cy.route('POST', '**/api/v1/media/**').as('mediaEDIT');
->>>>>>> ddbcd6cf
   });
 
   const deleteActivityFromNewsfeed = () => {
