--- conflicted
+++ resolved
@@ -3,14 +3,15 @@
 context('Blogs', () => {
   before(() => {
     cy.clearCookies();
-    cy.getCookie('minds_sess').then(sessionCookie => {
+    cy.getCookie('minds_sess')
+    .then((sessionCookie) => {
       if (sessionCookie === null) {
         return cy.login(true);
       }
     });
   });
 
-  beforeEach(() => {
+  beforeEach(()=> {
     cy.preserveCookies();
   });
 
@@ -123,7 +124,6 @@
       .contains('Delete')
       .click();
     cy.get('m-post-menu m-modal-confirm .mdl-button--colored').click();
-<<<<<<< HEAD
   };
 
   const editBlogPost = (title, body) => {
@@ -242,110 +242,4 @@
       });
     deleteBlogPost();
   });
-});
-=======
-  });
-
-  it('should be able to create a new scheduled blog', () => {
-
-    // upload avatar first
-    cy.visit(`/${Cypress.env().username}`);
-
-    cy.get('.m-channel--name .minds-button-edit button:first-child').click();
-
-    cy.wait(100);
-
-    cy.uploadFile('.minds-avatar input[type=file]', '../fixtures/avatar.jpeg', 'image/jpg');
-
-    cy.get('.m-channel--name .minds-button-edit button:last-child').click();
-
-    // create blog
-    cy.visit('/blog/edit/new');
-
-    cy.uploadFile('minds-banner #file', '../fixtures/international-space-station-1776401_1920.jpg', 'image/jpg');
-
-    cy.get('minds-textarea .m-editor').type('Title');
-
-    cy.get('m-inline-editor .medium-editor-element').type('Content\n');
-
-    // click on plus button
-    cy.get('.medium-editor-element > .medium-insert-buttons > button.medium-insert-buttons-show').click();
-    // click on camera
-    cy.get('ul.medium-insert-buttons-addons > li > button.medium-insert-action:first-child').contains('photo_camera').click();
-    // upload the image
-    cy.uploadFile('.medium-media-file-input', '../fixtures/international-space-station-1776401_1920.jpg', 'image/jpg');
-
-    // open license dropdown & select first license
-    cy.get('.m-license-info select').select('All rights reserved');
-
-    // click on hashtags dropdown
-    cy.get('.m-category-info m-hashtags-selector .m-dropdown--label-container').click();
-    // select #ART
-    cy.get('.m-category-info m-dropdown m-form-tags-input > div > span').contains('#art').click();
-    // type in another hashtag manually
-    cy.get('.m-category-info m-hashtags-selector m-form-tags-input input').type('hashtag{enter}').click();
-
-    // click away
-    cy.get('.m-category-info m-hashtags-selector .minds-bg-overlay').click();
-
-    // select visibility
-    cy.get('.m-visibility-info select').select('Loggedin');
-
-    // open metadata form
-    cy.get('.m-blog-edit--toggle-wrapper .m-blog-edit--toggle').contains('Metadata').click();
-    // set url slug
-    cy.get('.m-blog-edit--field input[name=slug]').type('123');
-    // set meta title
-    cy.get('.m-blog-edit--field input[name=custom_meta_title]').type('Test');
-    // set meta description
-    cy.get('.m-blog-edit--field textarea[name=custom_meta_description]').type('This is a test blog');
-    // set meta author
-    cy.get('.m-blog-edit--field input[name=custom_meta_author]').type('Minds Test');
-
-    // set as nsfw
-    cy.get('.m-mature-info a').click();
-    cy.get('.m-mature-info a span').contains('Mature content');
-
-    // set scheduled date
-    cy.get('.m-poster-date-selector__input').click();
-    cy.get('td.c-datepicker__day-body.c-datepicker__day--selected + td').click();
-    cy.get('a.c-btn.c-btn--flat.js-ok').click();
-
-    // get setted date to compare
-    let scheduledDate;
-    cy.get('div.m-poster-date-selector__input div.m-tooltip--bubble')
-      .invoke('text').then((text) => {
-        scheduledDate = text;
-      });
-
-    cy.wait(1000);
-
-    cy.get('.m-button--submit').click({ force: true }); // TODO: Investigate why disabled flag is being detected
-
-    cy.location('pathname', { timeout: 30000 })
-      .should('contains', `/${Cypress.env().username}/blog`);
-
-    cy.get('.m-blog--title').contains('Title');
-    cy.get('.minds-blog-body p').contains('Content');
-
-    cy.get('.m-license-info span').contains('all-rights-reserved');
-
-    cy.wait(1000);
-
-    // compare setted date with time_created
-    cy.get('div.m-blog-container div.mdl-grid div.minds-body span')
-      .invoke('text').then((text) => {
-        const time_created = new Date(text).getTime();
-        scheduledDate = new Date(scheduledDate).getTime();
-        expect(scheduledDate).to.equal(time_created);
-      });
-
-    // cleanup
-
-    //open dropdown
-    cy.get('m-post-menu button.minds-more').click();
-    cy.get('m-post-menu ul.minds-dropdown-menu li').contains('Delete').click();
-    cy.get('m-post-menu m-modal-confirm .mdl-button--colored').click();
-  });
-})
->>>>>>> b2be500f
+});