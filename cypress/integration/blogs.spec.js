--- conflicted
+++ resolved
@@ -31,31 +31,6 @@
     cy.get('.m-blog--edit--error').contains('Error: You must upload a banner');
   })
 
-<<<<<<< HEAD
-  // TODO: remove the x when we run tests in new users each time
-  xit("should not be able to create a new blog if the channel doesn't have an avatar", () => {
-    cy.visit('/blog/edit/new');
-
-    cy.uploadFile('minds-banner #file', '../fixtures/international-space-station-1776401_1920.jpg', 'image/jpg');
-
-    cy.get('minds-textarea .m-editor').type('Title');
-
-    cy.get('m-inline-editor .medium-editor-element').type('Content\n');
-
-    cy.wait(1000);
-
-    cy.server();
-    cy.route("POST", "**!/api/v1/blog/new").as("newBlog");
-
-    cy.get('.m-button--submit').click({ force: true }); // TODO: Investigate why disabled flag is being detected
-
-    cy.wait(1000);
-
-    cy.get('h1.m-blog--edit--error').contains('Error: Please ensure your channel has an avatar before creating a blog');
-  });
-
-=======
->>>>>>> 2be70043
   it('should be able to create a new blog', () => {
 
     // upload avatar first
