const engineSecure = Boolean(parseInt(process.env['ENGINE_SECURE']) || 0);
const engineHost = process.env['ENGINE_HOST'] || 'localhost';
const enginePort = process.env['ENGINE_PORT'] || (engineSecure ? 443 : 80);

const PROXY_CONFIG = [
  {
    context: ['/api', '/fs', '/icon', '/carousel'],
    target: {
      protocol: engineSecure ? 'https:' : 'http:',
      host: engineHost,
      port: enginePort,
    },
    secure: false,
    changeOrigin: true,
    cookieDomainRewrite: '',
<<<<<<< HEAD
=======
    onProxyRes: (proxyRes, req, res) => {
      const sc = proxyRes.headers['set-cookie'];
      if (Array.isArray(sc)) {
        proxyRes.headers['set-cookie'] = sc.map(sc => {
          return sc.split(';')
            .filter(v => v.trim().toLowerCase() !== 'secure')
            .join('; ')
        });
      }
    },
>>>>>>> c98c5aed
    withCredentials: true,
    logLevel: process.env['PROXY_LOG_LEVEL'] || 'info',
  },
];

module.exports = PROXY_CONFIG;<|MERGE_RESOLUTION|>--- conflicted
+++ resolved
@@ -13,19 +13,17 @@
     secure: false,
     changeOrigin: true,
     cookieDomainRewrite: '',
-<<<<<<< HEAD
-=======
     onProxyRes: (proxyRes, req, res) => {
       const sc = proxyRes.headers['set-cookie'];
       if (Array.isArray(sc)) {
         proxyRes.headers['set-cookie'] = sc.map(sc => {
-          return sc.split(';')
+          return sc
+            .split(';')
             .filter(v => v.trim().toLowerCase() !== 'secure')
-            .join('; ')
+            .join('; ');
         });
       }
     },
->>>>>>> c98c5aed
     withCredentials: true,
     logLevel: process.env['PROXY_LOG_LEVEL'] || 'info',
   },
