--- conflicted
+++ resolved
@@ -11,7 +11,6 @@
 })
 @View({
   template: `
-<<<<<<< HEAD
     <button class="minds-subscribe-button" *ngIf="!_user.subscribed" (click)="subscribe()">
       <i class="material-icons">person_add</i>
       Subscribe
@@ -20,11 +19,6 @@
       <i class="material-icons">person_add</i>
       Subscribed
     </button>
-    <m-modal-signup-on-action [open]="showModal" (closed)="showModal = false" action="subscribe"  *ngIf="!session.isLoggedIn()"></m-modal-signup-on-action>
-=======
-    <button class="minds-subscribe-button" *ngIf="!_user.subscribed" (click)="subscribe()">Subscribe</button> \
-    <button class="minds-subscribe-button subscribed" *ngIf="_user.subscribed" (click)="unSubscribe()">Subscribed</button>
->>>>>>> 96148288
   `,
   directives: [ CORE_DIRECTIVES ]
 })
