--- conflicted
+++ resolved
@@ -3,13 +3,6 @@
 import { Client } from '../../../services/api';
 import { SessionFactory } from '../../../services/session';
 import { ScrollService } from '../../../services/ux/scroll';
-<<<<<<< HEAD
-import { ShareModal, ReportModal, ConfirmModal } from '../../../components/modal/modal';
-import { Translate } from '../../../components/translate/translate';
-import { PayWall } from '../../payments/paywall/paywall.component';
-
-=======
->>>>>>> 4854f61b
 import { AttachmentService } from '../../../services/attachment';
 import { TranslationService } from '../../../services/translation';
 
@@ -21,16 +14,7 @@
   },
   inputs: ['object', 'commentsToggle', 'showBoostOptions: boostToggle', 'visible', 'canDelete'],
   outputs: [ '_delete: delete', 'commentsOpened'],
-<<<<<<< HEAD
-  providers: [ AttachmentService ],
-  templateUrl: 'src/controllers/cards/activity/activity.html',
-  directives: [ CORE_DIRECTIVES, FORM_DIRECTIVES, BUTTON_COMPONENTS, Boost, Comments, 
-    Material, AutoGrow, Remind, RouterLink, TagsLinks, MindsVideo, VideoAds, ShareModal, 
-    ReportModal, MindsRichEmbed, Hovercard, ConfirmModal, Translate, PayWall ],
-  pipes: [ MINDS_PIPES ]
-=======
   templateUrl: 'activity.html'
->>>>>>> 4854f61b
 })
 
 export class Activity {
