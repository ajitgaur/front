<!-- Owner block -->
<div class="mdl-card__supporting-text mdl-color-text--grey-600 m-owner-block" *ngIf="activity.ownerObj && activity.ownerObj.username">

	<div class="avatar" [hovercard]="activity.ownerObj.guid">
		<a [routerLink]="['/', activity.ownerObj.username]">
			<img [src]="minds.cdn_url + '/icon/' + activity.ownerObj.guid + '/medium/' + activity.ownerObj.icontime" class="mdl-shadow--2dp"/>
		</a>
	</div>

	<div class="body">
		<a [routerLink]="['/', activity.ownerObj.username]">
			<strong>{{activity.ownerObj.name}}</strong>
		</a>
        <a *ngIf="activity.containerObj && activity.containerObj.type == 'group'"
          [routerLink]="['/groups/profile', activity.containerObj.guid, 'activity']"
          class="mdl-color-text--blue-grey-300">
          <strong>({{activity.containerObj.name}})</strong>
        </a>
		<a [routerLink]="['/newsfeed', activity.guid]" class="permalink" *ngIf="activity.guid">
			<span>{{activity.time_created * 1000 | date:'medium'}}</span>
		</a>
<<<<<<< HEAD
    <a [routerLink]="['/newsfeed/', activity.entity_guid]" class="permalink" 
=======
    <a [routerLink]="['/newsfeed/', activity.entity_guid]" class="permalink"
>>>>>>> 60ad4b37
      *ngIf="!activity.guid && activity.entity_guid"
    >
      <span>{{activity.time_created * 1000 | date:'medium'}}</span>
    </a>
	</div>

</div>

<!-- PayWall -->
<minds-paywall class="m-paywall" [(entity)]="activity" *ngIf="activity.paywall">
</minds-paywall>
<!-- END: PayWall -->

<!-- Messages -->
<div class="mdl-card__supporting-text message m-mature-message" [hidden]="!activity.message || editing">
	<a class="m-mature-text-toggle"
	  (click)="activity.mature_visibility = !activity.mature_visibility"
	  *ngIf="attachment.shouldBeBlurred(activity) || attachment.isForcefullyShown(activity)"
	  [ngClass]="{ 'mdl-color-text--red-500': attachment.isForcefullyShown(activity) }">
		<i class="material-icons m-material-icons-inline">explicit</i>
	</a>
	<span class="m-mature-message-content"
	  [innerHtml]="activity.message | tags"
	  [ngClass]="{ 'm-mature-text': attachment.shouldBeBlurred(activity) }"
	  (click)="activity.mature && !activity.mature_visibility ? activity.mature_visibility = !activity.mature_visibility : null">
    </span>
</div>

<m-translate
  [open]="translateToggle"
  [entity]="activity"
  [translateEvent]="translateEvent"
  (onTranslateInit)="propagateTranslation($event)"
  (onTranslate)="translateToggle = false"
  (onTranslateError)="translateToggle = false"
  #translate
></m-translate>

<div class="minds-editable-container" *ngIf="editing && (!activity.custom_type || (activity.custom_type && !activity.title))">
	<!-- Please not the intentional single way binding for ngModel, we want to be able to cancel our changes -->
	<textarea class="mdl-card__supporting-text message" name="message" [ngModel]="activity.message" #messageEdit [autoGrow]></textarea>
	<button class="mdl-button mdl-button--raised mdl-color--blue-grey-100" (click)="messageEdit.value = activity.message; editing=false;" i18n>Cancel</button>
	<button class="mdl-button mdl-button--colored mdl-button--raised" (click)="activity.message = messageEdit.value; save();" i18n>Save</button>
</div>

<!-- Rich content -->
<div class="m-rich-embed"
  *ngIf="activity.perma_url && activity.title"
  [ngClass]="{ 'm-mature-content': attachment.shouldBeBlurred(activity), 'm-mature-content-shown': attachment.isForcefullyShown(activity) }">
	<div class="m-mature-overlay" (click)="activity.mature_visibility = !activity.mature_visibility">
		<span class="m-mature-overlay-note">
			<i class="material-icons" title="Mature content" i18n-title>explicit</i>
			<span i18n>Click to confirm your are 18+</span>
		</span>
	</div>
	<minds-rich-embed [src]="activity" [maxheight]="480"></minds-rich-embed>
</div>

<div class="mdl-card__supporting-text message" [hidden]="!activity.title || activity.perma_url || editing" [innerHtml]="activity.title | tags"></div>
<!-- Translation -->
<div *ngIf="translate && translate.translation && translate.translation.translated && translate.translation.title" class="m-translation-wrapper">
  <div class="mdl-card__supporting-text message" [hidden]="!translate.translation.title">
    <span [innerHtml]="translate.translation.title | tags"></span>
  </div>
</div>
<!-- End translation -->

<div class="minds-editable-container" *ngIf="editing && activity.custom_type && activity.title">
	<!-- Please not the intentional single way binding for ngModel, we want to be able to cancel our changes -->
	<textarea class="mdl-card__supporting-text message" name="title" [ngModel]="activity.title" #titleEdit [autoGrow]></textarea>
	<button class="mdl-button mdl-button--raised mdl-color--blue-grey-100" (click)="titleEdit.value = activity.title; editing=false;" i18n>Cancel</button>
	<button class="mdl-button mdl-button--colored mdl-button--raised" (click)="activity.title = titleEdit.value; save();" i18n>Save</button>
</div>

<div class="item item-image item-image-video"
  [ngClass]="{ 'm-mature-content': attachment.shouldBeBlurred(activity), 'm-mature-content-shown': attachment.isForcefullyShown(activity) }"
  *ngIf="activity.custom_type == 'video'">
		<div class="m-mature-overlay" (click)="activity.mature_visibility = !activity.mature_visibility">
			<span class="m-mature-overlay-note">
				<i class="material-icons" title="Mature content" i18n-title>explicit</i>
				<span i18n>Click to confirm your are 18+</span>
			</span>
		</div>

		 <minds-video
				width="100%"
				height="300px"
				style="background:#000;"
				loop="true"
				controls="true"
				muted="true"
				[poster]="activity.custom_data.thumbnail_src"
				[src]="[{ 'res': '720', 'uri': 'api/v1/archive/' + activity.custom_data.guid + '/play', 'type': 'video/mp4' }]"
        [guid]="activity.custom_data.guid"
				[playCount]="activity['play:count']"
				#player>
				<video-ads [player]="player" *ngIf="activity.monetized"></video-ads>
		</minds-video>
 </div>

<!-- Images -->
<div class="item item-image allow-select"
 [ngClass]="{ 'm-mature-content': attachment.shouldBeBlurred(activity), 'm-mature-content-shown': attachment.isForcefullyShown(activity) }"
 *ngIf="activity.thumbnail_src && !activity.perma_url">
	<div class="m-mature-overlay" (click)="activity.mature_visibility = !activity.mature_visibility">
		<span class="m-mature-overlay-note">
			<i class="material-icons" title="Mature content" i18n-title>explicit</i>
			<span i18n>Click to confirm your are 18+</span>
		</span>
	</div>

	<a [routerLink]="['/archive/view', activity.entity_guid]">
		<img [src]="activity.thumbnail_src" (error)="activity.thumbnail_src = null">
	</a>
</div>

<!-- Custom type:: batch -->
<div class="item item-image allow-select"
 [ngClass]="{ 'm-mature-content': attachment.shouldBeBlurred(activity), 'm-mature-content-shown': attachment.isForcefullyShown(activity) }"
 *ngIf="activity.custom_type == 'batch'">
	<div class="m-mature-overlay" (click)="activity.mature_visibility = !activity.mature_visibility">
		<span class="m-mature-overlay-note">
			<i class="material-icons" title="Mature content" i18n-title>explicit</i>
			<span i18n>Click to confirm your are 18+</span>
		</span>
	</div>

	<a [routerLink]="['/archive/view', activity.entity_guid]">
		<img [src]="activity.custom_data[0].src" style="width:100%"
      (error)="activity.custom_data[0].src = 'https://www.minds.com/assets/logos/medium.png'"
      *ngIf="activity.custom_data"
    >
	</a>
</div>

<!-- Reminds -->
<div *ngIf="activity.remind_object">
	<minds-remind [object]="activity.remind_object" [events]="childEventsEmitter" class="mdl-card mdl-shadow--6dp item"></minds-remind>
</div>

<div class="mdl-card__supporting-text is-boosted" *ngIf="activity.boosted">
	<i class="material-icons">trending_up</i>
	<a i18n>Boosted</a>
</div>

<div class="mdl-card__supporting-text mdl-color--blue-grey-50 tabs" *ngIf="!hideTabs">
	<minds-button-thumbs-up [object]="activity"></minds-button-thumbs-up>
	<minds-button-thumbs-down [object]="activity"></minds-button-thumbs-down>
	<minds-button-comment [object]="activity" (click)="openComments()"></minds-button-comment>
	<minds-button-remind [object]="activity"></minds-button-remind>
  <a class="mdl-button mdl-color-text--white mdl-button--colored minds-boost-button"
    *ngIf ="session.getLoggedInUser().guid == activity.owner_guid"
    id="boost-actions"
    (click)="showBoost()">
    <!-- i18n -->Boost<!-- /i18n -->
  </a>
</div>

<span class="impressions-tag" *ngIf="!hideTabs" i18n>{{activity.impressions}} views</span>

<minds-comments  *ngIf="commentsToggle" [object]="activity" [focusOnInit]="true"></minds-comments>

<div class="mdl-card__supporting-text mdl-color--blue-grey-50" *ngIf="showBoostOptions">
	<minds-boost [object]="activity" class="minds-boost-container" (done)="showBoostOptions = false"></minds-boost>
</div>

<div class="mdl-card__menu mdl-color-text--blue-grey-300" #toggle *ngIf="!hideTabs">
    <button class="mdl-button m-translate-button mdl-button--icon" *ngIf="isTranslatable" (click)="translateToggle = true;">
        <i class="material-icons">public</i>
    </button>

    <!-- Right aligned menu below button -->
	<button class="mdl-button minds-more mdl-button--icon" (click)="toggle.value = !toggle.value; cardMenuHandler(toggle.value)">
		<i class="material-icons">keyboard_arrow_down</i>
	</button>

	<ul class="minds-dropdown-menu" [hidden]="!toggle.value">
		<li class="mdl-menu__item" *ngIf="activity.owner_guid == session.getLoggedInUser().guid || session.isAdmin()" (click)="editing = true; toggle.value = false" i18n>Edit</li>
		<li class="mdl-menu__item" (click)="sharetoggle = true" i18n>Share</li>
		<li class="mdl-menu__item" *ngIf="isTranslatable" (click)="translateToggle = true; toggle.value = false" i18n>Translate</li>
		<!-- FEATURE -->
		<li class="mdl-menu__item" *ngIf="!activity.featured && session.isAdmin()" (click)="feature()" i18n>Feature</li>
		<li class="mdl-menu__item" *ngIf="activity.featured && session.isAdmin()" (click)="unFeature()" i18n>un-Feature</li>
		<!-- DELETE -->
		<li class="mdl-menu__item" *ngIf="activity.owner_guid == session.getLoggedInUser().guid || session.isAdmin() || canDelete" (click)="deleteToggle = true; toggle.value = false" i18n>Delete</li>
		<!-- REPORT -->
		<li class="mdl-menu__item" *ngIf="activity.owner_guid != session.getLoggedInUser().guid" (click)="reportToggle = true; toggle.value = false" i18n>Report</li>
		<!-- NOTIFICATIONS -->
		<li class="mdl-menu__item" *ngIf="!asyncMute" disabled i18n>Mute notifications</li>
		<li class="mdl-menu__item" *ngIf="asyncMute && !activity['is:muted']" (click)="mute(); toggle.value = false" i18n>Mute notifications</li>
		<li class="mdl-menu__item" *ngIf="asyncMute && activity['is:muted']" (click)="unmute(); toggle.value = false" i18n>Unmute notifications</li>
    <!-- ADMIN EDIT FLAGS -->
		<li class="mdl-menu__item" *ngIf="session.isAdmin()" [hidden]="activity.mature" (click)="setExplicit(true); toggle.value = false">Set as Explicit</li>
		<li class="mdl-menu__item" *ngIf="session.isAdmin()" [hidden]="!activity.mature" (click)="setExplicit(false); toggle.value = false">Remove Explicit</li>
	</ul>
  <minds-bg-overlay (click)="toggle.value = false" [hidden]="!toggle.value"></minds-bg-overlay>

  <m-modal-share *ngIf="sharetoggle" [open]="true" (closed)="sharetoggle = false; toggle.value = false;" [url]="activity.url" [embed]="activity"></m-modal-share>
  <m-modal-report *ngIf="reportToggle" [open]="true" (closed)="reportToggle = false" [object]="activity"></m-modal-report>
  <m-modal-confirm *ngIf="deleteToggle"
    [open]="true"
    [closeAfterAction]=true
    (closed)="deleteToggle = false"
    (actioned)="delete($event)"
    yesButton="Delete permanently"
    i18n-yesButton
  >
    <p confirm-message>
        <!-- i18n -->Are you sure you want to delete this post? There's no UNDO.<!-- /i18n -->
        <span *ngIf="activity.entity_guid && (activity.custom_type == 'batch' || activity.custom_type == 'video')">
          <br><br>
          <b i18n>This action will also delete the attached media from your gallery.</b>
        </span>
    </p>
    <p confirm-success-message>
        <!-- i18n -->The post has been deleted.<!-- /i18n -->
    </p>
  </m-modal-confirm>
</div><|MERGE_RESOLUTION|>--- conflicted
+++ resolved
@@ -19,15 +19,10 @@
 		<a [routerLink]="['/newsfeed', activity.guid]" class="permalink" *ngIf="activity.guid">
 			<span>{{activity.time_created * 1000 | date:'medium'}}</span>
 		</a>
-<<<<<<< HEAD
-    <a [routerLink]="['/newsfeed/', activity.entity_guid]" class="permalink" 
-=======
-    <a [routerLink]="['/newsfeed/', activity.entity_guid]" class="permalink"
->>>>>>> 60ad4b37
-      *ngIf="!activity.guid && activity.entity_guid"
-    >
-      <span>{{activity.time_created * 1000 | date:'medium'}}</span>
-    </a>
+        <a [routerLink]="['/newsfeed/', activity.entity_guid]" class="permalink"
+            *ngIf="!activity.guid && activity.entity_guid">
+            <span>{{activity.time_created * 1000 | date:'medium'}}</span>
+        </a>
 	</div>
 
 </div>
