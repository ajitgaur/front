--- conflicted
+++ resolved
@@ -5,23 +5,11 @@
 import { SessionFactory } from '../../../services/session';
 import { WalletService } from '../../../services/wallet';
 import { Storage } from '../../../services/storage';
-<<<<<<< HEAD
-import { MDL_DIRECTIVES } from '../../../directives/material';
-import { InfiniteScroll } from '../../../directives/infinite-scroll';
-import { FORM_COMPONENTS } from '../../../components/forms/forms';
-
-=======
->>>>>>> 4854f61b
 
 @Component({
   moduleId: module.id,
   selector: 'minds-wallet-merchants',
-<<<<<<< HEAD
-  templateUrl: 'src/controllers/wallet/merchants/merchants.html',
-  directives: [ CORE_DIRECTIVES, MDL_DIRECTIVES, FORM_DIRECTIVES, ROUTER_DIRECTIVES, InfiniteScroll, FORM_COMPONENTS ]
-=======
   templateUrl: 'merchants.html'
->>>>>>> 4854f61b
 })
 
 export class Merchants {
@@ -150,7 +138,7 @@
         this.isMerchant = true;
         this.confirmation = true;
         this.updating = false;
-        this.Minds.user.merchant.status = 'active';
+        this.minds.user.merchant.status = 'active';
         this.status = 'active';
       })
       .catch((e) => {
@@ -181,7 +169,7 @@
   saveExclusive(){
     this.client.post('api/v1/merchant/exclusive', this.exclusive)
       .then(() => {
-        this.Minds.user.merchant.exclusive = this.exclusive;
+        this.minds.user.merchant.exclusive = this.exclusive;
       });
   }
 
