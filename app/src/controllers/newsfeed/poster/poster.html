--- conflicted
+++ resolved
@@ -13,12 +13,8 @@
               type="text"
               id="message"
               #message
-<<<<<<< HEAD
+              name="message"
               [(ngModel)]="meta.message"
-=======
-              name="message"
-              [(ngModel)]="content"
->>>>>>> 4854f61b
               (keyup)="getPostPreview(message)"
               placeholder="Enter your status here"
               i18n-placeholder
