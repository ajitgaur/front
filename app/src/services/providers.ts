--- conflicted
+++ resolved
@@ -23,11 +23,8 @@
 import { Sidebar } from './ui/sidebar';
 import { EmbedService } from './embed';
 import { MindsTitle } from './ux/title';
-<<<<<<< HEAD
 import { CanDeactivateGuardService } from './can-deactivate-guard';
-=======
 import { OverlayModalService } from './ux/overlay-modal';
->>>>>>> 3f4027b2
 
 import { GoogleChartsLoader } from "./third-party/google-charts-loader";
 
@@ -135,13 +132,11 @@
      deps: [ NgZone ]
    },
    {
-<<<<<<< HEAD
      provide: CanDeactivateGuardService,
      useFactory: CanDeactivateGuardService._
    },
-=======
+   {
      provide: OverlayModalService,
      useFactory: OverlayModalService._
    }
->>>>>>> 3f4027b2
 ];