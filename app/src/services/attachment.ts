import { Inject } from '@angular/core';
import { Client, Upload } from './api';
import { SessionFactory } from './session';

export class AttachmentService {

  private meta: any = {};
  private attachment: any = {};

  private container: any = {};
  private accessId: any = 2;

  private previewTimeout: any = null;

  public session = SessionFactory.build();

  constructor(@Inject(Client) public clientService: Client, @Inject(Upload) public uploadService: Upload) {
    this.reset();
  }

  load(object: any) {
    if (!object) {
      return;
    }

    this.reset();

    if (object.perma_url) {
      this.meta.is_rich = 1;
      this.meta.thumbnail = object.thumbnail_src || '';
      this.meta.title = object.title || '';
      this.meta.url = object.perma_url || '';
      this.meta.description = object.description || '';
    }

    if (object.attachment_guid) {
      this.meta.attachment_guid = object.attachment_guid;

      if (object.custom_data && object.custom_data.thumbnail_src) {
        this.attachment.preview = object.custom_data.thumbnail_src;
      }

      if (object.custom_data && object.custom_data[ 0 ] && object.custom_data[ 0 ].src) {
        this.attachment.preview = object.custom_data[ 0 ].src;
      }
    }

    this.meta.mature = this.parseMaturity(object);
  }

  setContainer(container: any) {
    if ((typeof container === 'string') || typeof container === 'number') {
      this.container = { guid: container };
    } else {
      this.container = container;
    }

    this.meta.container_guid = this.container.guid;

    return this;
  }

  getContainer() {
    return this.container;
  }

  setAccessId(access_id) {
    this.accessId = access_id;
    this.meta.access_id = access_id;
    return this;
  }

  getAccessId() {
    return this.accessId;
  }

  setHidden(hidden) {
    this.meta.hidden = hidden ? 1 : 0;
  }

  isHidden() {
    return !!this.meta.hidden;
  }

  setMature(mature) {
    this.meta.mature = mature ? 1 : 0;

    return this;
  }

  isMature() {
    return !!this.meta.mature;
  }

  toggleMature() {
    return this.setMature(!this.isMature());
  }

  upload(fileInput: HTMLInputElement) {
    this.attachment.progress = 0;
    this.attachment.mime = '';

    let file = fileInput ? fileInput.files[ 0 ] : null;

    if (!file) {
      return Promise.reject(null);
    }

    return this.checkFileType(file)
      .then(() => {
        // Upload and return the GUID
        return this.uploadService.post('api/v1/archive', [ file ], this.meta, (progress) => {
          this.attachment.progress = progress;
        });
      })
      .then((response: any) => {
        this.meta.attachment_guid = response.guid ? response.guid : null;

<<<<<<< HEAD
        if (!this.meta.attachment_guid) {
          throw 'No GUID';
        }

        return Promise.resolve(this.meta.attachment_guid);
      })
      .catch(e => {
        this.meta.attachment_guid = null;
        this.attachment.progress = 0;
        this.attachment.preview = null;

        return Promise.reject(e);
      });
=======
    // Upload and return the GUID
    return this.uploadService.post('api/v1/media', [ file ], this.meta, (progress) => {
      this.attachment.progress = progress;
    })
    .then((response: any) => {
      this.meta.attachment_guid = response.guid ? response.guid : null;

      if (!this.meta.attachment_guid) {
        throw new Error(response.message || 'No GUID');
      }
>>>>>>> 3f4027b2


  }

  remove(fileInput: HTMLInputElement) {
    this.attachment.progress = 0;
    this.attachment.preview = null;

    if (!this.meta.attachment_guid) {
      return Promise.reject('No GUID');
    }

<<<<<<< HEAD
    return this.clientService.delete('api/v1/archive/' + this.meta.attachment_guid)
      .then(() => {
        this.meta.attachment_guid = null;
      })
      .catch(e => {
        this.meta.attachment_guid = null;
=======
    return this.clientService.delete('api/v1/media/' + this.meta.attachment_guid)
    .then(() => {
      this.meta.attachment_guid = null;
    })
    .catch(e => {
      this.meta.attachment_guid = null;
>>>>>>> 3f4027b2

        throw e;
      });
  }

  has() {
    return !!this.meta.attachment_guid || this.isRich();
  }

  hasFile() {
    return !!this.attachment.preview || this.getMime() == 'video';
  }

  getUploadProgress() {
    return this.attachment.progress ? this.attachment.progress : 0;
  }

  getPreview() {
    return this.attachment.preview;
  }

  getMime() {
    return this.attachment.mime;
  }

  isRich() {
    return !!this.meta.is_rich;
  }

  getMeta() {
    return this.meta;
  }

  exportMeta() {
    let result = {};

    for (var prop in this.meta) {
      if (this.meta.hasOwnProperty(prop)) {
        result[ prop ] = this.meta[ prop ];
      }
    }

    return result;
  }

  reset() {
    this.attachment = {
      preview: null,
      progress: 0,
      mime: '',
      richUrl: null
    };

    this.meta = {
      is_rich: 0,
      title: '',
      description: '',
      thumbnail: '',
      url: '',
      attachment_guid: null,
      mature: 0,
      container_guid: this.getContainer().guid,
      access_id: this.getAccessId()
    };
  }

  resetRich() {
    this.meta.is_rich = 0;
    this.meta.thumbnail = '';
    this.meta.title = '';
    this.meta.url = '';
    this.meta.description = '';
  }

  preview(content: string) {

    let match = content.match(/(\b(https?|ftp|file):\/\/[^\s\]\)]+)/ig),
      url;

    if (!match) {
      return;
    }

    if (match instanceof Array) {
      url = match[ 0 ];
    } else {
      url = match;
    }

    if (!url.length) {
      return;
    }

    if (url == this.attachment.richUrl) {
      return;
    }

    this.meta.is_rich = 1;

    if (this.previewTimeout) {
      clearTimeout(this.previewTimeout);
    }

    this.attachment.richUrl = url;

    this.previewTimeout = window.setTimeout(() => {
      this.resetRich();
      this.meta.is_rich = 1;

      this.clientService.get('api/v1/newsfeed/preview', { url })
        .then((data: any) => {

          if (!data) {
            this.resetRich();
            return;
          }

          if (data.meta) {
            this.meta.url = data.meta.canonical || url;
            this.meta.title = data.meta.title || this.meta.url;
            this.meta.description = data.meta.description || '';
          } else {
            this.meta.url = url;
            this.meta.title = url;
          }

          if (data.links && data.links.thumbnail && data.links.thumbnail[ 0 ]) {
            this.meta.thumbnail = data.links.thumbnail[ 0 ].href;
          }
        })
        .catch(e => {
          this.resetRich();
        });
    }, 600);
  }

  parseMaturity(object: any) {

    if (typeof object === 'undefined') {
      return false;
    }

    if (typeof object.mature !== 'undefined') {
      return !!object.mature;
    }

    if (typeof object.flags !== 'undefined') {
      return !!object.flags.mature;
    }

    if (typeof object.custom_data !== 'undefined' && typeof object.custom_data[ 0 ] !== 'undefined') {
      return !!object.custom_data[ 0 ].mature;
    }

    if (typeof object.custom_data !== 'undefined') {
      return !!object.custom_data.mature;
    }

    return false;
  }

  isForcefullyShown(object: any) {
    if (!object) {
      return false;
    }

    if (object.mature_visibility) {
      return true;
    }

    return false;
  }

  shouldBeBlurred(object: any) {

    if (!object) {
      return false;
    }

    if (typeof object.mature_visibility === 'undefined') {
      let user = this.session.getLoggedInUser();

      if (
        user &&
        this.parseMaturity(object) &&
        (user.mature || user.guid == object.owner_guid)
      ) {
        object.mature_visibility = true;
      }
    }

    if (this.isForcefullyShown(object)) {
      return false;
    }

    return this.parseMaturity(object);
  }

  private checkFileType(file): Promise<any> {
    return new Promise((resolve, reject) => {
      if (file.type && file.type.indexOf('video/') === 0) {
        this.attachment.mime = 'video';

        this.checkVideoDuration(file).then(duration => {
          if (duration > window.Minds.max_video_length) {
            return reject({ message: 'Error: Video duration exceeds ' + window.Minds.max_video_length / 60 + ' minutes' });
          }

          resolve();
        }).catch(error => {
          resolve(); //resolve regardless and forward to backend job
          //reject(error);
        });

      } else if (file.type && file.type.indexOf('image/') === 0) {
        this.attachment.mime = 'image';

        let reader = new FileReader();

        reader.onloadend = () => {
          this.attachment.preview = reader.result;
          resolve();
        };
        reader.readAsDataURL(file);
      } else {
        this.attachment.mime = 'unknown';
      }
    });
  }

  private checkVideoDuration(file) {
    return new Promise((resolve, reject) => {
      const videoElement = document.createElement('video');
      let timeout: number = 0;
      videoElement.preload = 'metadata';
      videoElement.onloadedmetadata = function () {
        if (timeout !== 0)
          window.clearTimeout(timeout);

        window.URL.revokeObjectURL(videoElement.src);
        resolve(videoElement.duration);
      };
      videoElement.addEventListener('error', function (error) {
        if (timeout !== 0)
          window.clearTimeout(timeout);

        window.URL.revokeObjectURL(this.src);
        reject({ message: 'Error: Video format not supported' });
      });

      videoElement.src = URL.createObjectURL(file);

      // bypass the 'onloadendmetadata' event, which sometimes does never get called in IE
      timeout = window.setTimeout(() => {
        resolve(0); // 0 so it's less windows.Minds.max_video_length
      }, 5000);
    })
  }

  static _(client: Client, upload: Upload) {
    return new AttachmentService(client, upload);
  }
}<|MERGE_RESOLUTION|>--- conflicted
+++ resolved
@@ -109,14 +109,13 @@
     return this.checkFileType(file)
       .then(() => {
         // Upload and return the GUID
-        return this.uploadService.post('api/v1/archive', [ file ], this.meta, (progress) => {
+        return this.uploadService.post('api/v1/media', [ file ], this.meta, (progress) => {
           this.attachment.progress = progress;
         });
       })
       .then((response: any) => {
         this.meta.attachment_guid = response.guid ? response.guid : null;
 
-<<<<<<< HEAD
         if (!this.meta.attachment_guid) {
           throw 'No GUID';
         }
@@ -130,18 +129,6 @@
 
         return Promise.reject(e);
       });
-=======
-    // Upload and return the GUID
-    return this.uploadService.post('api/v1/media', [ file ], this.meta, (progress) => {
-      this.attachment.progress = progress;
-    })
-    .then((response: any) => {
-      this.meta.attachment_guid = response.guid ? response.guid : null;
-
-      if (!this.meta.attachment_guid) {
-        throw new Error(response.message || 'No GUID');
-      }
->>>>>>> 3f4027b2
 
 
   }
@@ -154,21 +141,12 @@
       return Promise.reject('No GUID');
     }
 
-<<<<<<< HEAD
-    return this.clientService.delete('api/v1/archive/' + this.meta.attachment_guid)
+    return this.clientService.delete('api/v1/media/' + this.meta.attachment_guid)
       .then(() => {
         this.meta.attachment_guid = null;
       })
       .catch(e => {
         this.meta.attachment_guid = null;
-=======
-    return this.clientService.delete('api/v1/media/' + this.meta.attachment_guid)
-    .then(() => {
-      this.meta.attachment_guid = null;
-    })
-    .catch(e => {
-      this.meta.attachment_guid = null;
->>>>>>> 3f4027b2
 
         throw e;
       });
