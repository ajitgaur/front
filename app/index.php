<?php
    if (!defined('__MINDS_CONTEXT__')) {
        define('__MINDS_CONTEXT__', 'app');
    }
?>
<html>
  <head>
    <base href="/" />

    <meta charset="utf-8">
    <link rel="icon" type="image/png" href="/assets/icon.png" />
    <meta name="viewport" content="width=device-width, initial-scale=1,maximum-scale=1,user-scalable=no">

    <?php
      $meta = Minds\Core\SEO\Manager::get();
      foreach($meta as $name => $content){
        $name = strip_tags($name);
        $content = str_replace(['"'], '\'', $content);
        switch($name){
          case "title":
            echo "<title>$content</title>\n";
            break;
          case strpos($name, ":") !== FALSE:
            echo "<meta property=\"$name\" content=\"$content\">\n";
            break;
          default:
            echo "<meta name=\"$name\" content=\"$content\">\n";
        }
      }
    ?>


    <link rel="stylesheet" href="https://storage.googleapis.com/code.getmdl.io/1.1.2/material.blue_grey-amber.min.css" />
    <link rel="stylesheet" href="https://fonts.googleapis.com/icon?family=Material+Icons">
    <link rel='stylesheet' href='https://fonts.googleapis.com/css?family=Roboto:400,700'>
    <script src="//storage.googleapis.com/code.getmdl.io/1.1.2/material.min.js"></script>
    <!-- inject:css -->
    <!-- endinject -->

    <script>
      var ua = window.navigator.userAgent;
      if(ua.indexOf("MSIE") > -1 ||
        (ua.indexOf("Android 4.3") > -1 && !(ua.indexOf('Chrome') > -1)) //android 4.3, but not chrome browser
        ){
          window.location.href = window.location.href.replace('<?= Minds\Core\Config::_()->get('site_url') ?>', 'https://www.minds.com/not-supported');
      }
    </script>

  </head>
  <body>


    <?php if (__MINDS_CONTEXT__ === 'embed'): ?>
        <!-- The embed component created in embed.ts -->
        <minds-embed></minds-embed>
    <?php else: ?>
        <!-- The app component created in app.ts -->
        <minds-app class="">
          <div class="mdl-progress mdl-progress__indeterminate initial-loading is-upgraded">
            <div class="progressbar bar bar1" style="width: 0%;"></div>
            <div class="bufferbar bar bar2" style="width: 100%;"></div>
            <div class="auxbar bar bar3" style="width: 0%;"></div>
          </div>

          <div class="m-initial-loading-centred" style="width:100%; text-align:center; margin: auto;">
            <div class="mdl-spinner mdl-spinner--single-color mdl-js-spinner is-active is-upgraded" style="width: 64px;height: 64px;" data-upgraded=",MaterialSpinner">
              <div class="mdl-spinner__layer mdl-spinner__layer-1">
                <div class="mdl-spinner__circle-clipper mdl-spinner__left">
                  <div class="mdl-spinner__circle"></div>
                </div><div class="mdl-spinner__gap-patch"><div class="mdl-spinner__circle"></div></div><div class="mdl-spinner__circle-clipper mdl-spinner__right"><div class="mdl-spinner__circle"></div></div>
              </div>
              <div class="mdl-spinner__layer mdl-spinner__layer-2">
                <div class="mdl-spinner__circle-clipper mdl-spinner__left">
                  <div class="mdl-spinner__circle"></div>
                </div><div class="mdl-spinner__gap-patch"><div class="mdl-spinner__circle"></div></div><div class="mdl-spinner__circle-clipper mdl-spinner__right"><div class="mdl-spinner__circle"></div></div>
              </div>
              <div class="mdl-spinner__layer mdl-spinner__layer-3">
                <div class="mdl-spinner__circle-clipper mdl-spinner__left">
                  <div class="mdl-spinner__circle"></div>
                </div><div class="mdl-spinner__gap-patch"><div class="mdl-spinner__circle"></div></div><div class="mdl-spinner__circle-clipper mdl-spinner__right"><div class="mdl-spinner__circle"></div></div>
              </div>
              <div class="mdl-spinner__layer mdl-spinner__layer-4">
                <div class="mdl-spinner__circle-clipper mdl-spinner__left">
                  <div class="mdl-spinner__circle"></div>
                </div><div class="mdl-spinner__gap-patch"><div class="mdl-spinner__circle"></div></div><div class="mdl-spinner__circle-clipper mdl-spinner__right"><div class="mdl-spinner__circle"></div></div>
              </div>
            </div>
          </div>
        </minds-app>
    <?php endif; ?>


      <script>
      // Fixes undefined module function in SystemJS bundle
      function module() {}
          </script>

    <!-- shims:js -->
    <!-- endinject -->

    <!-- libs:js -->
    <!-- endinject -->

    <!-- Google Analytics -->
      <script>
      (function(i,s,o,g,r,a,m){i['GoogleAnalyticsObject']=r;i[r]=i[r]||function(){
          (i[r].q=i[r].q||[]).push(arguments)},i[r].l=1*new Date();a=s.createElement(o),
              m=s.getElementsByTagName(o)[0];a.async=1;a.src=g;m.parentNode.insertBefore(a,m)
      })(window,document,'script','//www.google-analytics.com/analytics.js','ga');
      </script>
    <!-- End Google Analytics -->
    <script src="https://cdn.tinymce.com/4/tinymce.min.js"></script>

<<<<<<< HEAD
      <script>
<?php
      $minds = [
          "MindsContext" => __MINDS_CONTEXT__,
          "LoggedIn" => Minds\Core\Session::isLoggedIn() ? true : false,
          "Admin" => Minds\Core\Session::isAdmin() ? true : false,
          "cdn_url" => Minds\Core\Config::_()->get('cdn_url') ?: Minds\Core\Config::_()->cdn_url,
          "site_url" => Minds\Core\Config::_()->get('site_url') ?: Minds\Core\Config::_()->site_url,
          "socket_server" => Minds\Core\Config::_()->get('sockets-server-uri') ?: 'ha-socket-io-us-east-1.minds.com:3030',
          "navigation" => Minds\Core\Navigation\Manager::export(),
          "thirdpartynetworks" => Minds\Core\Di\Di::_()->get('ThirdPartyNetworks\Manager')->availableNetworks(),
          "categories" => Minds\Core\Config::_()->get('categories') ?: [],
          "stripe_key" => Minds\Core\Config::_()->get('payments')['stripe']['public_key']
=======
    <script>
      <?php
          $minds = [
              "MindsContext" => __MINDS_CONTEXT__,
              "LoggedIn" => Minds\Core\Session::isLoggedIn() ? true : false,
              "Admin" => Minds\Core\Session::isAdmin() ? true : false,
              "cdn_url" => Minds\Core\Config::_()->get('cdn_url') ?: Minds\Core\Config::_()->cdn_url,
              "site_url" => Minds\Core\Config::_()->get('site_url') ?: Minds\Core\Config::_()->site_url,
              "socket_server" => Minds\Core\Config::_()->get('sockets-server-uri') ?: 'ha-socket-io-us-east-1.minds.com:3030',
              "navigation" => Minds\Core\Navigation\Manager::export(),
              "thirdpartynetworks" => Minds\Core\Di\Di::_()->get('ThirdPartyNetworks\Manager')->availableNetworks(),
              'language' => Minds\Core\Di\Di::_()->get('I18n')->getLanguage() ?: 'en',
              "categories" => Minds\Core\Config::_()->get('categories') ?: []
>>>>>>> 4854f61b
          ];

          if(Minds\Core\Session::isLoggedIn()){
              $minds['user'] = Minds\Core\Session::getLoggedinUser()->export();
              $minds['wallet'] = array('balance' => Minds\Helpers\Counters::get(Minds\Core\Session::getLoggedinUser()->guid, 'points', false));
          }

          if (__MINDS_CONTEXT__ === 'embed') {
              $minds['MindsEmbed'] = $embedded_entity;
          }
      ?>
      window.Minds = <?= json_encode($minds) ?>;
    </script>

    <!-- inject:js -->
  	<!-- endinject -->
    <script type="text/javascript" src="https://imasdk.googleapis.com/js/sdkloader/ima3.js"></script>
    <script>window.twoOhSixId = 'minds.com';</script>
    <script src='//s.206ads.com/init.js'></script>

    <% if (ENV === 'dev') { %>
    <script>
      System.import('<%= BOOTSTRAP_MODULE %>')
        .catch(function(){console.error(e,'Report this error at https://github.com/minds/front')});
    </script>
    <% } %>

    <script type="text/javascript" src="https://js.stripe.com/v2/"></script>

  </body>
</html><|MERGE_RESOLUTION|>--- conflicted
+++ resolved
@@ -111,21 +111,6 @@
     <!-- End Google Analytics -->
     <script src="https://cdn.tinymce.com/4/tinymce.min.js"></script>
 
-<<<<<<< HEAD
-      <script>
-<?php
-      $minds = [
-          "MindsContext" => __MINDS_CONTEXT__,
-          "LoggedIn" => Minds\Core\Session::isLoggedIn() ? true : false,
-          "Admin" => Minds\Core\Session::isAdmin() ? true : false,
-          "cdn_url" => Minds\Core\Config::_()->get('cdn_url') ?: Minds\Core\Config::_()->cdn_url,
-          "site_url" => Minds\Core\Config::_()->get('site_url') ?: Minds\Core\Config::_()->site_url,
-          "socket_server" => Minds\Core\Config::_()->get('sockets-server-uri') ?: 'ha-socket-io-us-east-1.minds.com:3030',
-          "navigation" => Minds\Core\Navigation\Manager::export(),
-          "thirdpartynetworks" => Minds\Core\Di\Di::_()->get('ThirdPartyNetworks\Manager')->availableNetworks(),
-          "categories" => Minds\Core\Config::_()->get('categories') ?: [],
-          "stripe_key" => Minds\Core\Config::_()->get('payments')['stripe']['public_key']
-=======
     <script>
       <?php
           $minds = [
@@ -138,8 +123,8 @@
               "navigation" => Minds\Core\Navigation\Manager::export(),
               "thirdpartynetworks" => Minds\Core\Di\Di::_()->get('ThirdPartyNetworks\Manager')->availableNetworks(),
               'language' => Minds\Core\Di\Di::_()->get('I18n')->getLanguage() ?: 'en',
-              "categories" => Minds\Core\Config::_()->get('categories') ?: []
->>>>>>> 4854f61b
+              "categories" => Minds\Core\Config::_()->get('categories') ?: [],
+              "stripe_key" => Minds\Core\Config::_()->get('payments')['stripe']['public_key'],
           ];
 
           if(Minds\Core\Session::isLoggedIn()){
